/*
 * CDDL HEADER START
 *
 * The contents of this file are subject to the terms of the
 * Common Development and Distribution License (the "License").
 * You may not use this file except in compliance with the License.
 *
 * You can obtain a copy of the license at usr/src/OPENSOLARIS.LICENSE
 * or http://www.opensolaris.org/os/licensing.
 * See the License for the specific language governing permissions
 * and limitations under the License.
 *
 * When distributing Covered Code, include this CDDL HEADER in each
 * file and include the License file at usr/src/OPENSOLARIS.LICENSE.
 * If applicable, add the following below this CDDL HEADER, with the
 * fields enclosed by brackets "[]" replaced with your own identifying
 * information: Portions Copyright [yyyy] [name of copyright owner]
 *
 * CDDL HEADER END
 */

/*
 * Copyright (c) 2005, 2010, Oracle and/or its affiliates. All rights reserved.
 * Copyright (c) 2011, 2014 by Delphix. All rights reserved.
 * Copyright 2011 Nexenta Systems, Inc.  All rights reserved.
 * Copyright (c) 2013, Joyent, Inc. All rights reserved.
 */

/* Portions Copyright 2010 Robert Milkowski */

#ifndef	_SYS_FS_ZFS_H
#define	_SYS_FS_ZFS_H

#include <sys/time.h>

#ifdef	__cplusplus
extern "C" {
#endif

/*
 * Types and constants shared between userland and the kernel.
 */

/*
 * Each dataset can be one of the following types.  These constants can be
 * combined into masks that can be passed to various functions.
 */
typedef enum {
	ZFS_TYPE_FILESYSTEM	= (1 << 0),
	ZFS_TYPE_SNAPSHOT	= (1 << 1),
	ZFS_TYPE_VOLUME		= (1 << 2),
	ZFS_TYPE_POOL		= (1 << 3),
	ZFS_TYPE_BOOKMARK	= (1 << 4)
} zfs_type_t;

typedef enum dmu_objset_type {
	DMU_OST_NONE,
	DMU_OST_META,
	DMU_OST_ZFS,
	DMU_OST_ZVOL,
	DMU_OST_OTHER,			/* For testing only! */
	DMU_OST_ANY,			/* Be careful! */
	DMU_OST_NUMTYPES
} dmu_objset_type_t;

#define	ZFS_TYPE_DATASET	\
	(ZFS_TYPE_FILESYSTEM | ZFS_TYPE_VOLUME | ZFS_TYPE_SNAPSHOT)

#define	ZAP_MAXNAMELEN 256
#define	ZAP_MAXVALUELEN (1024 * 8)
#define	ZAP_OLDMAXVALUELEN 1024

/*
 * Dataset properties are identified by these constants and must be added to
 * the end of this list to ensure that external consumers are not affected
 * by the change. If you make any changes to this list, be sure to update
 * the property table in module/zcommon/zfs_prop.c.
 */
typedef enum {
	ZFS_PROP_TYPE,
	ZFS_PROP_CREATION,
	ZFS_PROP_USED,
	ZFS_PROP_AVAILABLE,
	ZFS_PROP_REFERENCED,
	ZFS_PROP_COMPRESSRATIO,
	ZFS_PROP_MOUNTED,
	ZFS_PROP_ORIGIN,
	ZFS_PROP_QUOTA,
	ZFS_PROP_RESERVATION,
	ZFS_PROP_VOLSIZE,
	ZFS_PROP_VOLBLOCKSIZE,
	ZFS_PROP_RECORDSIZE,
	ZFS_PROP_MOUNTPOINT,
	ZFS_PROP_SHARENFS,
	ZFS_PROP_CHECKSUM,
	ZFS_PROP_COMPRESSION,
	ZFS_PROP_ATIME,
	ZFS_PROP_DEVICES,
	ZFS_PROP_EXEC,
	ZFS_PROP_SETUID,
	ZFS_PROP_READONLY,
	ZFS_PROP_ZONED,
	ZFS_PROP_SNAPDIR,
	ZFS_PROP_PRIVATE,		/* not exposed to user, temporary */
	ZFS_PROP_ACLINHERIT,
	ZFS_PROP_CREATETXG,		/* not exposed to the user */
	ZFS_PROP_NAME,			/* not exposed to the user */
	ZFS_PROP_CANMOUNT,
	ZFS_PROP_ISCSIOPTIONS,		/* not exposed to the user */
	ZFS_PROP_XATTR,
	ZFS_PROP_NUMCLONES,		/* not exposed to the user */
	ZFS_PROP_COPIES,
	ZFS_PROP_VERSION,
	ZFS_PROP_UTF8ONLY,
	ZFS_PROP_NORMALIZE,
	ZFS_PROP_CASE,
	ZFS_PROP_VSCAN,
	ZFS_PROP_NBMAND,
	ZFS_PROP_SHARESMB,
	ZFS_PROP_REFQUOTA,
	ZFS_PROP_REFRESERVATION,
	ZFS_PROP_GUID,
	ZFS_PROP_PRIMARYCACHE,
	ZFS_PROP_SECONDARYCACHE,
	ZFS_PROP_USEDSNAP,
	ZFS_PROP_USEDDS,
	ZFS_PROP_USEDCHILD,
	ZFS_PROP_USEDREFRESERV,
	ZFS_PROP_USERACCOUNTING,	/* not exposed to the user */
	ZFS_PROP_STMF_SHAREINFO,	/* not exposed to the user */
	ZFS_PROP_DEFER_DESTROY,
	ZFS_PROP_USERREFS,
	ZFS_PROP_LOGBIAS,
	ZFS_PROP_UNIQUE,		/* not exposed to the user */
	ZFS_PROP_OBJSETID,		/* not exposed to the user */
	ZFS_PROP_DEDUP,
	ZFS_PROP_MLSLABEL,
	ZFS_PROP_SYNC,
	ZFS_PROP_REFRATIO,
	ZFS_PROP_WRITTEN,
	ZFS_PROP_CLONES,
	ZFS_PROP_LOGICALUSED,
	ZFS_PROP_LOGICALREFERENCED,
	ZFS_PROP_INCONSISTENT,		/* not exposed to the user */
	ZFS_PROP_FILESYSTEM_LIMIT,
	ZFS_PROP_SNAPSHOT_LIMIT,
	ZFS_PROP_FILESYSTEM_COUNT,
	ZFS_PROP_SNAPSHOT_COUNT,
	ZFS_PROP_SNAPDEV,
	ZFS_PROP_ACLTYPE,
	ZFS_PROP_SELINUX_CONTEXT,
	ZFS_PROP_SELINUX_FSCONTEXT,
	ZFS_PROP_SELINUX_DEFCONTEXT,
	ZFS_PROP_SELINUX_ROOTCONTEXT,
	ZFS_PROP_RELATIME,
	ZFS_PROP_REDUNDANT_METADATA,
	ZFS_PROP_OVERLAY,
<<<<<<< HEAD
	ZFS_PROP_ENCRYPTION,
	ZFS_PROP_SALT,
	ZFS_PROP_KEYSOURCE,
	ZFS_PROP_KEYSTATUS,
=======
	ZFS_PROP_PREV_SNAP,
>>>>>>> eea93094
	ZFS_NUM_PROPS
} zfs_prop_t;

typedef enum {
	ZFS_PROP_USERUSED,
	ZFS_PROP_USERQUOTA,
	ZFS_PROP_GROUPUSED,
	ZFS_PROP_GROUPQUOTA,
	ZFS_NUM_USERQUOTA_PROPS
} zfs_userquota_prop_t;

extern const char *zfs_userquota_prop_prefixes[ZFS_NUM_USERQUOTA_PROPS];

/*
 * Pool properties are identified by these constants and must be added to the
 * end of this list to ensure that external consumers are not affected
 * by the change. If you make any changes to this list, be sure to update
 * the property table in module/zcommon/zpool_prop.c.
 */
typedef enum {
	ZPOOL_PROP_NAME,
	ZPOOL_PROP_SIZE,
	ZPOOL_PROP_CAPACITY,
	ZPOOL_PROP_ALTROOT,
	ZPOOL_PROP_HEALTH,
	ZPOOL_PROP_GUID,
	ZPOOL_PROP_VERSION,
	ZPOOL_PROP_BOOTFS,
	ZPOOL_PROP_DELEGATION,
	ZPOOL_PROP_AUTOREPLACE,
	ZPOOL_PROP_CACHEFILE,
	ZPOOL_PROP_FAILUREMODE,
	ZPOOL_PROP_LISTSNAPS,
	ZPOOL_PROP_AUTOEXPAND,
	ZPOOL_PROP_DEDUPDITTO,
	ZPOOL_PROP_DEDUPRATIO,
	ZPOOL_PROP_FREE,
	ZPOOL_PROP_ALLOCATED,
	ZPOOL_PROP_READONLY,
	ZPOOL_PROP_ASHIFT,
	ZPOOL_PROP_COMMENT,
	ZPOOL_PROP_EXPANDSZ,
	ZPOOL_PROP_FREEING,
	ZPOOL_PROP_FRAGMENTATION,
	ZPOOL_PROP_LEAKED,
	ZPOOL_PROP_MAXBLOCKSIZE,
	ZPOOL_PROP_TNAME,
	ZPOOL_NUM_PROPS
} zpool_prop_t;

/* Small enough to not hog a whole line of printout in zpool(1M). */
#define	ZPROP_MAX_COMMENT	32

#define	ZPROP_CONT		-2
#define	ZPROP_INVAL		-1

#define	ZPROP_VALUE		"value"
#define	ZPROP_SOURCE		"source"

typedef enum {
	ZPROP_SRC_NONE = 0x1,
	ZPROP_SRC_DEFAULT = 0x2,
	ZPROP_SRC_TEMPORARY = 0x4,
	ZPROP_SRC_LOCAL = 0x8,
	ZPROP_SRC_INHERITED = 0x10,
	ZPROP_SRC_RECEIVED = 0x20
} zprop_source_t;

#define	ZPROP_SRC_ALL	0x3f

#define	ZPROP_SOURCE_VAL_RECVD	"$recvd"
#define	ZPROP_N_MORE_ERRORS	"N_MORE_ERRORS"
/*
 * Dataset flag implemented as a special entry in the props zap object
 * indicating that the dataset has received properties on or after
 * SPA_VERSION_RECVD_PROPS. The first such receive blows away local properties
 * just as it did in earlier versions, and thereafter, local properties are
 * preserved.
 */
#define	ZPROP_HAS_RECVD		"$hasrecvd"

typedef enum {
	ZPROP_ERR_NOCLEAR = 0x1, /* failure to clear existing props */
	ZPROP_ERR_NORESTORE = 0x2 /* failure to restore props on error */
} zprop_errflags_t;

typedef int (*zprop_func)(int, void *);

/*
 * Properties to be set on the root file system of a new pool
 * are stuffed into their own nvlist, which is then included in
 * the properties nvlist with the pool properties.
 */
#define	ZPOOL_ROOTFS_PROPS	"root-props-nvl"

/*
 * Dataset property functions shared between libzfs and kernel.
 */
const char *zfs_prop_default_string(zfs_prop_t);
uint64_t zfs_prop_default_numeric(zfs_prop_t);
boolean_t zfs_prop_readonly(zfs_prop_t);
boolean_t zfs_prop_inheritable(zfs_prop_t);
boolean_t zfs_prop_setonce(zfs_prop_t);
const char *zfs_prop_to_name(zfs_prop_t);
zfs_prop_t zfs_name_to_prop(const char *);
boolean_t zfs_prop_user(const char *);
boolean_t zfs_prop_userquota(const char *);
boolean_t zfs_prop_written(const char *);
int zfs_prop_index_to_string(zfs_prop_t, uint64_t, const char **);
int zfs_prop_string_to_index(zfs_prop_t, const char *, uint64_t *);
uint64_t zfs_prop_random_value(zfs_prop_t, uint64_t seed);
boolean_t zfs_prop_valid_for_type(int, zfs_type_t, boolean_t);

/*
 * Pool property functions shared between libzfs and kernel.
 */
zpool_prop_t zpool_name_to_prop(const char *);
const char *zpool_prop_to_name(zpool_prop_t);
const char *zpool_prop_default_string(zpool_prop_t);
uint64_t zpool_prop_default_numeric(zpool_prop_t);
boolean_t zpool_prop_readonly(zpool_prop_t);
boolean_t zpool_prop_feature(const char *);
boolean_t zpool_prop_unsupported(const char *);
int zpool_prop_index_to_string(zpool_prop_t, uint64_t, const char **);
int zpool_prop_string_to_index(zpool_prop_t, const char *, uint64_t *);
uint64_t zpool_prop_random_value(zpool_prop_t, uint64_t seed);

/*
 * Definitions for the Delegation.
 */
typedef enum {
	ZFS_DELEG_WHO_UNKNOWN = 0,
	ZFS_DELEG_USER = 'u',
	ZFS_DELEG_USER_SETS = 'U',
	ZFS_DELEG_GROUP = 'g',
	ZFS_DELEG_GROUP_SETS = 'G',
	ZFS_DELEG_EVERYONE = 'e',
	ZFS_DELEG_EVERYONE_SETS = 'E',
	ZFS_DELEG_CREATE = 'c',
	ZFS_DELEG_CREATE_SETS = 'C',
	ZFS_DELEG_NAMED_SET = 's',
	ZFS_DELEG_NAMED_SET_SETS = 'S'
} zfs_deleg_who_type_t;

typedef enum {
	ZFS_DELEG_NONE = 0,
	ZFS_DELEG_PERM_LOCAL = 1,
	ZFS_DELEG_PERM_DESCENDENT = 2,
	ZFS_DELEG_PERM_LOCALDESCENDENT = 3,
	ZFS_DELEG_PERM_CREATE = 4
} zfs_deleg_inherit_t;

#define	ZFS_DELEG_PERM_UID	"uid"
#define	ZFS_DELEG_PERM_GID	"gid"
#define	ZFS_DELEG_PERM_GROUPS	"groups"

#define	ZFS_MLSLABEL_DEFAULT	"none"

#define	ZFS_SMB_ACL_SRC		"src"
#define	ZFS_SMB_ACL_TARGET	"target"

typedef enum {
	ZFS_CANMOUNT_OFF = 0,
	ZFS_CANMOUNT_ON = 1,
	ZFS_CANMOUNT_NOAUTO = 2
} zfs_canmount_type_t;

typedef enum {
	ZFS_LOGBIAS_LATENCY = 0,
	ZFS_LOGBIAS_THROUGHPUT = 1
} zfs_logbias_op_t;

typedef enum zfs_share_op {
	ZFS_SHARE_NFS = 0,
	ZFS_UNSHARE_NFS = 1,
	ZFS_SHARE_SMB = 2,
	ZFS_UNSHARE_SMB = 3
} zfs_share_op_t;

typedef enum zfs_smb_acl_op {
	ZFS_SMB_ACL_ADD,
	ZFS_SMB_ACL_REMOVE,
	ZFS_SMB_ACL_RENAME,
	ZFS_SMB_ACL_PURGE
} zfs_smb_acl_op_t;

typedef enum zfs_cache_type {
	ZFS_CACHE_NONE = 0,
	ZFS_CACHE_METADATA = 1,
	ZFS_CACHE_ALL = 2
} zfs_cache_type_t;

typedef enum {
	ZFS_SYNC_STANDARD = 0,
	ZFS_SYNC_ALWAYS = 1,
	ZFS_SYNC_DISABLED = 2
} zfs_sync_type_t;

typedef enum {
	ZFS_XATTR_OFF = 0,
	ZFS_XATTR_DIR = 1,
	ZFS_XATTR_SA = 2
} zfs_xattr_type_t;

typedef enum {
	ZFS_REDUNDANT_METADATA_ALL,
	ZFS_REDUNDANT_METADATA_MOST
} zfs_redundant_metadata_type_t;

/*
 * On-disk version number.
 */
#define	SPA_VERSION_1			1ULL
#define	SPA_VERSION_2			2ULL
#define	SPA_VERSION_3			3ULL
#define	SPA_VERSION_4			4ULL
#define	SPA_VERSION_5			5ULL
#define	SPA_VERSION_6			6ULL
#define	SPA_VERSION_7			7ULL
#define	SPA_VERSION_8			8ULL
#define	SPA_VERSION_9			9ULL
#define	SPA_VERSION_10			10ULL
#define	SPA_VERSION_11			11ULL
#define	SPA_VERSION_12			12ULL
#define	SPA_VERSION_13			13ULL
#define	SPA_VERSION_14			14ULL
#define	SPA_VERSION_15			15ULL
#define	SPA_VERSION_16			16ULL
#define	SPA_VERSION_17			17ULL
#define	SPA_VERSION_18			18ULL
#define	SPA_VERSION_19			19ULL
#define	SPA_VERSION_20			20ULL
#define	SPA_VERSION_21			21ULL
#define	SPA_VERSION_22			22ULL
#define	SPA_VERSION_23			23ULL
#define	SPA_VERSION_24			24ULL
#define	SPA_VERSION_25			25ULL
#define	SPA_VERSION_26			26ULL
#define	SPA_VERSION_27			27ULL
#define	SPA_VERSION_28			28ULL
#define	SPA_VERSION_5000		5000ULL

/*
 * When bumping up SPA_VERSION, make sure GRUB ZFS understands the on-disk
 * format change. Go to usr/src/grub/grub-0.97/stage2/{zfs-include/, fsys_zfs*},
 * and do the appropriate changes.  Also bump the version number in
 * usr/src/grub/capability.
 */
#define	SPA_VERSION			SPA_VERSION_5000
#define	SPA_VERSION_STRING		"5000"

/*
 * Symbolic names for the changes that caused a SPA_VERSION switch.
 * Used in the code when checking for presence or absence of a feature.
 * Feel free to define multiple symbolic names for each version if there
 * were multiple changes to on-disk structures during that version.
 *
 * NOTE: When checking the current SPA_VERSION in your code, be sure
 *       to use spa_version() since it reports the version of the
 *       last synced uberblock.  Checking the in-flight version can
 *       be dangerous in some cases.
 */
#define	SPA_VERSION_INITIAL		SPA_VERSION_1
#define	SPA_VERSION_DITTO_BLOCKS	SPA_VERSION_2
#define	SPA_VERSION_SPARES		SPA_VERSION_3
#define	SPA_VERSION_RAIDZ2		SPA_VERSION_3
#define	SPA_VERSION_BPOBJ_ACCOUNT	SPA_VERSION_3
#define	SPA_VERSION_RAIDZ_DEFLATE	SPA_VERSION_3
#define	SPA_VERSION_DNODE_BYTES		SPA_VERSION_3
#define	SPA_VERSION_ZPOOL_HISTORY	SPA_VERSION_4
#define	SPA_VERSION_GZIP_COMPRESSION	SPA_VERSION_5
#define	SPA_VERSION_BOOTFS		SPA_VERSION_6
#define	SPA_VERSION_SLOGS		SPA_VERSION_7
#define	SPA_VERSION_DELEGATED_PERMS	SPA_VERSION_8
#define	SPA_VERSION_FUID		SPA_VERSION_9
#define	SPA_VERSION_REFRESERVATION	SPA_VERSION_9
#define	SPA_VERSION_REFQUOTA		SPA_VERSION_9
#define	SPA_VERSION_UNIQUE_ACCURATE	SPA_VERSION_9
#define	SPA_VERSION_L2CACHE		SPA_VERSION_10
#define	SPA_VERSION_NEXT_CLONES		SPA_VERSION_11
#define	SPA_VERSION_ORIGIN		SPA_VERSION_11
#define	SPA_VERSION_DSL_SCRUB		SPA_VERSION_11
#define	SPA_VERSION_SNAP_PROPS		SPA_VERSION_12
#define	SPA_VERSION_USED_BREAKDOWN	SPA_VERSION_13
#define	SPA_VERSION_PASSTHROUGH_X	SPA_VERSION_14
#define	SPA_VERSION_USERSPACE		SPA_VERSION_15
#define	SPA_VERSION_STMF_PROP		SPA_VERSION_16
#define	SPA_VERSION_RAIDZ3		SPA_VERSION_17
#define	SPA_VERSION_USERREFS		SPA_VERSION_18
#define	SPA_VERSION_HOLES		SPA_VERSION_19
#define	SPA_VERSION_ZLE_COMPRESSION	SPA_VERSION_20
#define	SPA_VERSION_DEDUP		SPA_VERSION_21
#define	SPA_VERSION_RECVD_PROPS		SPA_VERSION_22
#define	SPA_VERSION_SLIM_ZIL		SPA_VERSION_23
#define	SPA_VERSION_SA			SPA_VERSION_24
#define	SPA_VERSION_SCAN		SPA_VERSION_25
#define	SPA_VERSION_DIR_CLONES		SPA_VERSION_26
#define	SPA_VERSION_DEADLISTS		SPA_VERSION_26
#define	SPA_VERSION_FAST_SNAP		SPA_VERSION_27
#define	SPA_VERSION_MULTI_REPLACE	SPA_VERSION_28
#define	SPA_VERSION_BEFORE_FEATURES	SPA_VERSION_28
#define	SPA_VERSION_FEATURES		SPA_VERSION_5000

#define	SPA_VERSION_IS_SUPPORTED(v) \
	(((v) >= SPA_VERSION_INITIAL && (v) <= SPA_VERSION_BEFORE_FEATURES) || \
	((v) >= SPA_VERSION_FEATURES && (v) <= SPA_VERSION))

/*
 * ZPL version - rev'd whenever an incompatible on-disk format change
 * occurs.  This is independent of SPA/DMU/ZAP versioning.  You must
 * also update the version_table[] and help message in zfs_prop.c.
 *
 * When changing, be sure to teach GRUB how to read the new format!
 * See usr/src/grub/grub-0.97/stage2/{zfs-include/,fsys_zfs*}
 */
#define	ZPL_VERSION_1			1ULL
#define	ZPL_VERSION_2			2ULL
#define	ZPL_VERSION_3			3ULL
#define	ZPL_VERSION_4			4ULL
#define	ZPL_VERSION_5			5ULL
#define	ZPL_VERSION			ZPL_VERSION_5
#define	ZPL_VERSION_STRING		"5"

#define	ZPL_VERSION_INITIAL		ZPL_VERSION_1
#define	ZPL_VERSION_DIRENT_TYPE		ZPL_VERSION_2
#define	ZPL_VERSION_FUID		ZPL_VERSION_3
#define	ZPL_VERSION_NORMALIZATION	ZPL_VERSION_3
#define	ZPL_VERSION_SYSATTR		ZPL_VERSION_3
#define	ZPL_VERSION_USERSPACE		ZPL_VERSION_4
#define	ZPL_VERSION_SA			ZPL_VERSION_5

/* Rewind request information */
#define	ZPOOL_NO_REWIND		1  /* No policy - default behavior */
#define	ZPOOL_NEVER_REWIND	2  /* Do not search for best txg or rewind */
#define	ZPOOL_TRY_REWIND	4  /* Search for best txg, but do not rewind */
#define	ZPOOL_DO_REWIND		8  /* Rewind to best txg w/in deferred frees */
#define	ZPOOL_EXTREME_REWIND	16 /* Allow extreme measures to find best txg */
#define	ZPOOL_REWIND_MASK	28 /* All the possible rewind bits */
#define	ZPOOL_REWIND_POLICIES	31 /* All the possible policy bits */

typedef struct zpool_rewind_policy {
	uint32_t	zrp_request;	/* rewind behavior requested */
	uint64_t	zrp_maxmeta;	/* max acceptable meta-data errors */
	uint64_t	zrp_maxdata;	/* max acceptable data errors */
	uint64_t	zrp_txg;	/* specific txg to load */
} zpool_rewind_policy_t;

/*
 * The following are configuration names used in the nvlist describing a pool's
 * configuration.
 */
#define	ZPOOL_CONFIG_VERSION		"version"
#define	ZPOOL_CONFIG_POOL_NAME		"name"
#define	ZPOOL_CONFIG_POOL_STATE		"state"
#define	ZPOOL_CONFIG_POOL_TXG		"txg"
#define	ZPOOL_CONFIG_POOL_GUID		"pool_guid"
#define	ZPOOL_CONFIG_CREATE_TXG		"create_txg"
#define	ZPOOL_CONFIG_TOP_GUID		"top_guid"
#define	ZPOOL_CONFIG_VDEV_TREE		"vdev_tree"
#define	ZPOOL_CONFIG_TYPE		"type"
#define	ZPOOL_CONFIG_CHILDREN		"children"
#define	ZPOOL_CONFIG_ID			"id"
#define	ZPOOL_CONFIG_GUID		"guid"
#define	ZPOOL_CONFIG_PATH		"path"
#define	ZPOOL_CONFIG_DEVID		"devid"
#define	ZPOOL_CONFIG_METASLAB_ARRAY	"metaslab_array"
#define	ZPOOL_CONFIG_METASLAB_SHIFT	"metaslab_shift"
#define	ZPOOL_CONFIG_ASHIFT		"ashift"
#define	ZPOOL_CONFIG_ASIZE		"asize"
#define	ZPOOL_CONFIG_DTL		"DTL"
#define	ZPOOL_CONFIG_SCAN_STATS		"scan_stats"	/* not stored on disk */
#define	ZPOOL_CONFIG_VDEV_STATS		"vdev_stats"	/* not stored on disk */
#define	ZPOOL_CONFIG_WHOLE_DISK		"whole_disk"
#define	ZPOOL_CONFIG_ERRCOUNT		"error_count"
#define	ZPOOL_CONFIG_NOT_PRESENT	"not_present"
#define	ZPOOL_CONFIG_SPARES		"spares"
#define	ZPOOL_CONFIG_IS_SPARE		"is_spare"
#define	ZPOOL_CONFIG_NPARITY		"nparity"
#define	ZPOOL_CONFIG_HOSTID		"hostid"
#define	ZPOOL_CONFIG_HOSTNAME		"hostname"
#define	ZPOOL_CONFIG_LOADED_TIME	"initial_load_time"
#define	ZPOOL_CONFIG_UNSPARE		"unspare"
#define	ZPOOL_CONFIG_PHYS_PATH		"phys_path"
#define	ZPOOL_CONFIG_IS_LOG		"is_log"
#define	ZPOOL_CONFIG_L2CACHE		"l2cache"
#define	ZPOOL_CONFIG_HOLE_ARRAY		"hole_array"
#define	ZPOOL_CONFIG_VDEV_CHILDREN	"vdev_children"
#define	ZPOOL_CONFIG_IS_HOLE		"is_hole"
#define	ZPOOL_CONFIG_DDT_HISTOGRAM	"ddt_histogram"
#define	ZPOOL_CONFIG_DDT_OBJ_STATS	"ddt_object_stats"
#define	ZPOOL_CONFIG_DDT_STATS		"ddt_stats"
#define	ZPOOL_CONFIG_SPLIT		"splitcfg"
#define	ZPOOL_CONFIG_ORIG_GUID		"orig_guid"
#define	ZPOOL_CONFIG_SPLIT_GUID		"split_guid"
#define	ZPOOL_CONFIG_SPLIT_LIST		"guid_list"
#define	ZPOOL_CONFIG_REMOVING		"removing"
#define	ZPOOL_CONFIG_RESILVER_TXG	"resilver_txg"
#define	ZPOOL_CONFIG_COMMENT		"comment"
#define	ZPOOL_CONFIG_SUSPENDED		"suspended"	/* not stored on disk */
#define	ZPOOL_CONFIG_TIMESTAMP		"timestamp"	/* not stored on disk */
#define	ZPOOL_CONFIG_BOOTFS		"bootfs"	/* not stored on disk */
#define	ZPOOL_CONFIG_MISSING_DEVICES	"missing_vdevs"	/* not stored on disk */
#define	ZPOOL_CONFIG_LOAD_INFO		"load_info"	/* not stored on disk */
#define	ZPOOL_CONFIG_REWIND_INFO	"rewind_info"	/* not stored on disk */
#define	ZPOOL_CONFIG_UNSUP_FEAT		"unsup_feat"	/* not stored on disk */
#define	ZPOOL_CONFIG_ENABLED_FEAT	"enabled_feat"	/* not stored on disk */
#define	ZPOOL_CONFIG_CAN_RDONLY		"can_rdonly"	/* not stored on disk */
#define	ZPOOL_CONFIG_FEATURES_FOR_READ	"features_for_read"
#define	ZPOOL_CONFIG_FEATURE_STATS	"feature_stats"	/* not stored on disk */
#define	ZPOOL_CONFIG_ERRATA		"errata"	/* not stored on disk */
/*
 * The persistent vdev state is stored as separate values rather than a single
 * 'vdev_state' entry.  This is because a device can be in multiple states, such
 * as offline and degraded.
 */
#define	ZPOOL_CONFIG_OFFLINE		"offline"
#define	ZPOOL_CONFIG_FAULTED		"faulted"
#define	ZPOOL_CONFIG_DEGRADED		"degraded"
#define	ZPOOL_CONFIG_REMOVED		"removed"
#define	ZPOOL_CONFIG_FRU		"fru"
#define	ZPOOL_CONFIG_AUX_STATE		"aux_state"

/* Rewind policy parameters */
#define	ZPOOL_REWIND_POLICY		"rewind-policy"
#define	ZPOOL_REWIND_REQUEST		"rewind-request"
#define	ZPOOL_REWIND_REQUEST_TXG	"rewind-request-txg"
#define	ZPOOL_REWIND_META_THRESH	"rewind-meta-thresh"
#define	ZPOOL_REWIND_DATA_THRESH	"rewind-data-thresh"

/* Rewind data discovered */
#define	ZPOOL_CONFIG_LOAD_TIME		"rewind_txg_ts"
#define	ZPOOL_CONFIG_LOAD_DATA_ERRORS	"verify_data_errors"
#define	ZPOOL_CONFIG_REWIND_TIME	"seconds_of_rewind"

#define	VDEV_TYPE_ROOT			"root"
#define	VDEV_TYPE_MIRROR		"mirror"
#define	VDEV_TYPE_REPLACING		"replacing"
#define	VDEV_TYPE_RAIDZ			"raidz"
#define	VDEV_TYPE_DISK			"disk"
#define	VDEV_TYPE_FILE			"file"
#define	VDEV_TYPE_MISSING		"missing"
#define	VDEV_TYPE_HOLE			"hole"
#define	VDEV_TYPE_SPARE			"spare"
#define	VDEV_TYPE_LOG			"log"
#define	VDEV_TYPE_L2CACHE		"l2cache"

/*
 * This is needed in userland to report the minimum necessary device size.
 */
#define	SPA_MINDEVSIZE		(64ULL << 20)

/*
 * Set if the fragmentation has not yet been calculated. This can happen
 * because the space maps have not been upgraded or the histogram feature
 * is not enabled.
 */
#define	ZFS_FRAG_INVALID	UINT64_MAX

/*
 * The location of the pool configuration repository, shared between kernel and
 * userland.
 */
#define	ZPOOL_CACHE		"/etc/zfs/zpool.cache"

/*
 * vdev states are ordered from least to most healthy.
 * A vdev that's CANT_OPEN or below is considered unusable.
 */
typedef enum vdev_state {
	VDEV_STATE_UNKNOWN = 0,	/* Uninitialized vdev			*/
	VDEV_STATE_CLOSED,	/* Not currently open			*/
	VDEV_STATE_OFFLINE,	/* Not allowed to open			*/
	VDEV_STATE_REMOVED,	/* Explicitly removed from system	*/
	VDEV_STATE_CANT_OPEN,	/* Tried to open, but failed		*/
	VDEV_STATE_FAULTED,	/* External request to fault device	*/
	VDEV_STATE_DEGRADED,	/* Replicated vdev with unhealthy kids	*/
	VDEV_STATE_HEALTHY	/* Presumed good			*/
} vdev_state_t;

#define	VDEV_STATE_ONLINE	VDEV_STATE_HEALTHY

/*
 * vdev aux states.  When a vdev is in the CANT_OPEN state, the aux field
 * of the vdev stats structure uses these constants to distinguish why.
 */
typedef enum vdev_aux {
	VDEV_AUX_NONE,		/* no error				*/
	VDEV_AUX_OPEN_FAILED,	/* ldi_open_*() or vn_open() failed	*/
	VDEV_AUX_CORRUPT_DATA,	/* bad label or disk contents		*/
	VDEV_AUX_NO_REPLICAS,	/* insufficient number of replicas	*/
	VDEV_AUX_BAD_GUID_SUM,	/* vdev guid sum doesn't match		*/
	VDEV_AUX_TOO_SMALL,	/* vdev size is too small		*/
	VDEV_AUX_BAD_LABEL,	/* the label is OK but invalid		*/
	VDEV_AUX_VERSION_NEWER,	/* on-disk version is too new		*/
	VDEV_AUX_VERSION_OLDER,	/* on-disk version is too old		*/
	VDEV_AUX_UNSUP_FEAT,	/* unsupported features			*/
	VDEV_AUX_SPARED,	/* hot spare used in another pool	*/
	VDEV_AUX_ERR_EXCEEDED,	/* too many errors			*/
	VDEV_AUX_IO_FAILURE,	/* experienced I/O failure		*/
	VDEV_AUX_BAD_LOG,	/* cannot read log chain(s)		*/
	VDEV_AUX_EXTERNAL,	/* external diagnosis			*/
	VDEV_AUX_SPLIT_POOL	/* vdev was split off into another pool	*/
} vdev_aux_t;

/*
 * pool state.  The following states are written to disk as part of the normal
 * SPA lifecycle: ACTIVE, EXPORTED, DESTROYED, SPARE, L2CACHE.  The remaining
 * states are software abstractions used at various levels to communicate
 * pool state.
 */
typedef enum pool_state {
	POOL_STATE_ACTIVE = 0,		/* In active use		*/
	POOL_STATE_EXPORTED,		/* Explicitly exported		*/
	POOL_STATE_DESTROYED,		/* Explicitly destroyed		*/
	POOL_STATE_SPARE,		/* Reserved for hot spare use	*/
	POOL_STATE_L2CACHE,		/* Level 2 ARC device		*/
	POOL_STATE_UNINITIALIZED,	/* Internal spa_t state		*/
	POOL_STATE_UNAVAIL,		/* Internal libzfs state	*/
	POOL_STATE_POTENTIALLY_ACTIVE	/* Internal libzfs state	*/
} pool_state_t;

/*
 * Scan Functions.
 */
typedef enum pool_scan_func {
	POOL_SCAN_NONE,
	POOL_SCAN_SCRUB,
	POOL_SCAN_RESILVER,
	POOL_SCAN_FUNCS
} pool_scan_func_t;

/*
 * ZIO types.  Needed to interpret vdev statistics below.
 */
typedef enum zio_type {
	ZIO_TYPE_NULL = 0,
	ZIO_TYPE_READ,
	ZIO_TYPE_WRITE,
	ZIO_TYPE_FREE,
	ZIO_TYPE_CLAIM,
	ZIO_TYPE_IOCTL,
	ZIO_TYPES
} zio_type_t;

/*
 * Pool statistics.  Note: all fields should be 64-bit because this
 * is passed between kernel and userland as an nvlist uint64 array.
 */
typedef struct pool_scan_stat {
	/* values stored on disk */
	uint64_t	pss_func;	/* pool_scan_func_t */
	uint64_t	pss_state;	/* dsl_scan_state_t */
	uint64_t	pss_start_time;	/* scan start time */
	uint64_t	pss_end_time;	/* scan end time */
	uint64_t	pss_to_examine;	/* total bytes to scan */
	uint64_t	pss_examined;	/* total examined bytes	*/
	uint64_t	pss_to_process; /* total bytes to process */
	uint64_t	pss_processed;	/* total processed bytes */
	uint64_t	pss_errors;	/* scan errors	*/

	/* values not stored on disk */
	uint64_t	pss_pass_exam;	/* examined bytes per scan pass */
	uint64_t	pss_pass_start;	/* start time of a scan pass */
} pool_scan_stat_t;

typedef enum dsl_scan_state {
	DSS_NONE,
	DSS_SCANNING,
	DSS_FINISHED,
	DSS_CANCELED,
	DSS_NUM_STATES
} dsl_scan_state_t;

/*
 * Errata described by http://zfsonlinux.org/msg/ZFS-8000-ER.  The ordering
 * of this enum must be maintained to ensure the errata identifiers map to
 * the correct documentation.  New errata may only be appended to the list
 * and must contain corresponding documentation at the above link.
 */
typedef enum zpool_errata {
	ZPOOL_ERRATA_NONE,
	ZPOOL_ERRATA_ZOL_2094_SCRUB,
	ZPOOL_ERRATA_ZOL_2094_ASYNC_DESTROY,
} zpool_errata_t;

/*
 * Vdev statistics.  Note: all fields should be 64-bit because this
 * is passed between kernel and userland as an nvlist uint64 array.
 */
typedef struct vdev_stat {
	hrtime_t	vs_timestamp;		/* time since vdev load	*/
	uint64_t	vs_state;		/* vdev state		*/
	uint64_t	vs_aux;			/* see vdev_aux_t	*/
	uint64_t	vs_alloc;		/* space allocated	*/
	uint64_t	vs_space;		/* total capacity	*/
	uint64_t	vs_dspace;		/* deflated capacity	*/
	uint64_t	vs_rsize;		/* replaceable dev size */
	uint64_t	vs_esize;		/* expandable dev size */
	uint64_t	vs_ops[ZIO_TYPES];	/* operation count	*/
	uint64_t	vs_bytes[ZIO_TYPES];	/* bytes read/written	*/
	uint64_t	vs_read_errors;		/* read errors		*/
	uint64_t	vs_write_errors;	/* write errors		*/
	uint64_t	vs_checksum_errors;	/* checksum errors	*/
	uint64_t	vs_self_healed;		/* self-healed bytes	*/
	uint64_t	vs_scan_removing;	/* removing?	*/
	uint64_t	vs_scan_processed;	/* scan processed bytes	*/
	uint64_t	vs_fragmentation;	/* device fragmentation */
} vdev_stat_t;

/*
 * DDT statistics.  Note: all fields should be 64-bit because this
 * is passed between kernel and userland as an nvlist uint64 array.
 */
typedef struct ddt_object {
	uint64_t	ddo_count;	/* number of elments in ddt 	*/
	uint64_t	ddo_dspace;	/* size of ddt on disk		*/
	uint64_t	ddo_mspace;	/* size of ddt in-core		*/
} ddt_object_t;

typedef struct ddt_stat {
	uint64_t	dds_blocks;	/* blocks			*/
	uint64_t	dds_lsize;	/* logical size			*/
	uint64_t	dds_psize;	/* physical size		*/
	uint64_t	dds_dsize;	/* deflated allocated size	*/
	uint64_t	dds_ref_blocks;	/* referenced blocks		*/
	uint64_t	dds_ref_lsize;	/* referenced lsize * refcnt	*/
	uint64_t	dds_ref_psize;	/* referenced psize * refcnt	*/
	uint64_t	dds_ref_dsize;	/* referenced dsize * refcnt	*/
} ddt_stat_t;

typedef struct ddt_histogram {
	ddt_stat_t	ddh_stat[64];	/* power-of-two histogram buckets */
} ddt_histogram_t;

#define	ZVOL_DRIVER	"zvol"
#define	ZFS_DRIVER	"zfs"
#define	ZFS_DEV		"/dev/zfs"

/* general zvol path */
#define	ZVOL_DIR	"/dev"

#define	ZVOL_MAJOR		230
#define	ZVOL_MINOR_BITS		4
#define	ZVOL_MINOR_MASK		((1U << ZVOL_MINOR_BITS) - 1)
#define	ZVOL_MINORS		(1 << 4)
#define	ZVOL_DEV_NAME		"zd"

#define	ZVOL_PROP_NAME		"name"
#define	ZVOL_DEFAULT_BLOCKSIZE	8192

/*
 * /dev/zfs ioctl numbers.
 */
typedef enum zfs_ioc {
	/*
	 * Illumos - 70/128 numbers reserved.
	 */
	ZFS_IOC_FIRST =	('Z' << 8),
	ZFS_IOC = ZFS_IOC_FIRST,
	ZFS_IOC_POOL_CREATE = ZFS_IOC_FIRST,
	ZFS_IOC_POOL_DESTROY,
	ZFS_IOC_POOL_IMPORT,
	ZFS_IOC_POOL_EXPORT,
	ZFS_IOC_POOL_CONFIGS,
	ZFS_IOC_POOL_STATS,
	ZFS_IOC_POOL_TRYIMPORT,
	ZFS_IOC_POOL_SCAN,
	ZFS_IOC_POOL_FREEZE,
	ZFS_IOC_POOL_UPGRADE,
	ZFS_IOC_POOL_GET_HISTORY,
	ZFS_IOC_VDEV_ADD,
	ZFS_IOC_VDEV_REMOVE,
	ZFS_IOC_VDEV_SET_STATE,
	ZFS_IOC_VDEV_ATTACH,
	ZFS_IOC_VDEV_DETACH,
	ZFS_IOC_VDEV_SETPATH,
	ZFS_IOC_VDEV_SETFRU,
	ZFS_IOC_OBJSET_STATS,
	ZFS_IOC_OBJSET_ZPLPROPS,
	ZFS_IOC_DATASET_LIST_NEXT,
	ZFS_IOC_SNAPSHOT_LIST_NEXT,
	ZFS_IOC_SET_PROP,
	ZFS_IOC_CREATE,
	ZFS_IOC_DESTROY,
	ZFS_IOC_ROLLBACK,
	ZFS_IOC_RENAME,
	ZFS_IOC_RECV,
	ZFS_IOC_SEND,
	ZFS_IOC_INJECT_FAULT,
	ZFS_IOC_CLEAR_FAULT,
	ZFS_IOC_INJECT_LIST_NEXT,
	ZFS_IOC_ERROR_LOG,
	ZFS_IOC_CLEAR,
	ZFS_IOC_PROMOTE,
	ZFS_IOC_SNAPSHOT,
	ZFS_IOC_DSOBJ_TO_DSNAME,
	ZFS_IOC_OBJ_TO_PATH,
	ZFS_IOC_POOL_SET_PROPS,
	ZFS_IOC_POOL_GET_PROPS,
	ZFS_IOC_SET_FSACL,
	ZFS_IOC_GET_FSACL,
	ZFS_IOC_SHARE,
	ZFS_IOC_INHERIT_PROP,
	ZFS_IOC_SMB_ACL,
	ZFS_IOC_USERSPACE_ONE,
	ZFS_IOC_USERSPACE_MANY,
	ZFS_IOC_USERSPACE_UPGRADE,
	ZFS_IOC_HOLD,
	ZFS_IOC_RELEASE,
	ZFS_IOC_GET_HOLDS,
	ZFS_IOC_OBJSET_RECVD_PROPS,
	ZFS_IOC_VDEV_SPLIT,
	ZFS_IOC_NEXT_OBJ,
	ZFS_IOC_DIFF,
	ZFS_IOC_TMP_SNAPSHOT,
	ZFS_IOC_OBJ_TO_STATS,
	ZFS_IOC_SPACE_WRITTEN,
	ZFS_IOC_SPACE_SNAPS,
	ZFS_IOC_DESTROY_SNAPS,
	ZFS_IOC_POOL_REGUID,
	ZFS_IOC_POOL_REOPEN,
	ZFS_IOC_SEND_PROGRESS,
	ZFS_IOC_LOG_HISTORY,
	ZFS_IOC_SEND_NEW,
	ZFS_IOC_SEND_SPACE,
	ZFS_IOC_CLONE,
	ZFS_IOC_BOOKMARK,
	ZFS_IOC_GET_BOOKMARKS,
	ZFS_IOC_DESTROY_BOOKMARKS,
	ZFS_IOC_CRYPTO,

	/*
	 * Linux - 3/64 numbers reserved.
	 */
	ZFS_IOC_LINUX = ('Z' << 8) + 0x80,
	ZFS_IOC_EVENTS_NEXT,
	ZFS_IOC_EVENTS_CLEAR,
	ZFS_IOC_EVENTS_SEEK,

	/*
	 * FreeBSD - 1/64 numbers reserved.
	 */
	ZFS_IOC_FREEBSD = ('Z' << 8) + 0xC0,

	ZFS_IOC_LAST
} zfs_ioc_t;

/*
 * zvol ioctl to get dataset name
 */
#define	BLKZNAME		_IOR(0x12, 125, char[ZFS_MAXNAMELEN])

/*
 * Internal SPA load state.  Used by FMA diagnosis engine.
 */
typedef enum {
	SPA_LOAD_NONE,		/* no load in progress	*/
	SPA_LOAD_OPEN,		/* normal open		*/
	SPA_LOAD_IMPORT,	/* import in progress	*/
	SPA_LOAD_TRYIMPORT,	/* tryimport in progress */
	SPA_LOAD_RECOVER,	/* recovery requested	*/
	SPA_LOAD_ERROR		/* load failed		*/
} spa_load_state_t;

/*
 * Bookmark name values.
 */
#define	ZPOOL_ERR_LIST		"error list"
#define	ZPOOL_ERR_DATASET	"dataset"
#define	ZPOOL_ERR_OBJECT	"object"

#define	HIS_MAX_RECORD_LEN	(MAXPATHLEN + MAXPATHLEN + 1)

/*
 * The following are names used in the nvlist describing
 * the pool's history log.
 */
#define	ZPOOL_HIST_RECORD	"history record"
#define	ZPOOL_HIST_TIME		"history time"
#define	ZPOOL_HIST_CMD		"history command"
#define	ZPOOL_HIST_WHO		"history who"
#define	ZPOOL_HIST_ZONE		"history zone"
#define	ZPOOL_HIST_HOST		"history hostname"
#define	ZPOOL_HIST_TXG		"history txg"
#define	ZPOOL_HIST_INT_EVENT	"history internal event"
#define	ZPOOL_HIST_INT_STR	"history internal str"
#define	ZPOOL_HIST_INT_NAME	"internal_name"
#define	ZPOOL_HIST_IOCTL	"ioctl"
#define	ZPOOL_HIST_INPUT_NVL	"in_nvl"
#define	ZPOOL_HIST_OUTPUT_NVL	"out_nvl"
#define	ZPOOL_HIST_DSNAME	"dsname"
#define	ZPOOL_HIST_DSID		"dsid"

/*
 * Flags for ZFS_IOC_VDEV_SET_STATE
 */
#define	ZFS_ONLINE_CHECKREMOVE	0x1
#define	ZFS_ONLINE_UNSPARE	0x2
#define	ZFS_ONLINE_FORCEFAULT	0x4
#define	ZFS_ONLINE_EXPAND	0x8
#define	ZFS_OFFLINE_TEMPORARY	0x1

/*
 * Flags for ZFS_IOC_POOL_IMPORT
 */
#define	ZFS_IMPORT_NORMAL	0x0
#define	ZFS_IMPORT_VERBATIM	0x1
#define	ZFS_IMPORT_ANY_HOST	0x2
#define	ZFS_IMPORT_MISSING_LOG	0x4
#define	ZFS_IMPORT_ONLY		0x8
#define	ZFS_IMPORT_TEMP_NAME	0x10

/*
 * Sysevent payload members.  ZFS will generate the following sysevents with the
 * given payloads:
 *
 *	ESC_ZFS_RESILVER_START
 *	ESC_ZFS_RESILVER_END
 *	ESC_ZFS_POOL_DESTROY
 *	ESC_ZFS_POOL_REGUID
 *
 *		ZFS_EV_POOL_NAME	DATA_TYPE_STRING
 *		ZFS_EV_POOL_GUID	DATA_TYPE_UINT64
 *
 *	ESC_ZFS_VDEV_REMOVE
 *	ESC_ZFS_VDEV_CLEAR
 *	ESC_ZFS_VDEV_CHECK
 *
 *		ZFS_EV_POOL_NAME	DATA_TYPE_STRING
 *		ZFS_EV_POOL_GUID	DATA_TYPE_UINT64
 *		ZFS_EV_VDEV_PATH	DATA_TYPE_STRING	(optional)
 *		ZFS_EV_VDEV_GUID	DATA_TYPE_UINT64
 */
#define	ZFS_EV_POOL_NAME	"pool_name"
#define	ZFS_EV_POOL_GUID	"pool_guid"
#define	ZFS_EV_VDEV_PATH	"vdev_path"
#define	ZFS_EV_VDEV_GUID	"vdev_guid"

#ifdef	__cplusplus
}
#endif

#endif	/* _SYS_FS_ZFS_H */<|MERGE_RESOLUTION|>--- conflicted
+++ resolved
@@ -155,14 +155,11 @@
 	ZFS_PROP_RELATIME,
 	ZFS_PROP_REDUNDANT_METADATA,
 	ZFS_PROP_OVERLAY,
-<<<<<<< HEAD
 	ZFS_PROP_ENCRYPTION,
 	ZFS_PROP_SALT,
 	ZFS_PROP_KEYSOURCE,
 	ZFS_PROP_KEYSTATUS,
-=======
 	ZFS_PROP_PREV_SNAP,
->>>>>>> eea93094
 	ZFS_NUM_PROPS
 } zfs_prop_t;
 
