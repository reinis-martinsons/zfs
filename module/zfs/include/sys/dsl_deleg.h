--- conflicted
+++ resolved
@@ -26,11 +26,6 @@
 #ifndef	_SYS_DSL_DELEG_H
 #define	_SYS_DSL_DELEG_H
 
-<<<<<<< HEAD
-
-
-=======
->>>>>>> e9f14862
 #include <sys/dmu.h>
 #include <sys/dsl_pool.h>
 #include <sys/zfs_context.h>
