/*
 * CDDL HEADER START
 *
 * The contents of this file are subject to the terms of the
 * Common Development and Distribution License (the "License").
 * You may not use this file except in compliance with the License.
 *
 * You can obtain a copy of the license at usr/src/OPENSOLARIS.LICENSE
 * or http://www.opensolaris.org/os/licensing.
 * See the License for the specific language governing permissions
 * and limitations under the License.
 *
 * When distributing Covered Code, include this CDDL HEADER in each
 * file and include the License file at usr/src/OPENSOLARIS.LICENSE.
 * If applicable, add the following below this CDDL HEADER, with the
 * fields enclosed by brackets "[]" replaced with your own identifying
 * information: Portions Copyright [yyyy] [name of copyright owner]
 *
 * CDDL HEADER END
 */
/*
 * Copyright (c) 2005, 2010, Oracle and/or its affiliates. All rights reserved.
 * Copyright (c) 2011, 2015 by Delphix. All rights reserved.
 * Copyright 2011 Nexenta Systems, Inc. All rights reserved.
 * Copyright (c) 2014, Joyent, Inc. All rights reserved.
 * Copyright (c) 2011, 2014 by Delphix. All rights reserved.
 */

#include <sys/dmu.h>
#include <sys/dmu_impl.h>
#include <sys/dmu_tx.h>
#include <sys/dbuf.h>
#include <sys/dnode.h>
#include <sys/zfs_context.h>
#include <sys/dmu_objset.h>
#include <sys/dmu_traverse.h>
#include <sys/dsl_dataset.h>
#include <sys/dsl_dir.h>
#include <sys/dsl_prop.h>
#include <sys/dsl_pool.h>
#include <sys/dsl_synctask.h>
#include <sys/spa_impl.h>
#include <sys/zfs_ioctl.h>
#include <sys/zap.h>
#include <sys/zio_checksum.h>
#include <sys/zfs_znode.h>
#include <zfs_fletcher.h>
#include <sys/avl.h>
#include <sys/ddt.h>
#include <sys/zfs_onexit.h>
#include <sys/dmu_send.h>
#include <sys/dsl_destroy.h>
#include <sys/blkptr.h>
#include <sys/dsl_bookmark.h>
#include <sys/zfeature.h>
#include <sys/bqueue.h>

/* Set this tunable to TRUE to replace corrupt data with 0x2f5baddb10c */
int zfs_send_corrupt_data = B_FALSE;
int zfs_send_queue_length = 16 * 1024 * 1024;
int zfs_recv_queue_length = 16 * 1024 * 1024;

static char *dmu_recv_tag = "dmu_recv_tag";
static const char *recv_clone_name = "%recv";

#define	BP_SPAN(datablkszsec, indblkshift, level) \
	(((uint64_t)datablkszsec) << (SPA_MINBLOCKSHIFT + \
	(level) * (indblkshift - SPA_BLKPTRSHIFT)))

struct send_thread_arg {
	bqueue_t	q;
	dsl_dataset_t	*ds;		/* Dataset to traverse */
	uint64_t	fromtxg;	/* Traverse from this txg */
	int		flags;		/* flags to pass to traverse_dataset */
	int		error_code;
	boolean_t	cancel;
};

struct send_block_record {
	boolean_t		eos_marker; /* Marks the end of the stream */
	blkptr_t		bp;
	zbookmark_phys_t	zb;
	uint8_t			indblkshift;
	uint16_t		datablkszsec;
	bqueue_node_t		ln;
};

typedef struct dump_bytes_io {
	dmu_sendarg_t	*dbi_dsp;
	void		*dbi_buf;
	int		dbi_len;
} dump_bytes_io_t;

static void
dump_bytes_cb(void *arg)
{
	dump_bytes_io_t *dbi = (dump_bytes_io_t *)arg;
	dmu_sendarg_t *dsp = dbi->dbi_dsp;
	dsl_dataset_t *ds = dsp->dsa_os->os_dsl_dataset;
	ssize_t resid; /* have to get resid to get detailed errno */
	ASSERT0(dbi->dbi_len % 8);

	dsp->dsa_err = vn_rdwr(UIO_WRITE, dsp->dsa_vp,
	    (caddr_t)dbi->dbi_buf, dbi->dbi_len,
	    0, UIO_SYSSPACE, FAPPEND, RLIM64_INFINITY, CRED(), &resid);

	mutex_enter(&ds->ds_sendstream_lock);
	*dsp->dsa_off += dbi->dbi_len;
	mutex_exit(&ds->ds_sendstream_lock);
}

static int
dump_bytes(dmu_sendarg_t *dsp, void *buf, int len)
{
	dump_bytes_io_t dbi;

	dbi.dbi_dsp = dsp;
	dbi.dbi_buf = buf;
	dbi.dbi_len = len;

#if defined(HAVE_LARGE_STACKS)
	dump_bytes_cb(&dbi);
#else
	/*
	 * The vn_rdwr() call is performed in a taskq to ensure that there is
	 * always enough stack space to write safely to the target filesystem.
	 * The ZIO_TYPE_FREE threads are used because there can be a lot of
	 * them and they are used in vdev_file.c for a similar purpose.
	 */
	spa_taskq_dispatch_sync(dmu_objset_spa(dsp->dsa_os), ZIO_TYPE_FREE,
	    ZIO_TASKQ_ISSUE, dump_bytes_cb, &dbi, TQ_SLEEP);
#endif /* HAVE_LARGE_STACKS */

	return (dsp->dsa_err);
}

/*
 * For all record types except BEGIN, fill in the checksum (overlaid in
 * drr_u.drr_checksum.drr_checksum).  The checksum verifies everything
 * up to the start of the checksum itself.
 */
static int
dump_record(dmu_sendarg_t *dsp, void *payload, int payload_len)
{
	ASSERT3U(offsetof(dmu_replay_record_t, drr_u.drr_checksum.drr_checksum),
	    ==, sizeof (dmu_replay_record_t) - sizeof (zio_cksum_t));
	fletcher_4_incremental_native(dsp->dsa_drr,
	    offsetof(dmu_replay_record_t, drr_u.drr_checksum.drr_checksum),
	    &dsp->dsa_zc);
	if (dsp->dsa_drr->drr_type != DRR_BEGIN) {
		ASSERT(ZIO_CHECKSUM_IS_ZERO(&dsp->dsa_drr->drr_u.
		    drr_checksum.drr_checksum));
		dsp->dsa_drr->drr_u.drr_checksum.drr_checksum = dsp->dsa_zc;
	}
	fletcher_4_incremental_native(&dsp->dsa_drr->
	    drr_u.drr_checksum.drr_checksum,
	    sizeof (zio_cksum_t), &dsp->dsa_zc);
	if (dump_bytes(dsp, dsp->dsa_drr, sizeof (dmu_replay_record_t)) != 0)
		return (SET_ERROR(EINTR));
	if (payload_len != 0) {
		fletcher_4_incremental_native(payload, payload_len,
		    &dsp->dsa_zc);
		if (dump_bytes(dsp, payload, payload_len) != 0)
			return (SET_ERROR(EINTR));
	}
	return (0);
}

static int
dump_free(dmu_sendarg_t *dsp, uint64_t object, uint64_t offset,
    uint64_t length)
{
	struct drr_free *drrf = &(dsp->dsa_drr->drr_u.drr_free);

	/*
	 * When we receive a free record, dbuf_free_range() assumes
	 * that the receiving system doesn't have any dbufs in the range
	 * being freed.  This is always true because there is a one-record
	 * constraint: we only send one WRITE record for any given
	 * object+offset.  We know that the one-record constraint is
	 * true because we always send data in increasing order by
	 * object,offset.
	 *
	 * If the increasing-order constraint ever changes, we should find
	 * another way to assert that the one-record constraint is still
	 * satisfied.
	 */
	ASSERT(object > dsp->dsa_last_data_object ||
	    (object == dsp->dsa_last_data_object &&
	    offset > dsp->dsa_last_data_offset));

	/*
	 * If we are doing a non-incremental send, then there can't
	 * be any data in the dataset we're receiving into.  Therefore
	 * a free record would simply be a no-op.  Save space by not
	 * sending it to begin with.
	 */
	if (!dsp->dsa_incremental)
		return (0);

	if (length != -1ULL && offset + length < offset)
		length = -1ULL;

	/*
	 * If there is a pending op, but it's not PENDING_FREE, push it out,
	 * since free block aggregation can only be done for blocks of the
	 * same type (i.e., DRR_FREE records can only be aggregated with
	 * other DRR_FREE records.  DRR_FREEOBJECTS records can only be
	 * aggregated with other DRR_FREEOBJECTS records.
	 */
	if (dsp->dsa_pending_op != PENDING_NONE &&
	    dsp->dsa_pending_op != PENDING_FREE) {
		if (dump_record(dsp, NULL, 0) != 0)
			return (SET_ERROR(EINTR));
		dsp->dsa_pending_op = PENDING_NONE;
	}

	if (dsp->dsa_pending_op == PENDING_FREE) {
		/*
		 * There should never be a PENDING_FREE if length is -1
		 * (because dump_dnode is the only place where this
		 * function is called with a -1, and only after flushing
		 * any pending record).
		 */
		ASSERT(length != -1ULL);
		/*
		 * Check to see whether this free block can be aggregated
		 * with pending one.
		 */
		if (drrf->drr_object == object && drrf->drr_offset +
		    drrf->drr_length == offset) {
			drrf->drr_length += length;
			return (0);
		} else {
			/* not a continuation.  Push out pending record */
			if (dump_record(dsp, NULL, 0) != 0)
				return (SET_ERROR(EINTR));
			dsp->dsa_pending_op = PENDING_NONE;
		}
	}
	/* create a FREE record and make it pending */
	bzero(dsp->dsa_drr, sizeof (dmu_replay_record_t));
	dsp->dsa_drr->drr_type = DRR_FREE;
	drrf->drr_object = object;
	drrf->drr_offset = offset;
	drrf->drr_length = length;
	drrf->drr_toguid = dsp->dsa_toguid;
	if (length == -1ULL) {
		if (dump_record(dsp, NULL, 0) != 0)
			return (SET_ERROR(EINTR));
	} else {
		dsp->dsa_pending_op = PENDING_FREE;
	}

	return (0);
}

static int
dump_write(dmu_sendarg_t *dsp, dmu_object_type_t type,
    uint64_t object, uint64_t offset, int blksz, const blkptr_t *bp, void *data)
{
	struct drr_write *drrw = &(dsp->dsa_drr->drr_u.drr_write);

	/*
	 * We send data in increasing object, offset order.
	 * See comment in dump_free() for details.
	 */
	ASSERT(object > dsp->dsa_last_data_object ||
	    (object == dsp->dsa_last_data_object &&
	    offset > dsp->dsa_last_data_offset));
	dsp->dsa_last_data_object = object;
	dsp->dsa_last_data_offset = offset + blksz - 1;

	/*
	 * If there is any kind of pending aggregation (currently either
	 * a grouping of free objects or free blocks), push it out to
	 * the stream, since aggregation can't be done across operations
	 * of different types.
	 */
	if (dsp->dsa_pending_op != PENDING_NONE) {
		if (dump_record(dsp, NULL, 0) != 0)
			return (SET_ERROR(EINTR));
		dsp->dsa_pending_op = PENDING_NONE;
	}
	/* write a WRITE record */
	bzero(dsp->dsa_drr, sizeof (dmu_replay_record_t));
	dsp->dsa_drr->drr_type = DRR_WRITE;
	drrw->drr_object = object;
	drrw->drr_type = type;
	drrw->drr_offset = offset;
	drrw->drr_length = blksz;
	drrw->drr_toguid = dsp->dsa_toguid;
	if (bp == NULL || BP_IS_EMBEDDED(bp)) {
		/*
		 * There's no pre-computed checksum for partial-block
		 * writes or embedded BP's, so (like
		 * fletcher4-checkummed blocks) userland will have to
		 * compute a dedup-capable checksum itself.
		 */
		drrw->drr_checksumtype = ZIO_CHECKSUM_OFF;
	} else {
		drrw->drr_checksumtype = BP_GET_CHECKSUM(bp);
		if (zio_checksum_table[drrw->drr_checksumtype].ci_dedup)
			drrw->drr_checksumflags |= DRR_CHECKSUM_DEDUP;
		DDK_SET_LSIZE(&drrw->drr_key, BP_GET_LSIZE(bp));
		DDK_SET_PSIZE(&drrw->drr_key, BP_GET_PSIZE(bp));
		DDK_SET_COMPRESS(&drrw->drr_key, BP_GET_COMPRESS(bp));
		drrw->drr_key.ddk_cksum = bp->blk_cksum;
	}

	if (dump_record(dsp, data, blksz) != 0)
		return (SET_ERROR(EINTR));
	return (0);
}

static int
dump_write_embedded(dmu_sendarg_t *dsp, uint64_t object, uint64_t offset,
    int blksz, const blkptr_t *bp)
{
	char buf[BPE_PAYLOAD_SIZE];
	struct drr_write_embedded *drrw =
	    &(dsp->dsa_drr->drr_u.drr_write_embedded);

	if (dsp->dsa_pending_op != PENDING_NONE) {
		if (dump_record(dsp, NULL, 0) != 0)
			return (EINTR);
		dsp->dsa_pending_op = PENDING_NONE;
	}

	ASSERT(BP_IS_EMBEDDED(bp));

	bzero(dsp->dsa_drr, sizeof (dmu_replay_record_t));
	dsp->dsa_drr->drr_type = DRR_WRITE_EMBEDDED;
	drrw->drr_object = object;
	drrw->drr_offset = offset;
	drrw->drr_length = blksz;
	drrw->drr_toguid = dsp->dsa_toguid;
	drrw->drr_compression = BP_GET_COMPRESS(bp);
	drrw->drr_etype = BPE_GET_ETYPE(bp);
	drrw->drr_lsize = BPE_GET_LSIZE(bp);
	drrw->drr_psize = BPE_GET_PSIZE(bp);

	decode_embedded_bp_compressed(bp, buf);

	if (dump_record(dsp, buf, P2ROUNDUP(drrw->drr_psize, 8)) != 0)
		return (EINTR);
	return (0);
}

static int
dump_spill(dmu_sendarg_t *dsp, uint64_t object, int blksz, void *data)
{
	struct drr_spill *drrs = &(dsp->dsa_drr->drr_u.drr_spill);

	if (dsp->dsa_pending_op != PENDING_NONE) {
		if (dump_record(dsp, NULL, 0) != 0)
			return (SET_ERROR(EINTR));
		dsp->dsa_pending_op = PENDING_NONE;
	}

	/* write a SPILL record */
	bzero(dsp->dsa_drr, sizeof (dmu_replay_record_t));
	dsp->dsa_drr->drr_type = DRR_SPILL;
	drrs->drr_object = object;
	drrs->drr_length = blksz;
	drrs->drr_toguid = dsp->dsa_toguid;

	if (dump_record(dsp, data, blksz) != 0)
		return (SET_ERROR(EINTR));
	return (0);
}

static int
dump_freeobjects(dmu_sendarg_t *dsp, uint64_t firstobj, uint64_t numobjs)
{
	struct drr_freeobjects *drrfo = &(dsp->dsa_drr->drr_u.drr_freeobjects);

	/* See comment in dump_free(). */
	if (!dsp->dsa_incremental)
		return (0);

	/*
	 * If there is a pending op, but it's not PENDING_FREEOBJECTS,
	 * push it out, since free block aggregation can only be done for
	 * blocks of the same type (i.e., DRR_FREE records can only be
	 * aggregated with other DRR_FREE records.  DRR_FREEOBJECTS records
	 * can only be aggregated with other DRR_FREEOBJECTS records.
	 */
	if (dsp->dsa_pending_op != PENDING_NONE &&
	    dsp->dsa_pending_op != PENDING_FREEOBJECTS) {
		if (dump_record(dsp, NULL, 0) != 0)
			return (SET_ERROR(EINTR));
		dsp->dsa_pending_op = PENDING_NONE;
	}
	if (dsp->dsa_pending_op == PENDING_FREEOBJECTS) {
		/*
		 * See whether this free object array can be aggregated
		 * with pending one
		 */
		if (drrfo->drr_firstobj + drrfo->drr_numobjs == firstobj) {
			drrfo->drr_numobjs += numobjs;
			return (0);
		} else {
			/* can't be aggregated.  Push out pending record */
			if (dump_record(dsp, NULL, 0) != 0)
				return (SET_ERROR(EINTR));
			dsp->dsa_pending_op = PENDING_NONE;
		}
	}

	/* write a FREEOBJECTS record */
	bzero(dsp->dsa_drr, sizeof (dmu_replay_record_t));
	dsp->dsa_drr->drr_type = DRR_FREEOBJECTS;
	drrfo->drr_firstobj = firstobj;
	drrfo->drr_numobjs = numobjs;
	drrfo->drr_toguid = dsp->dsa_toguid;

	dsp->dsa_pending_op = PENDING_FREEOBJECTS;

	return (0);
}

static int
dump_dnode(dmu_sendarg_t *dsp, uint64_t object, dnode_phys_t *dnp)
{
	struct drr_object *drro = &(dsp->dsa_drr->drr_u.drr_object);

	if (dnp == NULL || dnp->dn_type == DMU_OT_NONE)
		return (dump_freeobjects(dsp, object, 1));

	if (dsp->dsa_pending_op != PENDING_NONE) {
		if (dump_record(dsp, NULL, 0) != 0)
			return (SET_ERROR(EINTR));
		dsp->dsa_pending_op = PENDING_NONE;
	}

	/* write an OBJECT record */
	bzero(dsp->dsa_drr, sizeof (dmu_replay_record_t));
	dsp->dsa_drr->drr_type = DRR_OBJECT;
	drro->drr_object = object;
	drro->drr_type = dnp->dn_type;
	drro->drr_bonustype = dnp->dn_bonustype;
	drro->drr_blksz = dnp->dn_datablkszsec << SPA_MINBLOCKSHIFT;
	drro->drr_bonuslen = dnp->dn_bonuslen;
	drro->drr_checksumtype = dnp->dn_checksum;
	drro->drr_compress = dnp->dn_compress;
	drro->drr_toguid = dsp->dsa_toguid;

	if (!(dsp->dsa_featureflags & DMU_BACKUP_FEATURE_LARGE_BLOCKS) &&
	    drro->drr_blksz > SPA_OLD_MAXBLOCKSIZE)
		drro->drr_blksz = SPA_OLD_MAXBLOCKSIZE;

	if (dump_record(dsp, DN_BONUS(dnp),
	    P2ROUNDUP(dnp->dn_bonuslen, 8)) != 0) {
		return (SET_ERROR(EINTR));
	}

	/* Free anything past the end of the file. */
	if (dump_free(dsp, object, (dnp->dn_maxblkid + 1) *
	    (dnp->dn_datablkszsec << SPA_MINBLOCKSHIFT), -1ULL) != 0)
		return (SET_ERROR(EINTR));
	if (dsp->dsa_err != 0)
		return (SET_ERROR(EINTR));
	return (0);
}

static boolean_t
backup_do_embed(dmu_sendarg_t *dsp, const blkptr_t *bp)
{
	if (!BP_IS_EMBEDDED(bp))
		return (B_FALSE);

	/*
	 * Compression function must be legacy, or explicitly enabled.
	 */
	if ((BP_GET_COMPRESS(bp) >= ZIO_COMPRESS_LEGACY_FUNCTIONS &&
	    !(dsp->dsa_featureflags & DMU_BACKUP_FEATURE_EMBED_DATA_LZ4)))
		return (B_FALSE);

	/*
	 * Embed type must be explicitly enabled.
	 */
	switch (BPE_GET_ETYPE(bp)) {
	case BP_EMBEDDED_TYPE_DATA:
		if (dsp->dsa_featureflags & DMU_BACKUP_FEATURE_EMBED_DATA)
			return (B_TRUE);
		break;
	default:
		return (B_FALSE);
	}
	return (B_FALSE);
}

/*
 * This is the callback function to traverse_dataset that acts as the worker
 * thread for dmu_send_impl.
 */
/*ARGSUSED*/
static int
send_cb(spa_t *spa, zilog_t *zilog, const blkptr_t *bp,
    const zbookmark_phys_t *zb, const struct dnode_phys *dnp, void *arg)
{
	struct send_thread_arg *sta = arg;
	struct send_block_record *record;
	uint64_t record_size;
	int err = 0;

	if (sta->cancel)
		return (SET_ERROR(EINTR));

	if (bp == NULL) {
		ASSERT3U(zb->zb_level, ==, ZB_DNODE_LEVEL);
		return (0);
	} else if (zb->zb_level < 0) {
		return (0);
	}

	record = kmem_zalloc(sizeof (struct send_block_record), KM_SLEEP);
	record->eos_marker = B_FALSE;
	record->bp = *bp;
	record->zb = *zb;
	record->indblkshift = dnp->dn_indblkshift;
	record->datablkszsec = dnp->dn_datablkszsec;
	record_size = dnp->dn_datablkszsec << SPA_MINBLOCKSHIFT;
	bqueue_enqueue(&sta->q, record, record_size);

	return (err);
}

/*
 * This function kicks off the traverse_dataset.  It also handles setting the
 * error code of the thread in case something goes wrong, and pushes the End of
 * Stream record when the traverse_dataset call has finished.  If there is no
 * dataset to traverse, the thread immediately pushes End of Stream marker.
 */
static void
send_traverse_thread(void *arg)
{
	struct send_thread_arg *st_arg = arg;
	int err;
	struct send_block_record *data;

	if (st_arg->ds != NULL) {
		err = traverse_dataset(st_arg->ds, st_arg->fromtxg,
		    st_arg->flags, send_cb, arg);
		if (err != EINTR)
			st_arg->error_code = err;
	}
	data = kmem_zalloc(sizeof (*data), KM_SLEEP);
	data->eos_marker = B_TRUE;
	bqueue_enqueue(&st_arg->q, data, 1);
}

/*
 * This function actually handles figuring out what kind of record needs to be
 * dumped, reading the data (which has hopefully been prefetched), and calling
 * the appropriate helper function.
 */
static int
do_dump(dmu_sendarg_t *dsa, struct send_block_record *data)
{
	dsl_dataset_t *ds = dmu_objset_ds(dsa->dsa_os);
	const blkptr_t *bp = &data->bp;
	const zbookmark_phys_t *zb = &data->zb;
	uint8_t indblkshift = data->indblkshift;
	uint16_t dblkszsec = data->datablkszsec;
	spa_t *spa = ds->ds_dir->dd_pool->dp_spa;
	dmu_object_type_t type = bp ? BP_GET_TYPE(bp) : DMU_OT_NONE;
	int err = 0;
	dnode_phys_t *blk;
	uint64_t dnobj;

	ASSERT3U(zb->zb_level, >=, 0);

	if (zb->zb_object != DMU_META_DNODE_OBJECT &&
	    DMU_OBJECT_IS_SPECIAL(zb->zb_object)) {
		return (0);
	} else if (BP_IS_HOLE(bp) &&
	    zb->zb_object == DMU_META_DNODE_OBJECT) {
		uint64_t span = BP_SPAN(dblkszsec, indblkshift, zb->zb_level);
		uint64_t dnobj = (zb->zb_blkid * span) >> DNODE_SHIFT;
		err = dump_freeobjects(dsa, dnobj, span >> DNODE_SHIFT);
	} else if (BP_IS_HOLE(bp)) {
		uint64_t span = BP_SPAN(dblkszsec, indblkshift, zb->zb_level);
		uint64_t offset = zb->zb_blkid * span;
		err = dump_free(dsa, zb->zb_object, offset, span);
	} else if (zb->zb_level > 0 || type == DMU_OT_OBJSET) {
		return (0);
	} else if (type == DMU_OT_DNODE) {
		int blksz = BP_GET_LSIZE(bp);
		arc_flags_t aflags = ARC_FLAG_WAIT;
		arc_buf_t *abuf;
		int i;

		ASSERT0(zb->zb_level);

		if (arc_read(NULL, spa, bp, arc_getbuf_func, &abuf,
		    ZIO_PRIORITY_ASYNC_READ, ZIO_FLAG_CANFAIL,
		    &aflags, zb) != 0)
			return (SET_ERROR(EIO));

		blk = abuf->b_data;
		dnobj = zb->zb_blkid * (blksz >> DNODE_SHIFT);
		for (i = 0; i < blksz >> DNODE_SHIFT; i++) {
			err = dump_dnode(dsa, dnobj + i, blk + i);
			if (err != 0)
				break;
		}
		(void) arc_buf_remove_ref(abuf, &abuf);
	} else if (type == DMU_OT_SA) {
		arc_flags_t aflags = ARC_FLAG_WAIT;
		arc_buf_t *abuf;
		int blksz = BP_GET_LSIZE(bp);

		if (arc_read(NULL, spa, bp, arc_getbuf_func, &abuf,
		    ZIO_PRIORITY_ASYNC_READ, ZIO_FLAG_CANFAIL,
		    &aflags, zb) != 0)
			return (SET_ERROR(EIO));

		err = dump_spill(dsa, zb->zb_object, blksz, abuf->b_data);
		(void) arc_buf_remove_ref(abuf, &abuf);
	} else if (backup_do_embed(dsa, bp)) {
		/* it's an embedded level-0 block of a regular object */
		int blksz = dblkszsec << SPA_MINBLOCKSHIFT;
		ASSERT0(zb->zb_level);
		err = dump_write_embedded(dsa, zb->zb_object,
		    zb->zb_blkid * blksz, blksz, bp);
	} else {
		/* it's a level-0 block of a regular object */
		arc_flags_t aflags = ARC_FLAG_WAIT;
		arc_buf_t *abuf;
		int blksz = dblkszsec << SPA_MINBLOCKSHIFT;
		uint64_t offset;

		ASSERT0(zb->zb_level);
		if (arc_read(NULL, spa, bp, arc_getbuf_func, &abuf,
		    ZIO_PRIORITY_ASYNC_READ, ZIO_FLAG_CANFAIL,
		    &aflags, zb) != 0) {
			if (zfs_send_corrupt_data) {
				uint64_t *ptr;
				/* Send a block filled with 0x"zfs badd bloc" */
				abuf = arc_buf_alloc(spa, blksz, &abuf,
				    ARC_BUFC_DATA);
				for (ptr = abuf->b_data;
				    (char *)ptr < (char *)abuf->b_data + blksz;
				    ptr++)
					*ptr = 0x2f5baddb10cULL;
			} else {
				return (SET_ERROR(EIO));
			}
		}

		offset = zb->zb_blkid * blksz;

		if (!(dsa->dsa_featureflags &
		    DMU_BACKUP_FEATURE_LARGE_BLOCKS) &&
		    blksz > SPA_OLD_MAXBLOCKSIZE) {
			char *buf = abuf->b_data;
			while (blksz > 0 && err == 0) {
				int n = MIN(blksz, SPA_OLD_MAXBLOCKSIZE);
				err = dump_write(dsa, type, zb->zb_object,
				    offset, n, NULL, buf);
				offset += n;
				buf += n;
				blksz -= n;
			}
		} else {
			err = dump_write(dsa, type, zb->zb_object,
			    offset, blksz, bp, abuf->b_data);
		}
		(void) arc_buf_remove_ref(abuf, &abuf);
	}

	ASSERT(err == 0 || err == EINTR);
	return (err);
}

/*
 * Pop the new data off the queue, and free the old data.
 */
static struct send_block_record *
get_next_record(bqueue_t *bq, struct send_block_record *data)
{
	struct send_block_record *tmp = bqueue_dequeue(bq);
	kmem_free(data, sizeof (*data));
	return (tmp);
}

/*
 * Actually do the bulk of the work in a zfs send.
 *
 * Note: Releases dp using the specified tag.
 */
static int
dmu_send_impl(void *tag, dsl_pool_t *dp, dsl_dataset_t *to_ds,
    zfs_bookmark_phys_t *ancestor_zb, boolean_t is_clone, boolean_t embedok,
    boolean_t large_block_ok, int outfd, vnode_t *vp, offset_t *off)
{
	objset_t *os;
	dmu_replay_record_t *drr;
	dmu_sendarg_t *dsp;
	int err;
	uint64_t fromtxg = 0;
	uint64_t featureflags = 0;
	struct send_thread_arg to_arg;
	struct send_block_record *to_data;

	err = dmu_objset_from_ds(to_ds, &os);
	if (err != 0) {
		dsl_pool_rele(dp, tag);
		return (err);
	}

	drr = kmem_zalloc(sizeof (dmu_replay_record_t), KM_SLEEP);
	drr->drr_type = DRR_BEGIN;
	drr->drr_u.drr_begin.drr_magic = DMU_BACKUP_MAGIC;
	DMU_SET_STREAM_HDRTYPE(drr->drr_u.drr_begin.drr_versioninfo,
	    DMU_SUBSTREAM);

#ifdef _KERNEL
	if (dmu_objset_type(os) == DMU_OST_ZFS) {
		uint64_t version;
		if (zfs_get_zplprop(os, ZFS_PROP_VERSION, &version) != 0) {
			kmem_free(drr, sizeof (dmu_replay_record_t));
			dsl_pool_rele(dp, tag);
			return (SET_ERROR(EINVAL));
		}
		if (version >= ZPL_VERSION_SA) {
			featureflags |= DMU_BACKUP_FEATURE_SA_SPILL;
		}
	}
#endif

	if (large_block_ok && to_ds->ds_feature_inuse[SPA_FEATURE_LARGE_BLOCKS])
		featureflags |= DMU_BACKUP_FEATURE_LARGE_BLOCKS;
	if (embedok &&
	    spa_feature_is_active(dp->dp_spa, SPA_FEATURE_EMBEDDED_DATA)) {
		featureflags |= DMU_BACKUP_FEATURE_EMBED_DATA;
		if (spa_feature_is_active(dp->dp_spa, SPA_FEATURE_LZ4_COMPRESS))
			featureflags |= DMU_BACKUP_FEATURE_EMBED_DATA_LZ4;
	}

	DMU_SET_FEATUREFLAGS(drr->drr_u.drr_begin.drr_versioninfo,
	    featureflags);

	drr->drr_u.drr_begin.drr_creation_time =
	    dsl_dataset_phys(to_ds)->ds_creation_time;
	drr->drr_u.drr_begin.drr_type = dmu_objset_type(os);
	if (is_clone)
		drr->drr_u.drr_begin.drr_flags |= DRR_FLAG_CLONE;
	drr->drr_u.drr_begin.drr_toguid = dsl_dataset_phys(to_ds)->ds_guid;
	if (dsl_dataset_phys(to_ds)->ds_flags & DS_FLAG_CI_DATASET)
		drr->drr_u.drr_begin.drr_flags |= DRR_FLAG_CI_DATA;

	if (ancestor_zb != NULL) {
		drr->drr_u.drr_begin.drr_fromguid =
		    ancestor_zb->zbm_guid;
		fromtxg = ancestor_zb->zbm_creation_txg;
	}
	dsl_dataset_name(to_ds, drr->drr_u.drr_begin.drr_toname);
	if (!to_ds->ds_is_snapshot) {
		(void) strlcat(drr->drr_u.drr_begin.drr_toname, "@--head--",
		    sizeof (drr->drr_u.drr_begin.drr_toname));
	}

	dsp = kmem_zalloc(sizeof (dmu_sendarg_t), KM_SLEEP);

	dsp->dsa_drr = drr;
	dsp->dsa_vp = vp;
	dsp->dsa_outfd = outfd;
	dsp->dsa_proc = curproc;
	dsp->dsa_os = os;
	dsp->dsa_off = off;
	dsp->dsa_toguid = dsl_dataset_phys(to_ds)->ds_guid;
	dsp->dsa_pending_op = PENDING_NONE;
	dsp->dsa_incremental = (ancestor_zb != NULL);
	dsp->dsa_featureflags = featureflags;

	mutex_enter(&to_ds->ds_sendstream_lock);
	list_insert_head(&to_ds->ds_sendstreams, dsp);
	mutex_exit(&to_ds->ds_sendstream_lock);

	dsl_dataset_long_hold(to_ds, FTAG);
	dsl_pool_rele(dp, tag);

	if (dump_record(dsp, NULL, 0) != 0) {
		err = dsp->dsa_err;
		goto out;
	}

	err = bqueue_init(&to_arg.q, zfs_send_queue_length,
	    offsetof(struct send_block_record, ln));
	to_arg.error_code = 0;
	to_arg.cancel = B_FALSE;
	to_arg.ds = to_ds;
	to_arg.fromtxg = fromtxg;
	to_arg.flags = TRAVERSE_PRE | TRAVERSE_PREFETCH;
	(void) thread_create(NULL, 0, send_traverse_thread, &to_arg, 0, curproc,
	    TS_RUN, minclsyspri);

	to_data = bqueue_dequeue(&to_arg.q);

	while (!to_data->eos_marker && err == 0) {
		err = do_dump(dsp, to_data);
		to_data = get_next_record(&to_arg.q, to_data);
		if (issig(JUSTLOOKING) && issig(FORREAL))
			err = EINTR;
	}

	if (err != 0) {
		to_arg.cancel = B_TRUE;
		while (!to_data->eos_marker) {
			to_data = get_next_record(&to_arg.q, to_data);
		}
	}
	kmem_free(to_data, sizeof (*to_data));

	bqueue_destroy(&to_arg.q);

	if (err == 0 && to_arg.error_code != 0)
		err = to_arg.error_code;

	if (err != 0)
		goto out;

	if (dsp->dsa_pending_op != PENDING_NONE)
		if (dump_record(dsp, NULL, 0) != 0)
			err = SET_ERROR(EINTR);

	if (err != 0) {
		if (err == EINTR && dsp->dsa_err != 0)
			err = dsp->dsa_err;
		goto out;
	}

	bzero(drr, sizeof (dmu_replay_record_t));
	drr->drr_type = DRR_END;
	drr->drr_u.drr_end.drr_checksum = dsp->dsa_zc;
	drr->drr_u.drr_end.drr_toguid = dsp->dsa_toguid;

	if (dump_record(dsp, NULL, 0) != 0)
		err = dsp->dsa_err;

out:
	mutex_enter(&to_ds->ds_sendstream_lock);
	list_remove(&to_ds->ds_sendstreams, dsp);
	mutex_exit(&to_ds->ds_sendstream_lock);

	kmem_free(drr, sizeof (dmu_replay_record_t));
	kmem_free(dsp, sizeof (dmu_sendarg_t));

	dsl_dataset_long_rele(to_ds, FTAG);

	return (err);
}

int
dmu_send_obj(const char *pool, uint64_t tosnap, uint64_t fromsnap,
    boolean_t embedok, boolean_t large_block_ok,
    int outfd, vnode_t *vp, offset_t *off)
{
	dsl_pool_t *dp;
	dsl_dataset_t *ds;
	dsl_dataset_t *fromds = NULL;
	int err;

	err = dsl_pool_hold(pool, FTAG, &dp);
	if (err != 0)
		return (err);

	err = dsl_dataset_hold_obj(dp, tosnap, FTAG, &ds);
	if (err != 0) {
		dsl_pool_rele(dp, FTAG);
		return (err);
	}

	if (fromsnap != 0) {
		zfs_bookmark_phys_t zb;
		boolean_t is_clone;

		err = dsl_dataset_hold_obj(dp, fromsnap, FTAG, &fromds);
		if (err != 0) {
			dsl_dataset_rele(ds, FTAG);
			dsl_pool_rele(dp, FTAG);
			return (err);
		}
		if (!dsl_dataset_is_before(ds, fromds, 0))
			err = SET_ERROR(EXDEV);
		zb.zbm_creation_time =
		    dsl_dataset_phys(fromds)->ds_creation_time;
		zb.zbm_creation_txg = dsl_dataset_phys(fromds)->ds_creation_txg;
		zb.zbm_guid = dsl_dataset_phys(fromds)->ds_guid;
		is_clone = (fromds->ds_dir != ds->ds_dir);
		dsl_dataset_rele(fromds, FTAG);
		err = dmu_send_impl(FTAG, dp, ds, &zb, is_clone,
		    embedok, large_block_ok, outfd, vp, off);
	} else {
		err = dmu_send_impl(FTAG, dp, ds, NULL, B_FALSE,
		    embedok, large_block_ok, outfd, vp, off);
	}
	dsl_dataset_rele(ds, FTAG);
	return (err);
}

int
dmu_send(const char *tosnap, const char *fromsnap,
    boolean_t embedok, boolean_t large_block_ok,
    int outfd, vnode_t *vp, offset_t *off)
{
	dsl_pool_t *dp;
	dsl_dataset_t *ds;
	int err;
	boolean_t owned = B_FALSE;

	if (fromsnap != NULL && strpbrk(fromsnap, "@#") == NULL)
		return (SET_ERROR(EINVAL));

	err = dsl_pool_hold(tosnap, FTAG, &dp);
	if (err != 0)
		return (err);

	if (strchr(tosnap, '@') == NULL && spa_writeable(dp->dp_spa)) {
		/*
		 * We are sending a filesystem or volume.  Ensure
		 * that it doesn't change by owning the dataset.
		 */
		err = dsl_dataset_own(dp, tosnap, FTAG, &ds);
		owned = B_TRUE;
	} else {
		err = dsl_dataset_hold(dp, tosnap, FTAG, &ds);
	}
	if (err != 0) {
		dsl_pool_rele(dp, FTAG);
		return (err);
	}

	if (fromsnap != NULL) {
		zfs_bookmark_phys_t zb;
		boolean_t is_clone = B_FALSE;
		int fsnamelen = strchr(tosnap, '@') - tosnap;

		/*
		 * If the fromsnap is in a different filesystem, then
		 * mark the send stream as a clone.
		 */
		if (strncmp(tosnap, fromsnap, fsnamelen) != 0 ||
		    (fromsnap[fsnamelen] != '@' &&
		    fromsnap[fsnamelen] != '#')) {
			is_clone = B_TRUE;
		}

		if (strchr(fromsnap, '@')) {
			dsl_dataset_t *fromds;
			err = dsl_dataset_hold(dp, fromsnap, FTAG, &fromds);
			if (err == 0) {
				if (!dsl_dataset_is_before(ds, fromds, 0))
					err = SET_ERROR(EXDEV);
				zb.zbm_creation_time =
				    dsl_dataset_phys(fromds)->ds_creation_time;
				zb.zbm_creation_txg =
				    dsl_dataset_phys(fromds)->ds_creation_txg;
				zb.zbm_guid = dsl_dataset_phys(fromds)->ds_guid;
				is_clone = (ds->ds_dir != fromds->ds_dir);
				dsl_dataset_rele(fromds, FTAG);
			}
		} else {
			err = dsl_bookmark_lookup(dp, fromsnap, ds, &zb);
		}
		if (err != 0) {
			dsl_dataset_rele(ds, FTAG);
			dsl_pool_rele(dp, FTAG);
			return (err);
		}
		err = dmu_send_impl(FTAG, dp, ds, &zb, is_clone,
		    embedok, large_block_ok, outfd, vp, off);
	} else {
		err = dmu_send_impl(FTAG, dp, ds, NULL, B_FALSE,
		    embedok, large_block_ok, outfd, vp, off);
	}
	if (owned)
		dsl_dataset_disown(ds, FTAG);
	else
		dsl_dataset_rele(ds, FTAG);
	return (err);
}

static int
dmu_adjust_send_estimate_for_indirects(dsl_dataset_t *ds, uint64_t size,
    uint64_t *sizep)
{
	int err;
	/*
	 * Assume that space (both on-disk and in-stream) is dominated by
	 * data.  We will adjust for indirect blocks and the copies property,
	 * but ignore per-object space used (eg, dnodes and DRR_OBJECT records).
	 */

	/*
	 * Subtract out approximate space used by indirect blocks.
	 * Assume most space is used by data blocks (non-indirect, non-dnode).
	 * Assume all blocks are recordsize.  Assume ditto blocks and
	 * internal fragmentation counter out compression.
	 *
	 * Therefore, space used by indirect blocks is sizeof(blkptr_t) per
	 * block, which we observe in practice.
	 */
	uint64_t recordsize;
	err = dsl_prop_get_int_ds(ds, "recordsize", &recordsize);
	if (err != 0)
		return (err);
	size -= size / recordsize * sizeof (blkptr_t);

	/* Add in the space for the record associated with each block. */
	size += size / recordsize * sizeof (dmu_replay_record_t);

	*sizep = size;

	return (0);
}

int
dmu_send_estimate(dsl_dataset_t *ds, dsl_dataset_t *fromds, uint64_t *sizep)
{
	int err;
	uint64_t size;

	ASSERT(dsl_pool_config_held(ds->ds_dir->dd_pool));

	/* tosnap must be a snapshot */
	if (!ds->ds_is_snapshot)
		return (SET_ERROR(EINVAL));

	/* fromsnap, if provided, must be a snapshot */
	if (fromds != NULL && !fromds->ds_is_snapshot)
		return (SET_ERROR(EINVAL));

	/*
	 * fromsnap must be an earlier snapshot from the same fs as tosnap,
	 * or the origin's fs.
	 */
	if (fromds != NULL && !dsl_dataset_is_before(ds, fromds, 0))
		return (SET_ERROR(EXDEV));

	/* Get uncompressed size estimate of changed data. */
	if (fromds == NULL) {
		size = dsl_dataset_phys(ds)->ds_uncompressed_bytes;
	} else {
		uint64_t used, comp;
		err = dsl_dataset_space_written(fromds, ds,
		    &used, &comp, &size);
		if (err != 0)
			return (err);
	}

	err = dmu_adjust_send_estimate_for_indirects(ds, size, sizep);
	return (err);
}

/*
 * Simple callback used to traverse the blocks of a snapshot and sum their
 * uncompressed size
 */
/* ARGSUSED */
static int
dmu_calculate_send_traversal(spa_t *spa, zilog_t *zilog, const blkptr_t *bp,
    const zbookmark_phys_t *zb, const dnode_phys_t *dnp, void *arg)
{
	uint64_t *spaceptr = arg;
	if (bp != NULL && !BP_IS_HOLE(bp)) {
		*spaceptr += BP_GET_UCSIZE(bp);
	}
	return (0);
}

/*
 * Given a desination snapshot and a TXG, calculate the approximate size of a
 * send stream sent from that TXG. from_txg may be zero, indicating that the
 * whole snapshot will be sent.
 */
int
dmu_send_estimate_from_txg(dsl_dataset_t *ds, uint64_t from_txg,
    uint64_t *sizep)
{
	int err;
	uint64_t size = 0;

	ASSERT(dsl_pool_config_held(ds->ds_dir->dd_pool));

	/* tosnap must be a snapshot */
	if (!dsl_dataset_is_snapshot(ds))
		return (SET_ERROR(EINVAL));

	/* verify that from_txg is before the provided snapshot was taken */
	if (from_txg >= dsl_dataset_phys(ds)->ds_creation_txg) {
		return (SET_ERROR(EXDEV));
	}
	/*
	 * traverse the blocks of the snapshot with birth times after
	 * from_txg, summing their uncompressed size
	 */
	err = traverse_dataset(ds, from_txg, TRAVERSE_POST,
	    dmu_calculate_send_traversal, &size);
	if (err)
		return (err);

	err = dmu_adjust_send_estimate_for_indirects(ds, size, sizep);
	return (err);
}

typedef struct dmu_recv_begin_arg {
	const char *drba_origin;
	dmu_recv_cookie_t *drba_cookie;
	cred_t *drba_cred;
	uint64_t drba_snapobj;
} dmu_recv_begin_arg_t;

static int
recv_begin_check_existing_impl(dmu_recv_begin_arg_t *drba, dsl_dataset_t *ds,
    uint64_t fromguid)
{
	uint64_t val;
	int error;
	dsl_pool_t *dp = ds->ds_dir->dd_pool;

	/* temporary clone name must not exist */
	error = zap_lookup(dp->dp_meta_objset,
	    dsl_dir_phys(ds->ds_dir)->dd_child_dir_zapobj, recv_clone_name,
	    8, 1, &val);
	if (error != ENOENT)
		return (error == 0 ? EBUSY : error);

	/* new snapshot name must not exist */
	error = zap_lookup(dp->dp_meta_objset,
	    dsl_dataset_phys(ds)->ds_snapnames_zapobj,
	    drba->drba_cookie->drc_tosnap, 8, 1, &val);
	if (error != ENOENT)
		return (error == 0 ? EEXIST : error);

	/*
	 * Check snapshot limit before receiving. We'll recheck again at the
	 * end, but might as well abort before receiving if we're already over
	 * the limit.
	 *
	 * Note that we do not check the file system limit with
	 * dsl_dir_fscount_check because the temporary %clones don't count
	 * against that limit.
	 */
	error = dsl_fs_ss_limit_check(ds->ds_dir, 1, ZFS_PROP_SNAPSHOT_LIMIT,
	    NULL, drba->drba_cred);
	if (error != 0)
		return (error);

	if (fromguid != 0) {
		dsl_dataset_t *snap;
		uint64_t obj = dsl_dataset_phys(ds)->ds_prev_snap_obj;

		/* Find snapshot in this dir that matches fromguid. */
		while (obj != 0) {
			error = dsl_dataset_hold_obj(dp, obj, FTAG,
			    &snap);
			if (error != 0)
				return (SET_ERROR(ENODEV));
			if (snap->ds_dir != ds->ds_dir) {
				dsl_dataset_rele(snap, FTAG);
				return (SET_ERROR(ENODEV));
			}
			if (dsl_dataset_phys(snap)->ds_guid == fromguid)
				break;
			obj = dsl_dataset_phys(snap)->ds_prev_snap_obj;
			dsl_dataset_rele(snap, FTAG);
		}
		if (obj == 0)
			return (SET_ERROR(ENODEV));

		if (drba->drba_cookie->drc_force) {
			drba->drba_snapobj = obj;
		} else {
			/*
			 * If we are not forcing, there must be no
			 * changes since fromsnap.
			 */
			if (dsl_dataset_modified_since_snap(ds, snap)) {
				dsl_dataset_rele(snap, FTAG);
				return (SET_ERROR(ETXTBSY));
			}
			drba->drba_snapobj = ds->ds_prev->ds_object;
		}

		dsl_dataset_rele(snap, FTAG);
	} else {
		/* if full, then must be forced */
		if (!drba->drba_cookie->drc_force)
			return (SET_ERROR(EEXIST));
		/* start from $ORIGIN@$ORIGIN, if supported */
		drba->drba_snapobj = dp->dp_origin_snap != NULL ?
		    dp->dp_origin_snap->ds_object : 0;
	}

	return (0);

}

static int
dmu_recv_begin_check(void *arg, dmu_tx_t *tx)
{
	dmu_recv_begin_arg_t *drba = arg;
	dsl_pool_t *dp = dmu_tx_pool(tx);
	struct drr_begin *drrb = drba->drba_cookie->drc_drrb;
	uint64_t fromguid = drrb->drr_fromguid;
	int flags = drrb->drr_flags;
	int error;
	uint64_t featureflags = DMU_GET_FEATUREFLAGS(drrb->drr_versioninfo);
	dsl_dataset_t *ds;
	const char *tofs = drba->drba_cookie->drc_tofs;

	/* already checked */
	ASSERT3U(drrb->drr_magic, ==, DMU_BACKUP_MAGIC);

	if (DMU_GET_STREAM_HDRTYPE(drrb->drr_versioninfo) ==
	    DMU_COMPOUNDSTREAM ||
	    drrb->drr_type >= DMU_OST_NUMTYPES ||
	    ((flags & DRR_FLAG_CLONE) && drba->drba_origin == NULL))
		return (SET_ERROR(EINVAL));

	/* Verify pool version supports SA if SA_SPILL feature set */
	if ((featureflags & DMU_BACKUP_FEATURE_SA_SPILL) &&
	    spa_version(dp->dp_spa) < SPA_VERSION_SA)
		return (SET_ERROR(ENOTSUP));

	/*
	 * The receiving code doesn't know how to translate a WRITE_EMBEDDED
	 * record to a plan WRITE record, so the pool must have the
	 * EMBEDDED_DATA feature enabled if the stream has WRITE_EMBEDDED
	 * records.  Same with WRITE_EMBEDDED records that use LZ4 compression.
	 */
	if ((featureflags & DMU_BACKUP_FEATURE_EMBED_DATA) &&
	    !spa_feature_is_enabled(dp->dp_spa, SPA_FEATURE_EMBEDDED_DATA))
		return (SET_ERROR(ENOTSUP));
	if ((featureflags & DMU_BACKUP_FEATURE_EMBED_DATA_LZ4) &&
	    !spa_feature_is_enabled(dp->dp_spa, SPA_FEATURE_LZ4_COMPRESS))
		return (SET_ERROR(ENOTSUP));

	/*
	 * The receiving code doesn't know how to translate large blocks
	 * to smaller ones, so the pool must have the LARGE_BLOCKS
	 * feature enabled if the stream has LARGE_BLOCKS.
	 */
	if ((featureflags & DMU_BACKUP_FEATURE_LARGE_BLOCKS) &&
	    !spa_feature_is_enabled(dp->dp_spa, SPA_FEATURE_LARGE_BLOCKS))
		return (SET_ERROR(ENOTSUP));

	error = dsl_dataset_hold(dp, tofs, FTAG, &ds);
	if (error == 0) {
		/* target fs already exists; recv into temp clone */

		/* Can't recv a clone into an existing fs */
		if (flags & DRR_FLAG_CLONE) {
			dsl_dataset_rele(ds, FTAG);
			return (SET_ERROR(EINVAL));
		}

		error = recv_begin_check_existing_impl(drba, ds, fromguid);
		dsl_dataset_rele(ds, FTAG);
	} else if (error == ENOENT) {
		/* target fs does not exist; must be a full backup or clone */
		char buf[MAXNAMELEN];

		/*
		 * If it's a non-clone incremental, we are missing the
		 * target fs, so fail the recv.
		 */
		if (fromguid != 0 && !(flags & DRR_FLAG_CLONE ||
		    drba->drba_origin))
			return (SET_ERROR(ENOENT));

		/* Open the parent of tofs */
		ASSERT3U(strlen(tofs), <, MAXNAMELEN);
		(void) strlcpy(buf, tofs, strrchr(tofs, '/') - tofs + 1);
		error = dsl_dataset_hold(dp, buf, FTAG, &ds);
		if (error != 0)
			return (error);

		/*
		 * Check filesystem and snapshot limits before receiving. We'll
		 * recheck snapshot limits again at the end (we create the
		 * filesystems and increment those counts during begin_sync).
		 */
		error = dsl_fs_ss_limit_check(ds->ds_dir, 1,
		    ZFS_PROP_FILESYSTEM_LIMIT, NULL, drba->drba_cred);
		if (error != 0) {
			dsl_dataset_rele(ds, FTAG);
			return (error);
		}

		error = dsl_fs_ss_limit_check(ds->ds_dir, 1,
		    ZFS_PROP_SNAPSHOT_LIMIT, NULL, drba->drba_cred);
		if (error != 0) {
			dsl_dataset_rele(ds, FTAG);
			return (error);
		}

		if (drba->drba_origin != NULL) {
			dsl_dataset_t *origin;
			error = dsl_dataset_hold(dp, drba->drba_origin,
			    FTAG, &origin);
			if (error != 0) {
				dsl_dataset_rele(ds, FTAG);
				return (error);
			}
			if (!origin->ds_is_snapshot) {
				dsl_dataset_rele(origin, FTAG);
				dsl_dataset_rele(ds, FTAG);
				return (SET_ERROR(EINVAL));
			}
			if (dsl_dataset_phys(origin)->ds_guid != fromguid) {
				dsl_dataset_rele(origin, FTAG);
				dsl_dataset_rele(ds, FTAG);
				return (SET_ERROR(ENODEV));
			}
			dsl_dataset_rele(origin, FTAG);
		}
		dsl_dataset_rele(ds, FTAG);
		error = 0;
	}
	return (error);
}

static void
dmu_recv_begin_sync(void *arg, dmu_tx_t *tx)
{
	dmu_recv_begin_arg_t *drba = arg;
	dsl_pool_t *dp = dmu_tx_pool(tx);
	struct drr_begin *drrb = drba->drba_cookie->drc_drrb;
	const char *tofs = drba->drba_cookie->drc_tofs;
	dsl_dataset_t *ds, *newds;
	uint64_t dsobj;
	int error;
	uint64_t crflags;

	crflags = (drrb->drr_flags & DRR_FLAG_CI_DATA) ?
	    DS_FLAG_CI_DATASET : 0;

	error = dsl_dataset_hold(dp, tofs, FTAG, &ds);
	if (error == 0) {
		/* create temporary clone */
		dsl_dataset_t *snap = NULL;
		if (drba->drba_snapobj != 0) {
			VERIFY0(dsl_dataset_hold_obj(dp,
			    drba->drba_snapobj, FTAG, &snap));
		}
		dsobj = dsl_dataset_create_sync(ds->ds_dir, recv_clone_name,
<<<<<<< HEAD
		    snap, crflags, drba->drba_cred, NULL, tx);
		dsl_dataset_rele(snap, FTAG);
=======
		    snap, crflags, drba->drba_cred, tx);
		if (drba->drba_snapobj != 0)
			dsl_dataset_rele(snap, FTAG);
>>>>>>> eea93094
		dsl_dataset_rele(ds, FTAG);
	} else {
		dsl_dir_t *dd;
		const char *tail;
		dsl_dataset_t *origin = NULL;

		VERIFY0(dsl_dir_hold(dp, tofs, FTAG, &dd, &tail));

		if (drba->drba_origin != NULL) {
			VERIFY0(dsl_dataset_hold(dp, drba->drba_origin,
			    FTAG, &origin));
		}

		/* Create new dataset. */
		dsobj = dsl_dataset_create_sync(dd,
		    strrchr(tofs, '/') + 1,
		    origin, crflags, drba->drba_cred, NULL, tx);
		if (origin != NULL)
			dsl_dataset_rele(origin, FTAG);
		dsl_dir_rele(dd, FTAG);
		drba->drba_cookie->drc_newfs = B_TRUE;
	}
	VERIFY0(dsl_dataset_own_obj(dp, dsobj, dmu_recv_tag, &newds));

	dmu_buf_will_dirty(newds->ds_dbuf, tx);
	dsl_dataset_phys(newds)->ds_flags |= DS_FLAG_INCONSISTENT;

	/*
	 * If we actually created a non-clone, we need to create the
	 * objset in our new dataset.
	 */
	if (BP_IS_HOLE(dsl_dataset_get_blkptr(newds))) {
		(void) dmu_objset_create_impl(dp->dp_spa,
		    newds, dsl_dataset_get_blkptr(newds), drrb->drr_type, tx);
	}

	drba->drba_cookie->drc_ds = newds;

	spa_history_log_internal_ds(newds, "receive", tx, "");
}

/*
 * NB: callers *MUST* call dmu_recv_stream() if dmu_recv_begin()
 * succeeds; otherwise we will leak the holds on the datasets.
 */
int
dmu_recv_begin(char *tofs, char *tosnap, struct drr_begin *drrb,
    boolean_t force, char *origin, dmu_recv_cookie_t *drc)
{
	dmu_recv_begin_arg_t drba = { 0 };
	dmu_replay_record_t *drr;

	bzero(drc, sizeof (dmu_recv_cookie_t));
	drc->drc_drrb = drrb;
	drc->drc_tosnap = tosnap;
	drc->drc_tofs = tofs;
	drc->drc_force = force;
	drc->drc_cred = CRED();

	if (drrb->drr_magic == BSWAP_64(DMU_BACKUP_MAGIC))
		drc->drc_byteswap = B_TRUE;
	else if (drrb->drr_magic != DMU_BACKUP_MAGIC)
		return (SET_ERROR(EINVAL));

	drr = kmem_zalloc(sizeof (dmu_replay_record_t), KM_SLEEP);
	drr->drr_type = DRR_BEGIN;
	drr->drr_u.drr_begin = *drc->drc_drrb;
	if (drc->drc_byteswap) {
		fletcher_4_incremental_byteswap(drr,
		    sizeof (dmu_replay_record_t), &drc->drc_cksum);
	} else {
		fletcher_4_incremental_native(drr,
		    sizeof (dmu_replay_record_t), &drc->drc_cksum);
	}
	kmem_free(drr, sizeof (dmu_replay_record_t));

	if (drc->drc_byteswap) {
		drrb->drr_magic = BSWAP_64(drrb->drr_magic);
		drrb->drr_versioninfo = BSWAP_64(drrb->drr_versioninfo);
		drrb->drr_creation_time = BSWAP_64(drrb->drr_creation_time);
		drrb->drr_type = BSWAP_32(drrb->drr_type);
		drrb->drr_toguid = BSWAP_64(drrb->drr_toguid);
		drrb->drr_fromguid = BSWAP_64(drrb->drr_fromguid);
	}

	drba.drba_origin = origin;
	drba.drba_cookie = drc;
	drba.drba_cred = CRED();

	return (dsl_sync_task(tofs, dmu_recv_begin_check, dmu_recv_begin_sync,
	    &drba, 5, ZFS_SPACE_CHECK_NORMAL));
}

struct receive_record_arg {
	dmu_replay_record_t header;
	void *payload; /* Pointer to a buffer containing the payload */
	/*
	 * If the record is a write, pointer to the arc_buf_t containing the
	 * payload.
	 */
	arc_buf_t *write_buf;
	int payload_size;
	boolean_t eos_marker; /* Marks the end of the stream */
	bqueue_node_t node;
};

struct receive_writer_arg {
	objset_t *os;
	boolean_t byteswap;
	bqueue_t q;
	/*
	 * These three args are used to signal to the main thread that we're
	 * done.
	 */
	kmutex_t mutex;
	kcondvar_t cv;
	boolean_t done;
	int err;
	/* A map from guid to dataset to help handle dedup'd streams. */
	avl_tree_t *guid_to_ds_map;
};

struct receive_arg  {
	objset_t *os;
	vnode_t *vp; /* The vnode to read the stream from */
	uint64_t voff; /* The current offset in the stream */
	/*
	 * A record that has had its payload read in, but hasn't yet been handed
	 * off to the worker thread.
	 */
	struct receive_record_arg *rrd;
	/* A record that has had its header read in, but not its payload. */
	struct receive_record_arg *next_rrd;
	zio_cksum_t cksum;
	zio_cksum_t prev_cksum;
	int err;
	boolean_t byteswap;
	/* Sorted list of objects not to issue prefetches for. */
	list_t ignore_obj_list;
};

struct receive_ign_obj_node {
	list_node_t node;
	uint64_t object;
};

typedef struct guid_map_entry {
	uint64_t	guid;
	dsl_dataset_t	*gme_ds;
	avl_node_t	avlnode;
} guid_map_entry_t;

static int
guid_compare(const void *arg1, const void *arg2)
{
	const guid_map_entry_t *gmep1 = arg1;
	const guid_map_entry_t *gmep2 = arg2;

	if (gmep1->guid < gmep2->guid)
		return (-1);
	else if (gmep1->guid > gmep2->guid)
		return (1);
	return (0);
}

static void
free_guid_map_onexit(void *arg)
{
	avl_tree_t *ca = arg;
	void *cookie = NULL;
	guid_map_entry_t *gmep;

	while ((gmep = avl_destroy_nodes(ca, &cookie)) != NULL) {
		dsl_dataset_long_rele(gmep->gme_ds, gmep);
		dsl_dataset_rele(gmep->gme_ds, gmep);
		kmem_free(gmep, sizeof (guid_map_entry_t));
	}
	avl_destroy(ca);
	kmem_free(ca, sizeof (avl_tree_t));
}

static int
receive_read(struct receive_arg *ra, int len, void *buf)
{
	int done = 0;

	/* some things will require 8-byte alignment, so everything must */
	ASSERT0(len % 8);

	while (done < len) {
		ssize_t resid;

		ra->err = vn_rdwr(UIO_READ, ra->vp,
		    (char *)buf + done, len - done,
		    ra->voff, UIO_SYSSPACE, FAPPEND,
		    RLIM64_INFINITY, CRED(), &resid);

		if (resid == len - done)
			ra->err = SET_ERROR(EINVAL);
		ra->voff += len - done - resid;
		done = len - resid;
		if (ra->err != 0)
			return (ra->err);
	}

	ASSERT3U(done, ==, len);
	return (0);
}

noinline static void
byteswap_record(dmu_replay_record_t *drr)
{
#define	DO64(X) (drr->drr_u.X = BSWAP_64(drr->drr_u.X))
#define	DO32(X) (drr->drr_u.X = BSWAP_32(drr->drr_u.X))
	drr->drr_type = BSWAP_32(drr->drr_type);
	drr->drr_payloadlen = BSWAP_32(drr->drr_payloadlen);

	switch (drr->drr_type) {
	case DRR_BEGIN:
		DO64(drr_begin.drr_magic);
		DO64(drr_begin.drr_versioninfo);
		DO64(drr_begin.drr_creation_time);
		DO32(drr_begin.drr_type);
		DO32(drr_begin.drr_flags);
		DO64(drr_begin.drr_toguid);
		DO64(drr_begin.drr_fromguid);
		break;
	case DRR_OBJECT:
		DO64(drr_object.drr_object);
		DO32(drr_object.drr_type);
		DO32(drr_object.drr_bonustype);
		DO32(drr_object.drr_blksz);
		DO32(drr_object.drr_bonuslen);
		DO64(drr_object.drr_toguid);
		break;
	case DRR_FREEOBJECTS:
		DO64(drr_freeobjects.drr_firstobj);
		DO64(drr_freeobjects.drr_numobjs);
		DO64(drr_freeobjects.drr_toguid);
		break;
	case DRR_WRITE:
		DO64(drr_write.drr_object);
		DO32(drr_write.drr_type);
		DO64(drr_write.drr_offset);
		DO64(drr_write.drr_length);
		DO64(drr_write.drr_toguid);
		ZIO_CHECKSUM_BSWAP(&drr->drr_u.drr_write.drr_key.ddk_cksum);
		DO64(drr_write.drr_key.ddk_prop);
		break;
	case DRR_WRITE_BYREF:
		DO64(drr_write_byref.drr_object);
		DO64(drr_write_byref.drr_offset);
		DO64(drr_write_byref.drr_length);
		DO64(drr_write_byref.drr_toguid);
		DO64(drr_write_byref.drr_refguid);
		DO64(drr_write_byref.drr_refobject);
		DO64(drr_write_byref.drr_refoffset);
		ZIO_CHECKSUM_BSWAP(&drr->drr_u.drr_write_byref.
		    drr_key.ddk_cksum);
		DO64(drr_write_byref.drr_key.ddk_prop);
		break;
	case DRR_WRITE_EMBEDDED:
		DO64(drr_write_embedded.drr_object);
		DO64(drr_write_embedded.drr_offset);
		DO64(drr_write_embedded.drr_length);
		DO64(drr_write_embedded.drr_toguid);
		DO32(drr_write_embedded.drr_lsize);
		DO32(drr_write_embedded.drr_psize);
		break;
	case DRR_FREE:
		DO64(drr_free.drr_object);
		DO64(drr_free.drr_offset);
		DO64(drr_free.drr_length);
		DO64(drr_free.drr_toguid);
		break;
	case DRR_SPILL:
		DO64(drr_spill.drr_object);
		DO64(drr_spill.drr_length);
		DO64(drr_spill.drr_toguid);
		break;
	case DRR_END:
		DO64(drr_end.drr_toguid);
		ZIO_CHECKSUM_BSWAP(&drr->drr_u.drr_end.drr_checksum);
		break;
	default:
		break;
	}

	if (drr->drr_type != DRR_BEGIN) {
		ZIO_CHECKSUM_BSWAP(&drr->drr_u.drr_checksum.drr_checksum);
	}

#undef DO64
#undef DO32
}

static inline uint8_t
deduce_nblkptr(dmu_object_type_t bonus_type, uint64_t bonus_size)
{
	if (bonus_type == DMU_OT_SA) {
		return (1);
	} else {
		return (1 +
		    ((DN_MAX_BONUSLEN - bonus_size) >> SPA_BLKPTRSHIFT));
	}
}

noinline static int
receive_object(struct receive_writer_arg *rwa, struct drr_object *drro,
	void *data)
{
	dmu_object_info_t doi;
	dmu_tx_t *tx;
	uint64_t object;
	int err;

	if (drro->drr_type == DMU_OT_NONE ||
	    !DMU_OT_IS_VALID(drro->drr_type) ||
	    !DMU_OT_IS_VALID(drro->drr_bonustype) ||
	    drro->drr_checksumtype >= ZIO_CHECKSUM_FUNCTIONS ||
	    drro->drr_compress >= ZIO_COMPRESS_FUNCTIONS ||
	    P2PHASE(drro->drr_blksz, SPA_MINBLOCKSIZE) ||
	    drro->drr_blksz < SPA_MINBLOCKSIZE ||
	    drro->drr_blksz > spa_maxblocksize(dmu_objset_spa(rwa->os)) ||
	    drro->drr_bonuslen > DN_MAX_BONUSLEN) {
		return (SET_ERROR(EINVAL));
	}

	err = dmu_object_info(rwa->os, drro->drr_object, &doi);

	if (err != 0 && err != ENOENT)
		return (SET_ERROR(EINVAL));
	object = err == 0 ? drro->drr_object : DMU_NEW_OBJECT;

	/*
	 * If we are losing blkptrs or changing the block size this must
	 * be a new file instance.  We must clear out the previous file
	 * contents before we can change this type of metadata in the dnode.
	 */
	if (err == 0) {
		int nblkptr;

		nblkptr = deduce_nblkptr(drro->drr_bonustype,
		    drro->drr_bonuslen);

		if (drro->drr_blksz != doi.doi_data_block_size ||
		    nblkptr < doi.doi_nblkptr) {
			err = dmu_free_long_range(rwa->os, drro->drr_object,
			    0, DMU_OBJECT_END);
			if (err != 0)
				return (SET_ERROR(EINVAL));
		}
	}

	tx = dmu_tx_create(rwa->os);
	dmu_tx_hold_bonus(tx, object);
	err = dmu_tx_assign(tx, TXG_WAIT);
	if (err != 0) {
		dmu_tx_abort(tx);
		return (err);
	}

	if (object == DMU_NEW_OBJECT) {
		/* currently free, want to be allocated */
		err = dmu_object_claim(rwa->os, drro->drr_object,
		    drro->drr_type, drro->drr_blksz,
		    drro->drr_bonustype, drro->drr_bonuslen, tx);
	} else if (drro->drr_type != doi.doi_type ||
	    drro->drr_blksz != doi.doi_data_block_size ||
	    drro->drr_bonustype != doi.doi_bonus_type ||
	    drro->drr_bonuslen != doi.doi_bonus_size) {
		/* currently allocated, but with different properties */
		err = dmu_object_reclaim(rwa->os, drro->drr_object,
		    drro->drr_type, drro->drr_blksz,
		    drro->drr_bonustype, drro->drr_bonuslen, tx);
	}
	if (err != 0) {
		dmu_tx_commit(tx);
		return (SET_ERROR(EINVAL));
	}

	dmu_object_set_checksum(rwa->os, drro->drr_object,
	    drro->drr_checksumtype, tx);
	dmu_object_set_compress(rwa->os, drro->drr_object,
	    drro->drr_compress, tx);

	if (data != NULL) {
		dmu_buf_t *db;

		VERIFY0(dmu_bonus_hold(rwa->os, drro->drr_object, FTAG, &db));
		dmu_buf_will_dirty(db, tx);

		ASSERT3U(db->db_size, >=, drro->drr_bonuslen);
		bcopy(data, db->db_data, drro->drr_bonuslen);
		if (rwa->byteswap) {
			dmu_object_byteswap_t byteswap =
			    DMU_OT_BYTESWAP(drro->drr_bonustype);
			dmu_ot_byteswap[byteswap].ob_func(db->db_data,
			    drro->drr_bonuslen);
		}
		dmu_buf_rele(db, FTAG);
	}
	dmu_tx_commit(tx);
	return (0);
}

/* ARGSUSED */
noinline static int
receive_freeobjects(struct receive_writer_arg *rwa,
    struct drr_freeobjects *drrfo)
{
	uint64_t obj;

	if (drrfo->drr_firstobj + drrfo->drr_numobjs < drrfo->drr_firstobj)
		return (SET_ERROR(EINVAL));

	for (obj = drrfo->drr_firstobj;
	    obj < drrfo->drr_firstobj + drrfo->drr_numobjs;
	    (void) dmu_object_next(rwa->os, &obj, FALSE, 0)) {
		int err;

		if (dmu_object_info(rwa->os, obj, NULL) != 0)
			continue;

		err = dmu_free_long_object(rwa->os, obj);
		if (err != 0)
			return (err);
	}
	return (0);
}

noinline static int
receive_write(struct receive_writer_arg *rwa, struct drr_write *drrw,
	arc_buf_t *abuf)
{
	dmu_tx_t *tx;
	dmu_buf_t *bonus;
	int err;

	if (drrw->drr_offset + drrw->drr_length < drrw->drr_offset ||
	    !DMU_OT_IS_VALID(drrw->drr_type))
		return (SET_ERROR(EINVAL));

	if (dmu_object_info(rwa->os, drrw->drr_object, NULL) != 0)
		return (SET_ERROR(EINVAL));

	tx = dmu_tx_create(rwa->os);

	dmu_tx_hold_write(tx, drrw->drr_object,
	    drrw->drr_offset, drrw->drr_length);
	err = dmu_tx_assign(tx, TXG_WAIT);
	if (err != 0) {
		dmu_tx_abort(tx);
		return (err);
	}
	if (rwa->byteswap) {
		dmu_object_byteswap_t byteswap =
		    DMU_OT_BYTESWAP(drrw->drr_type);
		dmu_ot_byteswap[byteswap].ob_func(abuf->b_data,
		    drrw->drr_length);
	}

	if (dmu_bonus_hold(rwa->os, drrw->drr_object, FTAG, &bonus) != 0)
		return (SET_ERROR(EINVAL));
	dmu_assign_arcbuf(bonus, drrw->drr_offset, abuf, tx);
	dmu_tx_commit(tx);
	dmu_buf_rele(bonus, FTAG);
	return (0);
}

/*
 * Handle a DRR_WRITE_BYREF record.  This record is used in dedup'ed
 * streams to refer to a copy of the data that is already on the
 * system because it came in earlier in the stream.  This function
 * finds the earlier copy of the data, and uses that copy instead of
 * data from the stream to fulfill this write.
 */
static int
receive_write_byref(struct receive_writer_arg *rwa,
    struct drr_write_byref *drrwbr)
{
	dmu_tx_t *tx;
	int err;
	guid_map_entry_t gmesrch;
	guid_map_entry_t *gmep;
	avl_index_t where;
	objset_t *ref_os = NULL;
	dmu_buf_t *dbp;

	if (drrwbr->drr_offset + drrwbr->drr_length < drrwbr->drr_offset)
		return (SET_ERROR(EINVAL));

	/*
	 * If the GUID of the referenced dataset is different from the
	 * GUID of the target dataset, find the referenced dataset.
	 */
	if (drrwbr->drr_toguid != drrwbr->drr_refguid) {
		gmesrch.guid = drrwbr->drr_refguid;
		if ((gmep = avl_find(rwa->guid_to_ds_map, &gmesrch,
		    &where)) == NULL) {
			return (SET_ERROR(EINVAL));
		}
		if (dmu_objset_from_ds(gmep->gme_ds, &ref_os))
			return (SET_ERROR(EINVAL));
	} else {
		ref_os = rwa->os;
	}

	err = dmu_buf_hold(ref_os, drrwbr->drr_refobject,
	    drrwbr->drr_refoffset, FTAG, &dbp, DMU_READ_PREFETCH);
	if (err != 0)
		return (err);

	tx = dmu_tx_create(rwa->os);

	dmu_tx_hold_write(tx, drrwbr->drr_object,
	    drrwbr->drr_offset, drrwbr->drr_length);
	err = dmu_tx_assign(tx, TXG_WAIT);
	if (err != 0) {
		dmu_tx_abort(tx);
		return (err);
	}
	dmu_write(rwa->os, drrwbr->drr_object,
	    drrwbr->drr_offset, drrwbr->drr_length, dbp->db_data, tx);
	dmu_buf_rele(dbp, FTAG);
	dmu_tx_commit(tx);
	return (0);
}

static int
receive_write_embedded(struct receive_writer_arg *rwa,
    struct drr_write_embedded *drrwnp, void *data)
{
	dmu_tx_t *tx;
	int err;

	if (drrwnp->drr_offset + drrwnp->drr_length < drrwnp->drr_offset)
		return (EINVAL);

	if (drrwnp->drr_psize > BPE_PAYLOAD_SIZE)
		return (EINVAL);

	if (drrwnp->drr_etype >= NUM_BP_EMBEDDED_TYPES)
		return (EINVAL);
	if (drrwnp->drr_compression >= ZIO_COMPRESS_FUNCTIONS)
		return (EINVAL);

	tx = dmu_tx_create(rwa->os);

	dmu_tx_hold_write(tx, drrwnp->drr_object,
	    drrwnp->drr_offset, drrwnp->drr_length);
	err = dmu_tx_assign(tx, TXG_WAIT);
	if (err != 0) {
		dmu_tx_abort(tx);
		return (err);
	}

	dmu_write_embedded(rwa->os, drrwnp->drr_object,
	    drrwnp->drr_offset, data, drrwnp->drr_etype,
	    drrwnp->drr_compression, drrwnp->drr_lsize, drrwnp->drr_psize,
	    rwa->byteswap ^ ZFS_HOST_BYTEORDER, tx);

	dmu_tx_commit(tx);
	return (0);
}

static int
receive_spill(struct receive_writer_arg *rwa, struct drr_spill *drrs,
    void *data)
{
	dmu_tx_t *tx;
	dmu_buf_t *db, *db_spill;
	int err;

	if (drrs->drr_length < SPA_MINBLOCKSIZE ||
	    drrs->drr_length > spa_maxblocksize(dmu_objset_spa(rwa->os)))
		return (SET_ERROR(EINVAL));

	if (dmu_object_info(rwa->os, drrs->drr_object, NULL) != 0)
		return (SET_ERROR(EINVAL));

	VERIFY0(dmu_bonus_hold(rwa->os, drrs->drr_object, FTAG, &db));
	if ((err = dmu_spill_hold_by_bonus(db, FTAG, &db_spill)) != 0) {
		dmu_buf_rele(db, FTAG);
		return (err);
	}

	tx = dmu_tx_create(rwa->os);

	dmu_tx_hold_spill(tx, db->db_object);

	err = dmu_tx_assign(tx, TXG_WAIT);
	if (err != 0) {
		dmu_buf_rele(db, FTAG);
		dmu_buf_rele(db_spill, FTAG);
		dmu_tx_abort(tx);
		return (err);
	}
	dmu_buf_will_dirty(db_spill, tx);

	if (db_spill->db_size < drrs->drr_length)
		VERIFY(0 == dbuf_spill_set_blksz(db_spill,
		    drrs->drr_length, tx));
	bcopy(data, db_spill->db_data, drrs->drr_length);

	dmu_buf_rele(db, FTAG);
	dmu_buf_rele(db_spill, FTAG);

	dmu_tx_commit(tx);
	return (0);
}

/* ARGSUSED */
noinline static int
receive_free(struct receive_writer_arg *rwa, struct drr_free *drrf)
{
	int err;

	if (drrf->drr_length != -1ULL &&
	    drrf->drr_offset + drrf->drr_length < drrf->drr_offset)
		return (SET_ERROR(EINVAL));

	if (dmu_object_info(rwa->os, drrf->drr_object, NULL) != 0)
		return (SET_ERROR(EINVAL));

	err = dmu_free_long_range(rwa->os, drrf->drr_object,
	    drrf->drr_offset, drrf->drr_length);

	return (err);
}

/* used to destroy the drc_ds on error */
static void
dmu_recv_cleanup_ds(dmu_recv_cookie_t *drc)
{
	char name[MAXNAMELEN];
	dsl_dataset_name(drc->drc_ds, name);
	dsl_dataset_disown(drc->drc_ds, dmu_recv_tag);
	(void) dsl_destroy_head(name);
}

static void
receive_cksum(struct receive_arg *ra, int len, void *buf)
{
	if (ra->byteswap) {
		fletcher_4_incremental_byteswap(buf, len, &ra->cksum);
	} else {
		fletcher_4_incremental_native(buf, len, &ra->cksum);
	}
}

/*
 * Read the payload into a buffer of size len, and update the current record's
 * payload field.
 * Allocate ra->next_rrd and read the next record's header into
 * ra->next_rrd->header.
 * Verify checksum of payload and next record.
 */
static int
receive_read_payload_and_next_header(struct receive_arg *ra, int len, void *buf)
{
	int err;
	zio_cksum_t cksum_orig;
	zio_cksum_t *cksump;

	if (len != 0) {
		ASSERT3U(len, <=, SPA_MAXBLOCKSIZE);
		ra->rrd->payload = buf;
		ra->rrd->payload_size = len;
		err = receive_read(ra, len, ra->rrd->payload);
		if (err != 0)
			return (err);
		receive_cksum(ra, len, ra->rrd->payload);
	}

	ra->prev_cksum = ra->cksum;

	ra->next_rrd = kmem_zalloc(sizeof (*ra->next_rrd), KM_SLEEP);
	err = receive_read(ra, sizeof (ra->next_rrd->header),
	    &ra->next_rrd->header);
	if (err != 0) {
		kmem_free(ra->next_rrd, sizeof (*ra->next_rrd));
		ra->next_rrd = NULL;
		return (err);
	}
	if (ra->next_rrd->header.drr_type == DRR_BEGIN) {
		kmem_free(ra->next_rrd, sizeof (*ra->next_rrd));
		ra->next_rrd = NULL;
		return (SET_ERROR(EINVAL));
	}

	/*
	 * Note: checksum is of everything up to but not including the
	 * checksum itself.
	 */
	ASSERT3U(offsetof(dmu_replay_record_t, drr_u.drr_checksum.drr_checksum),
	    ==, sizeof (dmu_replay_record_t) - sizeof (zio_cksum_t));
	receive_cksum(ra,
	    offsetof(dmu_replay_record_t, drr_u.drr_checksum.drr_checksum),
	    &ra->next_rrd->header);

	cksum_orig = ra->next_rrd->header.drr_u.drr_checksum.drr_checksum;
	cksump = &ra->next_rrd->header.drr_u.drr_checksum.drr_checksum;

	if (ra->byteswap)
		byteswap_record(&ra->next_rrd->header);

	if ((!ZIO_CHECKSUM_IS_ZERO(cksump)) &&
	    !ZIO_CHECKSUM_EQUAL(ra->cksum, *cksump)) {
		kmem_free(ra->next_rrd, sizeof (*ra->next_rrd));
		ra->next_rrd = NULL;
		return (SET_ERROR(ECKSUM));
	}

	receive_cksum(ra, sizeof (cksum_orig), &cksum_orig);

	return (0);
}

/*
 * Issue the prefetch reads for any necessary indirect blocks.
 *
 * We use the object ignore list to tell us whether or not to issue prefetches
 * for a given object.  We do this for both correctness (in case the blocksize
 * of an object has changed) and performance (if the object doesn't exist, don't
 * needlessly try to issue prefetches).  We also trim the list as we go through
 * the stream to prevent it from growing to an unbounded size.
 *
 * The object numbers within will always be in sorted order, and any write
 * records we see will also be in sorted order, but they're not sorted with
 * respect to each other (i.e. we can get several object records before
 * receiving each object's write records).  As a result, once we've reached a
 * given object number, we can safely remove any reference to lower object
 * numbers in the ignore list. In practice, we receive up to 32 object records
 * before receiving write records, so the list can have up to 32 nodes in it.
 */
/* ARGSUSED */
static void
receive_read_prefetch(struct receive_arg *ra,
    uint64_t object, uint64_t offset, uint64_t length)
{
	struct receive_ign_obj_node *node = list_head(&ra->ignore_obj_list);
	while (node != NULL && node->object < object) {
		VERIFY3P(node, ==, list_remove_head(&ra->ignore_obj_list));
		kmem_free(node, sizeof (*node));
		node = list_head(&ra->ignore_obj_list);
	}
	if (node == NULL || node->object > object) {
		dmu_prefetch(ra->os, object, 1, offset, length,
		    ZIO_PRIORITY_SYNC_READ);
	}
}

/*
 * Read records off the stream, issuing any necessary prefetches.
 */
static int
receive_read_record(struct receive_arg *ra)
{
	int err;

	switch (ra->rrd->header.drr_type) {
	case DRR_OBJECT:
	{
		struct drr_object *drro = &ra->rrd->header.drr_u.drr_object;
		uint32_t size = P2ROUNDUP(drro->drr_bonuslen, 8);
		void *buf = kmem_zalloc(size, KM_SLEEP);
		dmu_object_info_t doi;
		err = receive_read_payload_and_next_header(ra, size, buf);
		if (err != 0) {
			kmem_free(buf, size);
			return (err);
		}
		err = dmu_object_info(ra->os, drro->drr_object, &doi);
		/*
		 * See receive_read_prefetch for an explanation why we're
		 * storing this object in the ignore_obj_list.
		 */
		if (err == ENOENT ||
		    (err == 0 && doi.doi_data_block_size != drro->drr_blksz)) {
			struct receive_ign_obj_node *node =
			    kmem_zalloc(sizeof (*node),
			    KM_SLEEP);
			node->object = drro->drr_object;
#ifdef ZFS_DEBUG
			{
			struct receive_ign_obj_node *last_object =
			    list_tail(&ra->ignore_obj_list);
			uint64_t last_objnum = (last_object != NULL ?
				last_object->object : 0);
			ASSERT3U(node->object, >, last_objnum);
			}
#endif
			list_insert_tail(&ra->ignore_obj_list, node);
			err = 0;
		}
		return (err);
	}
	case DRR_FREEOBJECTS:
	{
		err = receive_read_payload_and_next_header(ra, 0, NULL);
		return (err);
	}
	case DRR_WRITE:
	{
		struct drr_write *drrw = &ra->rrd->header.drr_u.drr_write;
		arc_buf_t *abuf = arc_loan_buf(dmu_objset_spa(ra->os),
		    drrw->drr_length);

		err = receive_read_payload_and_next_header(ra,
		    drrw->drr_length, abuf->b_data);
		if (err != 0) {
			dmu_return_arcbuf(abuf);
			return (err);
		}
		ra->rrd->write_buf = abuf;
		receive_read_prefetch(ra, drrw->drr_object, drrw->drr_offset,
		    drrw->drr_length);
		return (err);
	}
	case DRR_WRITE_BYREF:
	{
		struct drr_write_byref *drrwb =
		    &ra->rrd->header.drr_u.drr_write_byref;
		err = receive_read_payload_and_next_header(ra, 0, NULL);
		receive_read_prefetch(ra, drrwb->drr_object, drrwb->drr_offset,
		    drrwb->drr_length);
		return (err);
	}
	case DRR_WRITE_EMBEDDED:
	{
		struct drr_write_embedded *drrwe =
		    &ra->rrd->header.drr_u.drr_write_embedded;
		uint32_t size = P2ROUNDUP(drrwe->drr_psize, 8);
		void *buf = kmem_zalloc(size, KM_SLEEP);

		err = receive_read_payload_and_next_header(ra, size, buf);
		if (err != 0) {
			kmem_free(buf, size);
			return (err);
		}

		receive_read_prefetch(ra, drrwe->drr_object, drrwe->drr_offset,
		    drrwe->drr_length);
		return (err);
	}
	case DRR_FREE:
	{
		/*
		 * It might be beneficial to prefetch indirect blocks here, but
		 * we don't really have the data to decide for sure.
		 */
		err = receive_read_payload_and_next_header(ra, 0, NULL);
		return (err);
	}
	case DRR_END:
	{
		struct drr_end *drre = &ra->rrd->header.drr_u.drr_end;
		if (!ZIO_CHECKSUM_EQUAL(ra->prev_cksum, drre->drr_checksum))
			return (SET_ERROR(EINVAL));
		return (0);
	}
	case DRR_SPILL:
	{
		struct drr_spill *drrs = &ra->rrd->header.drr_u.drr_spill;
		void *buf = kmem_zalloc(drrs->drr_length, KM_SLEEP);
		err = receive_read_payload_and_next_header(ra, drrs->drr_length,
		    buf);
		if (err != 0)
			kmem_free(buf, drrs->drr_length);
		return (err);
	}
	default:
		return (SET_ERROR(EINVAL));
	}
}

/*
 * Commit the records to the pool.
 */
static int
receive_process_record(struct receive_writer_arg *rwa,
    struct receive_record_arg *rrd)
{
	int err;

	switch (rrd->header.drr_type) {
	case DRR_OBJECT:
	{
		struct drr_object *drro = &rrd->header.drr_u.drr_object;
		err = receive_object(rwa, drro, rrd->payload);
		kmem_free(rrd->payload, rrd->payload_size);
		rrd->payload = NULL;
		return (err);
	}
	case DRR_FREEOBJECTS:
	{
		struct drr_freeobjects *drrfo =
		    &rrd->header.drr_u.drr_freeobjects;
		return (receive_freeobjects(rwa, drrfo));
	}
	case DRR_WRITE:
	{
		struct drr_write *drrw = &rrd->header.drr_u.drr_write;
		err = receive_write(rwa, drrw, rrd->write_buf);
		/* if receive_write() is successful, it consumes the arc_buf */
		if (err != 0)
			dmu_return_arcbuf(rrd->write_buf);
		rrd->write_buf = NULL;
		rrd->payload = NULL;
		return (err);
	}
	case DRR_WRITE_BYREF:
	{
		struct drr_write_byref *drrwbr =
		    &rrd->header.drr_u.drr_write_byref;
		return (receive_write_byref(rwa, drrwbr));
	}
	case DRR_WRITE_EMBEDDED:
	{
		struct drr_write_embedded *drrwe =
		    &rrd->header.drr_u.drr_write_embedded;
		err = receive_write_embedded(rwa, drrwe, rrd->payload);
		kmem_free(rrd->payload, rrd->payload_size);
		rrd->payload = NULL;
		return (err);
	}
	case DRR_FREE:
	{
		struct drr_free *drrf = &rrd->header.drr_u.drr_free;
		return (receive_free(rwa, drrf));
	}
	case DRR_SPILL:
	{
		struct drr_spill *drrs = &rrd->header.drr_u.drr_spill;
		err = receive_spill(rwa, drrs, rrd->payload);
		kmem_free(rrd->payload, rrd->payload_size);
		rrd->payload = NULL;
		return (err);
	}
	default:
		return (SET_ERROR(EINVAL));
	}
}

/*
 * dmu_recv_stream's worker thread; pull records off the queue, and then call
 * receive_process_record  When we're done, signal the main thread and exit.
 */
static void
receive_writer_thread(void *arg)
{
	struct receive_writer_arg *rwa = arg;
	struct receive_record_arg *rrd;
	for (rrd = bqueue_dequeue(&rwa->q); !rrd->eos_marker;
	    rrd = bqueue_dequeue(&rwa->q)) {
		/*
		 * If there's an error, the main thread will stop putting things
		 * on the queue, but we need to clear everything in it before we
		 * can exit.
		 */
		if (rwa->err == 0) {
			rwa->err = receive_process_record(rwa, rrd);
		} else if (rrd->write_buf != NULL) {
			dmu_return_arcbuf(rrd->write_buf);
			rrd->write_buf = NULL;
			rrd->payload = NULL;
		} else if (rrd->payload != NULL) {
			kmem_free(rrd->payload, rrd->payload_size);
			rrd->payload = NULL;
		}
		kmem_free(rrd, sizeof (*rrd));
	}
	kmem_free(rrd, sizeof (*rrd));
	mutex_enter(&rwa->mutex);
	rwa->done = B_TRUE;
	cv_signal(&rwa->cv);
	mutex_exit(&rwa->mutex);
}

/*
 * Read in the stream's records, one by one, and apply them to the pool.  There
 * are two threads involved; the thread that calls this function will spin up a
 * worker thread, read the records off the stream one by one, and issue
 * prefetches for any necessary indirect blocks.  It will then push the records
 * onto an internal blocking queue.  The worker thread will pull the records off
 * the queue, and actually write the data into the DMU.  This way, the worker
 * thread doesn't have to wait for reads to complete, since everything it needs
 * (the indirect blocks) will be prefetched.
 *
 * NB: callers *must* call dmu_recv_end() if this succeeds.
 */
int
dmu_recv_stream(dmu_recv_cookie_t *drc, vnode_t *vp, offset_t *voffp,
    int cleanup_fd, uint64_t *action_handlep)
{
	int err = 0;
	struct receive_arg ra = { 0 };
	struct receive_writer_arg rwa = { 0 };
	int featureflags;
	struct receive_ign_obj_node *n;

	ra.byteswap = drc->drc_byteswap;
	ra.cksum = drc->drc_cksum;
	ra.vp = vp;
	ra.voff = *voffp;
	list_create(&ra.ignore_obj_list, sizeof (struct receive_ign_obj_node),
		offsetof(struct receive_ign_obj_node, node));

	/* these were verified in dmu_recv_begin */
	ASSERT3U(DMU_GET_STREAM_HDRTYPE(drc->drc_drrb->drr_versioninfo), ==,
	    DMU_SUBSTREAM);
	ASSERT3U(drc->drc_drrb->drr_type, <, DMU_OST_NUMTYPES);

	/*
	 * Open the objset we are modifying.
	 */
	VERIFY0(dmu_objset_from_ds(drc->drc_ds, &ra.os));

	ASSERT(dsl_dataset_phys(drc->drc_ds)->ds_flags & DS_FLAG_INCONSISTENT);

	featureflags = DMU_GET_FEATUREFLAGS(drc->drc_drrb->drr_versioninfo);

	/* if this stream is dedup'ed, set up the avl tree for guid mapping */
	if (featureflags & DMU_BACKUP_FEATURE_DEDUP) {
		minor_t minor;

		if (cleanup_fd == -1) {
			ra.err = SET_ERROR(EBADF);
			goto out;
		}
		ra.err = zfs_onexit_fd_hold(cleanup_fd, &minor);
		if (ra.err != 0) {
			cleanup_fd = -1;
			goto out;
		}

		if (*action_handlep == 0) {
			rwa.guid_to_ds_map =
			    kmem_alloc(sizeof (avl_tree_t), KM_SLEEP);
			avl_create(rwa.guid_to_ds_map, guid_compare,
			    sizeof (guid_map_entry_t),
			    offsetof(guid_map_entry_t, avlnode));
			err = zfs_onexit_add_cb(minor,
			    free_guid_map_onexit, rwa.guid_to_ds_map,
			    action_handlep);
			if (ra.err != 0)
				goto out;
		} else {
			err = zfs_onexit_cb_data(minor, *action_handlep,
			    (void **)&rwa.guid_to_ds_map);
			if (ra.err != 0)
				goto out;
		}

		drc->drc_guid_to_ds_map = rwa.guid_to_ds_map;
	}

	err = receive_read_payload_and_next_header(&ra, 0, NULL);
	if (err)
		goto out;

	(void) bqueue_init(&rwa.q, zfs_recv_queue_length,
	    offsetof(struct receive_record_arg, node));
	cv_init(&rwa.cv, NULL, CV_DEFAULT, NULL);
	mutex_init(&rwa.mutex, NULL, MUTEX_DEFAULT, NULL);
	rwa.os = ra.os;
	rwa.byteswap = drc->drc_byteswap;

	(void) thread_create(NULL, 0, receive_writer_thread, &rwa, 0, curproc,
	    TS_RUN, minclsyspri);
	/*
	 * We're reading rwa.err without locks, which is safe since we are the
	 * only reader, and the worker thread is the only writer.  It's ok if we
	 * miss a write for an iteration or two of the loop, since the writer
	 * thread will keep freeing records we send it until we send it an eos
	 * marker.
	 *
	 * We can leave this loop in 3 ways:  First, if rwa.err is
	 * non-zero.  In that case, the writer thread will free the rrd we just
	 * pushed.  Second, if  we're interrupted; in that case, either it's the
	 * first loop and ra.rrd was never allocated, or it's later, and ra.rrd
	 * has been handed off to the writer thread who will free it.  Finally,
	 * if receive_read_record fails or we're at the end of the stream, then
	 * we free ra.rrd and exit.
	 */
	while (rwa.err == 0) {
		if (issig(JUSTLOOKING) && issig(FORREAL)) {
			err = SET_ERROR(EINTR);
			break;
		}

		ASSERT3P(ra.rrd, ==, NULL);
		ra.rrd = ra.next_rrd;
		ra.next_rrd = NULL;
		/* Allocates and loads header into ra.next_rrd */
		err = receive_read_record(&ra);

		if (ra.rrd->header.drr_type == DRR_END || err != 0) {
			kmem_free(ra.rrd, sizeof (*ra.rrd));
			ra.rrd = NULL;
			break;
		}

		bqueue_enqueue(&rwa.q, ra.rrd,
		    sizeof (struct receive_record_arg) + ra.rrd->payload_size);
		ra.rrd = NULL;
	}
	if (ra.next_rrd == NULL)
		ra.next_rrd = kmem_zalloc(sizeof (*ra.next_rrd), KM_SLEEP);
	ra.next_rrd->eos_marker = B_TRUE;
	bqueue_enqueue(&rwa.q, ra.next_rrd, 1);

	mutex_enter(&rwa.mutex);
	while (!rwa.done) {
		cv_wait(&rwa.cv, &rwa.mutex);
	}
	mutex_exit(&rwa.mutex);

	cv_destroy(&rwa.cv);
	mutex_destroy(&rwa.mutex);
	bqueue_destroy(&rwa.q);
	if (err == 0)
		err = rwa.err;

out:
	if ((featureflags & DMU_BACKUP_FEATURE_DEDUP) && (cleanup_fd != -1))
		zfs_onexit_fd_rele(cleanup_fd);

	if (err != 0) {
		/*
		 * destroy what we created, so we don't leave it in the
		 * inconsistent restoring state.
		 */
		dmu_recv_cleanup_ds(drc);
	}

	*voffp = ra.voff;

	for (n = list_remove_head(&ra.ignore_obj_list); n != NULL;
	    n = list_remove_head(&ra.ignore_obj_list)) {
		kmem_free(n, sizeof (*n));
	}
	list_destroy(&ra.ignore_obj_list);
	return (err);
}

static int
dmu_recv_end_check(void *arg, dmu_tx_t *tx)
{
	dmu_recv_cookie_t *drc = arg;
	dsl_pool_t *dp = dmu_tx_pool(tx);
	int error;

	ASSERT3P(drc->drc_ds->ds_owner, ==, dmu_recv_tag);

	if (!drc->drc_newfs) {
		dsl_dataset_t *origin_head;

		error = dsl_dataset_hold(dp, drc->drc_tofs, FTAG, &origin_head);
		if (error != 0)
			return (error);
		if (drc->drc_force) {
			/*
			 * We will destroy any snapshots in tofs (i.e. before
			 * origin_head) that are after the origin (which is
			 * the snap before drc_ds, because drc_ds can not
			 * have any snaps of its own).
			 */
			uint64_t obj;

			obj = dsl_dataset_phys(origin_head)->ds_prev_snap_obj;
			while (obj !=
			    dsl_dataset_phys(drc->drc_ds)->ds_prev_snap_obj) {
				dsl_dataset_t *snap;
				error = dsl_dataset_hold_obj(dp, obj, FTAG,
				    &snap);
				if (error != 0)
					break;
				if (snap->ds_dir != origin_head->ds_dir)
					error = SET_ERROR(EINVAL);
				if (error == 0)  {
					error = dsl_destroy_snapshot_check_impl(
					    snap, B_FALSE);
				}
				obj = dsl_dataset_phys(snap)->ds_prev_snap_obj;
				dsl_dataset_rele(snap, FTAG);
				if (error != 0)
					break;
			}
			if (error != 0) {
				dsl_dataset_rele(origin_head, FTAG);
				return (error);
			}
		}
		error = dsl_dataset_clone_swap_check_impl(drc->drc_ds,
		    origin_head, drc->drc_force, drc->drc_owner, tx);
		if (error != 0) {
			dsl_dataset_rele(origin_head, FTAG);
			return (error);
		}
		error = dsl_dataset_snapshot_check_impl(origin_head,
		    drc->drc_tosnap, tx, B_TRUE, 1, drc->drc_cred);
		dsl_dataset_rele(origin_head, FTAG);
		if (error != 0)
			return (error);

		error = dsl_destroy_head_check_impl(drc->drc_ds, 1);
	} else {
		error = dsl_dataset_snapshot_check_impl(drc->drc_ds,
		    drc->drc_tosnap, tx, B_TRUE, 1, drc->drc_cred);
	}
	return (error);
}

static void
dmu_recv_end_sync(void *arg, dmu_tx_t *tx)
{
	dmu_recv_cookie_t *drc = arg;
	dsl_pool_t *dp = dmu_tx_pool(tx);

	spa_history_log_internal_ds(drc->drc_ds, "finish receiving",
	    tx, "snap=%s", drc->drc_tosnap);

	if (!drc->drc_newfs) {
		dsl_dataset_t *origin_head;

		VERIFY0(dsl_dataset_hold(dp, drc->drc_tofs, FTAG,
		    &origin_head));

		if (drc->drc_force) {
			/*
			 * Destroy any snapshots of drc_tofs (origin_head)
			 * after the origin (the snap before drc_ds).
			 */
			uint64_t obj;

			obj = dsl_dataset_phys(origin_head)->ds_prev_snap_obj;
			while (obj !=
			    dsl_dataset_phys(drc->drc_ds)->ds_prev_snap_obj) {
				dsl_dataset_t *snap;
				VERIFY0(dsl_dataset_hold_obj(dp, obj, FTAG,
				    &snap));
				ASSERT3P(snap->ds_dir, ==, origin_head->ds_dir);
				obj = dsl_dataset_phys(snap)->ds_prev_snap_obj;
				dsl_destroy_snapshot_sync_impl(snap,
				    B_FALSE, tx);
				dsl_dataset_rele(snap, FTAG);
			}
		}
		VERIFY3P(drc->drc_ds->ds_prev, ==,
		    origin_head->ds_prev);

		dsl_dataset_clone_swap_sync_impl(drc->drc_ds,
		    origin_head, tx);
		dsl_dataset_snapshot_sync_impl(origin_head,
		    drc->drc_tosnap, tx);

		/* set snapshot's creation time and guid */
		dmu_buf_will_dirty(origin_head->ds_prev->ds_dbuf, tx);
		dsl_dataset_phys(origin_head->ds_prev)->ds_creation_time =
		    drc->drc_drrb->drr_creation_time;
		dsl_dataset_phys(origin_head->ds_prev)->ds_guid =
		    drc->drc_drrb->drr_toguid;
		dsl_dataset_phys(origin_head->ds_prev)->ds_flags &=
		    ~DS_FLAG_INCONSISTENT;

		dmu_buf_will_dirty(origin_head->ds_dbuf, tx);
		dsl_dataset_phys(origin_head)->ds_flags &=
		    ~DS_FLAG_INCONSISTENT;

		dsl_dataset_rele(origin_head, FTAG);
		dsl_destroy_head_sync_impl(drc->drc_ds, tx);

		if (drc->drc_owner != NULL)
			VERIFY3P(origin_head->ds_owner, ==, drc->drc_owner);
	} else {
		dsl_dataset_t *ds = drc->drc_ds;

		dsl_dataset_snapshot_sync_impl(ds, drc->drc_tosnap, tx);

		/* set snapshot's creation time and guid */
		dmu_buf_will_dirty(ds->ds_prev->ds_dbuf, tx);
		dsl_dataset_phys(ds->ds_prev)->ds_creation_time =
		    drc->drc_drrb->drr_creation_time;
		dsl_dataset_phys(ds->ds_prev)->ds_guid =
		    drc->drc_drrb->drr_toguid;
		dsl_dataset_phys(ds->ds_prev)->ds_flags &=
		    ~DS_FLAG_INCONSISTENT;

		dmu_buf_will_dirty(ds->ds_dbuf, tx);
		dsl_dataset_phys(ds)->ds_flags &= ~DS_FLAG_INCONSISTENT;
	}
	drc->drc_newsnapobj = dsl_dataset_phys(drc->drc_ds)->ds_prev_snap_obj;
	/*
	 * Release the hold from dmu_recv_begin.  This must be done before
	 * we return to open context, so that when we free the dataset's dnode,
	 * we can evict its bonus buffer.
	 */
	dsl_dataset_disown(drc->drc_ds, dmu_recv_tag);
	drc->drc_ds = NULL;
}

static int
add_ds_to_guidmap(const char *name, avl_tree_t *guid_map, uint64_t snapobj)
{
	dsl_pool_t *dp;
	dsl_dataset_t *snapds;
	guid_map_entry_t *gmep;
	int err;

	ASSERT(guid_map != NULL);

	err = dsl_pool_hold(name, FTAG, &dp);
	if (err != 0)
		return (err);
	gmep = kmem_alloc(sizeof (*gmep), KM_SLEEP);
	err = dsl_dataset_hold_obj(dp, snapobj, gmep, &snapds);
	if (err == 0) {
		gmep->guid = dsl_dataset_phys(snapds)->ds_guid;
		gmep->gme_ds = snapds;
		avl_add(guid_map, gmep);
		dsl_dataset_long_hold(snapds, gmep);
	} else {
		kmem_free(gmep, sizeof (*gmep));
	}

	dsl_pool_rele(dp, FTAG);
	return (err);
}

static int dmu_recv_end_modified_blocks = 3;

static int
dmu_recv_existing_end(dmu_recv_cookie_t *drc)
{
	int error;

#ifdef _KERNEL
	char *name;

	/*
	 * We will be destroying the ds; make sure its origin is unmounted if
	 * necessary.
	 */
	name = kmem_alloc(MAXNAMELEN, KM_SLEEP);
	dsl_dataset_name(drc->drc_ds, name);
	zfs_destroy_unmount_origin(name);
	kmem_free(name, MAXNAMELEN);
#endif

	error = dsl_sync_task(drc->drc_tofs,
	    dmu_recv_end_check, dmu_recv_end_sync, drc,
	    dmu_recv_end_modified_blocks, ZFS_SPACE_CHECK_NORMAL);

	if (error != 0)
		dmu_recv_cleanup_ds(drc);
	return (error);
}

static int
dmu_recv_new_end(dmu_recv_cookie_t *drc)
{
	int error;

	error = dsl_sync_task(drc->drc_tofs,
	    dmu_recv_end_check, dmu_recv_end_sync, drc,
	    dmu_recv_end_modified_blocks, ZFS_SPACE_CHECK_NORMAL);

	if (error != 0) {
		dmu_recv_cleanup_ds(drc);
	} else if (drc->drc_guid_to_ds_map != NULL) {
		(void) add_ds_to_guidmap(drc->drc_tofs,
		    drc->drc_guid_to_ds_map,
		    drc->drc_newsnapobj);
	}
	return (error);
}

int
dmu_recv_end(dmu_recv_cookie_t *drc, void *owner)
{
	drc->drc_owner = owner;

	if (drc->drc_newfs)
		return (dmu_recv_new_end(drc));
	else
		return (dmu_recv_existing_end(drc));
}

/*
 * Return TRUE if this objset is currently being received into.
 */
boolean_t
dmu_objset_is_receiving(objset_t *os)
{
	return (os->os_dsl_dataset != NULL &&
	    os->os_dsl_dataset->ds_owner == dmu_recv_tag);
}

#if defined(_KERNEL)
module_param(zfs_send_corrupt_data, int, 0644);
MODULE_PARM_DESC(zfs_send_corrupt_data, "Allow sending corrupt data");
#endif<|MERGE_RESOLUTION|>--- conflicted
+++ resolved
@@ -1349,14 +1349,9 @@
 			    drba->drba_snapobj, FTAG, &snap));
 		}
 		dsobj = dsl_dataset_create_sync(ds->ds_dir, recv_clone_name,
-<<<<<<< HEAD
 		    snap, crflags, drba->drba_cred, NULL, tx);
-		dsl_dataset_rele(snap, FTAG);
-=======
-		    snap, crflags, drba->drba_cred, tx);
 		if (drba->drba_snapobj != 0)
 			dsl_dataset_rele(snap, FTAG);
->>>>>>> eea93094
 		dsl_dataset_rele(ds, FTAG);
 	} else {
 		dsl_dir_t *dd;
