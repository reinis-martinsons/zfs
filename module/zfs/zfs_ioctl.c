/*
 * CDDL HEADER START
 *
 * The contents of this file are subject to the terms of the
 * Common Development and Distribution License (the "License").
 * You may not use this file except in compliance with the License.
 *
 * You can obtain a copy of the license at usr/src/OPENSOLARIS.LICENSE
 * or http://www.opensolaris.org/os/licensing.
 * See the License for the specific language governing permissions
 * and limitations under the License.
 *
 * When distributing Covered Code, include this CDDL HEADER in each
 * file and include the License file at usr/src/OPENSOLARIS.LICENSE.
 * If applicable, add the following below this CDDL HEADER, with the
 * fields enclosed by brackets "[]" replaced with your own identifying
 * information: Portions Copyright [yyyy] [name of copyright owner]
 *
 * CDDL HEADER END
 */

/*
 * Copyright (c) 2005, 2010, Oracle and/or its affiliates. All rights reserved.
 * Portions Copyright 2011 Martin Matuska
 * Portions Copyright 2012 Pawel Jakub Dawidek <pawel@dawidek.net>
 * Copyright (c) 2012, Joyent, Inc. All rights reserved.
 * Copyright 2015 Nexenta Systems, Inc.  All rights reserved.
 * Copyright (c) 2014, Joyent, Inc. All rights reserved.
 * Copyright (c) 2011, 2014 by Delphix. All rights reserved.
 * Copyright (c) 2013 by Saso Kiselkov. All rights reserved.
 * Copyright (c) 2013 Steven Hartland. All rights reserved.
<<<<<<< HEAD
 * Copyright (c) 2014, Nexenta Systems, Inc. All rights reserved.
 * Copyright (c) 2016, Datto, Inc. All rights reserved.
=======
>>>>>>> eea93094
 */

/*
 * ZFS ioctls.
 *
 * This file handles the ioctls to /dev/zfs, used for configuring ZFS storage
 * pools and filesystems, e.g. with /sbin/zfs and /sbin/zpool.
 *
 * There are two ways that we handle ioctls: the legacy way where almost
 * all of the logic is in the ioctl callback, and the new way where most
 * of the marshalling is handled in the common entry point, zfsdev_ioctl().
 *
 * Non-legacy ioctls should be registered by calling
 * zfs_ioctl_register() from zfs_ioctl_init().  The ioctl is invoked
 * from userland by lzc_ioctl().
 *
 * The registration arguments are as follows:
 *
 * const char *name
 *   The name of the ioctl.  This is used for history logging.  If the
 *   ioctl returns successfully (the callback returns 0), and allow_log
 *   is true, then a history log entry will be recorded with the input &
 *   output nvlists.  The log entry can be printed with "zpool history -i".
 *
 * zfs_ioc_t ioc
 *   The ioctl request number, which userland will pass to ioctl(2).
 *   The ioctl numbers can change from release to release, because
 *   the caller (libzfs) must be matched to the kernel.
 *
 * zfs_secpolicy_func_t *secpolicy
 *   This function will be called before the zfs_ioc_func_t, to
 *   determine if this operation is permitted.  It should return EPERM
 *   on failure, and 0 on success.  Checks include determining if the
 *   dataset is visible in this zone, and if the user has either all
 *   zfs privileges in the zone (SYS_MOUNT), or has been granted permission
 *   to do this operation on this dataset with "zfs allow".
 *
 * zfs_ioc_namecheck_t namecheck
 *   This specifies what to expect in the zfs_cmd_t:zc_name -- a pool
 *   name, a dataset name, or nothing.  If the name is not well-formed,
 *   the ioctl will fail and the callback will not be called.
 *   Therefore, the callback can assume that the name is well-formed
 *   (e.g. is null-terminated, doesn't have more than one '@' character,
 *   doesn't have invalid characters).
 *
 * zfs_ioc_poolcheck_t pool_check
 *   This specifies requirements on the pool state.  If the pool does
 *   not meet them (is suspended or is readonly), the ioctl will fail
 *   and the callback will not be called.  If any checks are specified
 *   (i.e. it is not POOL_CHECK_NONE), namecheck must not be NO_NAME.
 *   Multiple checks can be or-ed together (e.g. POOL_CHECK_SUSPENDED |
 *   POOL_CHECK_READONLY).
 *
 * boolean_t smush_outnvlist
 *   If smush_outnvlist is true, then the output is presumed to be a
 *   list of errors, and it will be "smushed" down to fit into the
 *   caller's buffer, by removing some entries and replacing them with a
 *   single "N_MORE_ERRORS" entry indicating how many were removed.  See
 *   nvlist_smush() for details.  If smush_outnvlist is false, and the
 *   outnvlist does not fit into the userland-provided buffer, then the
 *   ioctl will fail with ENOMEM.
 *
 * zfs_ioc_func_t *func
 *   The callback function that will perform the operation.
 *
 *   The callback should return 0 on success, or an error number on
 *   failure.  If the function fails, the userland ioctl will return -1,
 *   and errno will be set to the callback's return value.  The callback
 *   will be called with the following arguments:
 *
 *   const char *name
 *     The name of the pool or dataset to operate on, from
 *     zfs_cmd_t:zc_name.  The 'namecheck' argument specifies the
 *     expected type (pool, dataset, or none).
 *
 *   nvlist_t *innvl
 *     The input nvlist, deserialized from zfs_cmd_t:zc_nvlist_src.  Or
 *     NULL if no input nvlist was provided.  Changes to this nvlist are
 *     ignored.  If the input nvlist could not be deserialized, the
 *     ioctl will fail and the callback will not be called.
 *
 *   nvlist_t *outnvl
 *     The output nvlist, initially empty.  The callback can fill it in,
 *     and it will be returned to userland by serializing it into
 *     zfs_cmd_t:zc_nvlist_dst.  If it is non-empty, and serialization
 *     fails (e.g. because the caller didn't supply a large enough
 *     buffer), then the overall ioctl will fail.  See the
 *     'smush_nvlist' argument above for additional behaviors.
 *
 *     There are two typical uses of the output nvlist:
 *       - To return state, e.g. property values.  In this case,
 *         smush_outnvlist should be false.  If the buffer was not large
 *         enough, the caller will reallocate a larger buffer and try
 *         the ioctl again.
 *
 *       - To return multiple errors from an ioctl which makes on-disk
 *         changes.  In this case, smush_outnvlist should be true.
 *         Ioctls which make on-disk modifications should generally not
 *         use the outnvl if they succeed, because the caller can not
 *         distinguish between the operation failing, and
 *         deserialization failing.
 */

#include <sys/types.h>
#include <sys/param.h>
#include <sys/errno.h>
#include <sys/uio.h>
#include <sys/buf.h>
#include <sys/modctl.h>
#include <sys/open.h>
#include <sys/file.h>
#include <sys/kmem.h>
#include <sys/conf.h>
#include <sys/cmn_err.h>
#include <sys/stat.h>
#include <sys/zfs_ioctl.h>
#include <sys/zfs_vfsops.h>
#include <sys/zfs_znode.h>
#include <sys/zap.h>
#include <sys/spa.h>
#include <sys/spa_impl.h>
#include <sys/vdev.h>
#include <sys/priv_impl.h>
#include <sys/dmu.h>
#include <sys/dsl_dir.h>
#include <sys/dsl_dataset.h>
#include <sys/dsl_prop.h>
#include <sys/dsl_deleg.h>
#include <sys/dmu_objset.h>
#include <sys/dmu_impl.h>
#include <sys/dmu_tx.h>
#include <sys/ddi.h>
#include <sys/sunddi.h>
#include <sys/sunldi.h>
#include <sys/policy.h>
#include <sys/zone.h>
#include <sys/nvpair.h>
#include <sys/pathname.h>
#include <sys/mount.h>
#include <sys/sdt.h>
#include <sys/fs/zfs.h>
#include <sys/zfs_ctldir.h>
#include <sys/zfs_dir.h>
#include <sys/zfs_onexit.h>
#include <sys/zvol.h>
#include <sys/dsl_scan.h>
#include <sharefs/share.h>
#include <sys/fm/util.h>
#include <sys/zio_crypt.h>

#include <sys/dmu_send.h>
#include <sys/dsl_destroy.h>
#include <sys/dsl_bookmark.h>
#include <sys/dsl_userhold.h>
#include <sys/zfeature.h>

#include <linux/miscdevice.h>

#include "zfs_namecheck.h"
#include "zfs_prop.h"
#include "zfs_deleg.h"
#include "zfs_comutil.h"

kmutex_t zfsdev_state_lock;
zfsdev_state_t *zfsdev_state_list;

extern void zfs_init(void);
extern void zfs_fini(void);

uint_t zfs_fsyncer_key;
extern uint_t rrw_tsd_key;
static uint_t zfs_allow_log_key;

typedef int zfs_ioc_legacy_func_t(zfs_cmd_t *);
typedef int zfs_ioc_func_t(const char *, nvlist_t *, nvlist_t *);
typedef int zfs_secpolicy_func_t(zfs_cmd_t *, nvlist_t *, cred_t *);

typedef enum {
	NO_NAME,
	POOL_NAME,
	DATASET_NAME
} zfs_ioc_namecheck_t;

typedef enum {
	POOL_CHECK_NONE		= 1 << 0,
	POOL_CHECK_SUSPENDED	= 1 << 1,
	POOL_CHECK_READONLY	= 1 << 2,
} zfs_ioc_poolcheck_t;

typedef struct zfs_ioc_vec {
	zfs_ioc_legacy_func_t	*zvec_legacy_func;
	zfs_ioc_func_t		*zvec_func;
	zfs_secpolicy_func_t	*zvec_secpolicy;
	zfs_ioc_namecheck_t	zvec_namecheck;
	boolean_t		zvec_allow_log;
	zfs_ioc_poolcheck_t	zvec_pool_check;
	boolean_t		zvec_smush_outnvlist;
	const char		*zvec_name;
} zfs_ioc_vec_t;

/* This array is indexed by zfs_userquota_prop_t */
static const char *userquota_perms[] = {
	ZFS_DELEG_PERM_USERUSED,
	ZFS_DELEG_PERM_USERQUOTA,
	ZFS_DELEG_PERM_GROUPUSED,
	ZFS_DELEG_PERM_GROUPQUOTA,
};

static int zfs_ioc_userspace_upgrade(zfs_cmd_t *zc);
static int zfs_check_settable(const char *name, nvpair_t *property,
    cred_t *cr);
static int zfs_check_clearable(char *dataset, nvlist_t *props,
    nvlist_t **errors);
static int zfs_fill_zplprops_root(uint64_t, nvlist_t *, nvlist_t *,
    boolean_t *);
int zfs_set_prop_nvlist(const char *, zprop_source_t, nvlist_t *, nvlist_t *);
static int get_nvlist(uint64_t nvl, uint64_t size, int iflag, nvlist_t **nvp);

static void
history_str_free(char *buf)
{
	kmem_free(buf, HIS_MAX_RECORD_LEN);
}

static char *
history_str_get(zfs_cmd_t *zc)
{
	char *buf;

	if (zc->zc_history == 0)
		return (NULL);

	buf = kmem_alloc(HIS_MAX_RECORD_LEN, KM_SLEEP);
	if (copyinstr((void *)(uintptr_t)zc->zc_history,
	    buf, HIS_MAX_RECORD_LEN, NULL) != 0) {
		history_str_free(buf);
		return (NULL);
	}

	buf[HIS_MAX_RECORD_LEN -1] = '\0';

	return (buf);
}

/*
 * Check to see if the named dataset is currently defined as bootable
 */
static boolean_t
zfs_is_bootfs(const char *name)
{
	objset_t *os;

	if (dmu_objset_hold(name, FTAG, &os) == 0) {
		boolean_t ret;
		ret = (dmu_objset_id(os) == spa_bootfs(dmu_objset_spa(os)));
		dmu_objset_rele(os, FTAG);
		return (ret);
	}
	return (B_FALSE);
}

/*
 * Return non-zero if the spa version is less than requested version.
 */
static int
zfs_earlier_version(const char *name, int version)
{
	spa_t *spa;

	if (spa_open(name, &spa, FTAG) == 0) {
		if (spa_version(spa) < version) {
			spa_close(spa, FTAG);
			return (1);
		}
		spa_close(spa, FTAG);
	}
	return (0);
}

/*
 * Return TRUE if the ZPL version is less than requested version.
 */
static boolean_t
zpl_earlier_version(const char *name, int version)
{
	objset_t *os;
	boolean_t rc = B_TRUE;

	if (dmu_objset_hold(name, FTAG, &os) == 0) {
		uint64_t zplversion;

		if (dmu_objset_type(os) != DMU_OST_ZFS) {
			dmu_objset_rele(os, FTAG);
			return (B_TRUE);
		}
		/* XXX reading from non-owned objset */
		if (zfs_get_zplprop(os, ZFS_PROP_VERSION, &zplversion) == 0)
			rc = zplversion < version;
		dmu_objset_rele(os, FTAG);
	}
	return (rc);
}

static void
zfs_log_history(zfs_cmd_t *zc)
{
	spa_t *spa;
	char *buf;

	if ((buf = history_str_get(zc)) == NULL)
		return;

	if (spa_open(zc->zc_name, &spa, FTAG) == 0) {
		if (spa_version(spa) >= SPA_VERSION_ZPOOL_HISTORY)
			(void) spa_history_log(spa, buf);
		spa_close(spa, FTAG);
	}
	history_str_free(buf);
}

/*
 * Policy for top-level read operations (list pools).  Requires no privileges,
 * and can be used in the local zone, as there is no associated dataset.
 */
/* ARGSUSED */
static int
zfs_secpolicy_none(zfs_cmd_t *zc, nvlist_t *innvl, cred_t *cr)
{
	return (0);
}

/*
 * Policy for dataset read operations (list children, get statistics).  Requires
 * no privileges, but must be visible in the local zone.
 */
/* ARGSUSED */
static int
zfs_secpolicy_read(zfs_cmd_t *zc, nvlist_t *innvl, cred_t *cr)
{
	if (INGLOBALZONE(curproc) ||
	    zone_dataset_visible(zc->zc_name, NULL))
		return (0);

	return (SET_ERROR(ENOENT));
}

static int
zfs_dozonecheck_impl(const char *dataset, uint64_t zoned, cred_t *cr)
{
	int writable = 1;

	/*
	 * The dataset must be visible by this zone -- check this first
	 * so they don't see EPERM on something they shouldn't know about.
	 */
	if (!INGLOBALZONE(curproc) &&
	    !zone_dataset_visible(dataset, &writable))
		return (SET_ERROR(ENOENT));

	if (INGLOBALZONE(curproc)) {
		/*
		 * If the fs is zoned, only root can access it from the
		 * global zone.
		 */
		if (secpolicy_zfs(cr) && zoned)
			return (SET_ERROR(EPERM));
	} else {
		/*
		 * If we are in a local zone, the 'zoned' property must be set.
		 */
		if (!zoned)
			return (SET_ERROR(EPERM));

		/* must be writable by this zone */
		if (!writable)
			return (SET_ERROR(EPERM));
	}
	return (0);
}

static int
zfs_dozonecheck(const char *dataset, cred_t *cr)
{
	uint64_t zoned;

	if (dsl_prop_get_integer(dataset, "zoned", &zoned, NULL))
		return (SET_ERROR(ENOENT));

	return (zfs_dozonecheck_impl(dataset, zoned, cr));
}

static int
zfs_dozonecheck_ds(const char *dataset, dsl_dataset_t *ds, cred_t *cr)
{
	uint64_t zoned;

	if (dsl_prop_get_int_ds(ds, "zoned", &zoned))
		return (SET_ERROR(ENOENT));

	return (zfs_dozonecheck_impl(dataset, zoned, cr));
}

static int
zfs_secpolicy_write_perms_ds(const char *name, dsl_dataset_t *ds,
    const char *perm, cred_t *cr)
{
	int error;

	error = zfs_dozonecheck_ds(name, ds, cr);
	if (error == 0) {
		error = secpolicy_zfs(cr);
		if (error != 0)
			error = dsl_deleg_access_impl(ds, perm, cr);
	}
	return (error);
}

static int
zfs_secpolicy_write_perms(const char *name, const char *perm, cred_t *cr)
{
	int error;
	dsl_dataset_t *ds;
	dsl_pool_t *dp;

	error = dsl_pool_hold(name, FTAG, &dp);
	if (error != 0)
		return (error);

	error = dsl_dataset_hold(dp, name, FTAG, &ds);
	if (error != 0) {
		dsl_pool_rele(dp, FTAG);
		return (error);
	}

	error = zfs_secpolicy_write_perms_ds(name, ds, perm, cr);

	dsl_dataset_rele(ds, FTAG);
	dsl_pool_rele(dp, FTAG);
	return (error);
}

/*
 * Policy for setting the security label property.
 *
 * Returns 0 for success, non-zero for access and other errors.
 */
static int
zfs_set_slabel_policy(const char *name, char *strval, cred_t *cr)
{
#ifdef HAVE_MLSLABEL
	char		ds_hexsl[MAXNAMELEN];
	bslabel_t	ds_sl, new_sl;
	boolean_t	new_default = FALSE;
	uint64_t	zoned;
	int		needed_priv = -1;
	int		error;

	/* First get the existing dataset label. */
	error = dsl_prop_get(name, zfs_prop_to_name(ZFS_PROP_MLSLABEL),
	    1, sizeof (ds_hexsl), &ds_hexsl, NULL);
	if (error != 0)
		return (SET_ERROR(EPERM));

	if (strcasecmp(strval, ZFS_MLSLABEL_DEFAULT) == 0)
		new_default = TRUE;

	/* The label must be translatable */
	if (!new_default && (hexstr_to_label(strval, &new_sl) != 0))
		return (SET_ERROR(EINVAL));

	/*
	 * In a non-global zone, disallow attempts to set a label that
	 * doesn't match that of the zone; otherwise no other checks
	 * are needed.
	 */
	if (!INGLOBALZONE(curproc)) {
		if (new_default || !blequal(&new_sl, CR_SL(CRED())))
			return (SET_ERROR(EPERM));
		return (0);
	}

	/*
	 * For global-zone datasets (i.e., those whose zoned property is
	 * "off", verify that the specified new label is valid for the
	 * global zone.
	 */
	if (dsl_prop_get_integer(name,
	    zfs_prop_to_name(ZFS_PROP_ZONED), &zoned, NULL))
		return (SET_ERROR(EPERM));
	if (!zoned) {
		if (zfs_check_global_label(name, strval) != 0)
			return (SET_ERROR(EPERM));
	}

	/*
	 * If the existing dataset label is nondefault, check if the
	 * dataset is mounted (label cannot be changed while mounted).
	 * Get the zfs_sb_t; if there isn't one, then the dataset isn't
	 * mounted (or isn't a dataset, doesn't exist, ...).
	 */
	if (strcasecmp(ds_hexsl, ZFS_MLSLABEL_DEFAULT) != 0) {
		objset_t *os;
		static char *setsl_tag = "setsl_tag";

		/*
		 * Try to own the dataset; abort if there is any error,
		 * (e.g., already mounted, in use, or other error).
		 */
		error = dmu_objset_own(name, DMU_OST_ZFS, B_TRUE,
		    setsl_tag, &os);
		if (error != 0)
			return (SET_ERROR(EPERM));

		dmu_objset_disown(os, setsl_tag);

		if (new_default) {
			needed_priv = PRIV_FILE_DOWNGRADE_SL;
			goto out_check;
		}

		if (hexstr_to_label(strval, &new_sl) != 0)
			return (SET_ERROR(EPERM));

		if (blstrictdom(&ds_sl, &new_sl))
			needed_priv = PRIV_FILE_DOWNGRADE_SL;
		else if (blstrictdom(&new_sl, &ds_sl))
			needed_priv = PRIV_FILE_UPGRADE_SL;
	} else {
		/* dataset currently has a default label */
		if (!new_default)
			needed_priv = PRIV_FILE_UPGRADE_SL;
	}

out_check:
	if (needed_priv != -1)
		return (PRIV_POLICY(cr, needed_priv, B_FALSE, EPERM, NULL));
	return (0);
#else
	return (ENOTSUP);
#endif /* HAVE_MLSLABEL */
}

static int
zfs_secpolicy_setprop(const char *dsname, zfs_prop_t prop, nvpair_t *propval,
    cred_t *cr)
{
	char *strval;

	/*
	 * Check permissions for special properties.
	 */
	switch (prop) {
	default:
		break;
	case ZFS_PROP_ZONED:
		/*
		 * Disallow setting of 'zoned' from within a local zone.
		 */
		if (!INGLOBALZONE(curproc))
			return (SET_ERROR(EPERM));
		break;

	case ZFS_PROP_QUOTA:
	case ZFS_PROP_FILESYSTEM_LIMIT:
	case ZFS_PROP_SNAPSHOT_LIMIT:
		if (!INGLOBALZONE(curproc)) {
			uint64_t zoned;
			char setpoint[MAXNAMELEN];
			/*
			 * Unprivileged users are allowed to modify the
			 * limit on things *under* (ie. contained by)
			 * the thing they own.
			 */
			if (dsl_prop_get_integer(dsname, "zoned", &zoned,
			    setpoint))
				return (SET_ERROR(EPERM));
			if (!zoned || strlen(dsname) <= strlen(setpoint))
				return (SET_ERROR(EPERM));
		}
		break;

	case ZFS_PROP_MLSLABEL:
		if (!is_system_labeled())
			return (SET_ERROR(EPERM));

		if (nvpair_value_string(propval, &strval) == 0) {
			int err;

			err = zfs_set_slabel_policy(dsname, strval, CRED());
			if (err != 0)
				return (err);
		}
		break;
	}

	return (zfs_secpolicy_write_perms(dsname, zfs_prop_to_name(prop), cr));
}

/* ARGSUSED */
static int
zfs_secpolicy_set_fsacl(zfs_cmd_t *zc, nvlist_t *innvl, cred_t *cr)
{
	int error;

	error = zfs_dozonecheck(zc->zc_name, cr);
	if (error != 0)
		return (error);

	/*
	 * permission to set permissions will be evaluated later in
	 * dsl_deleg_can_allow()
	 */
	return (0);
}

/* ARGSUSED */
static int
zfs_secpolicy_rollback(zfs_cmd_t *zc, nvlist_t *innvl, cred_t *cr)
{
	return (zfs_secpolicy_write_perms(zc->zc_name,
	    ZFS_DELEG_PERM_ROLLBACK, cr));
}

/* ARGSUSED */
static int
zfs_secpolicy_send(zfs_cmd_t *zc, nvlist_t *innvl, cred_t *cr)
{
	dsl_pool_t *dp;
	dsl_dataset_t *ds;
	char *cp;
	int error;

	/*
	 * Generate the current snapshot name from the given objsetid, then
	 * use that name for the secpolicy/zone checks.
	 */
	cp = strchr(zc->zc_name, '@');
	if (cp == NULL)
		return (SET_ERROR(EINVAL));
	error = dsl_pool_hold(zc->zc_name, FTAG, &dp);
	if (error != 0)
		return (error);

	error = dsl_dataset_hold_obj(dp, zc->zc_sendobj, FTAG, &ds);
	if (error != 0) {
		dsl_pool_rele(dp, FTAG);
		return (error);
	}

	dsl_dataset_name(ds, zc->zc_name);

	error = zfs_secpolicy_write_perms_ds(zc->zc_name, ds,
	    ZFS_DELEG_PERM_SEND, cr);
	dsl_dataset_rele(ds, FTAG);
	dsl_pool_rele(dp, FTAG);

	return (error);
}

/* ARGSUSED */
static int
zfs_secpolicy_send_new(zfs_cmd_t *zc, nvlist_t *innvl, cred_t *cr)
{
	return (zfs_secpolicy_write_perms(zc->zc_name,
	    ZFS_DELEG_PERM_SEND, cr));
}

#ifdef HAVE_SMB_SHARE
/* ARGSUSED */
static int
zfs_secpolicy_deleg_share(zfs_cmd_t *zc, nvlist_t *innvl, cred_t *cr)
{
	vnode_t *vp;
	int error;

	if ((error = lookupname(zc->zc_value, UIO_SYSSPACE,
	    NO_FOLLOW, NULL, &vp)) != 0)
		return (error);

	/* Now make sure mntpnt and dataset are ZFS */

	if (vp->v_vfsp->vfs_fstype != zfsfstype ||
	    (strcmp((char *)refstr_value(vp->v_vfsp->vfs_resource),
	    zc->zc_name) != 0)) {
		VN_RELE(vp);
		return (SET_ERROR(EPERM));
	}

	VN_RELE(vp);
	return (dsl_deleg_access(zc->zc_name,
	    ZFS_DELEG_PERM_SHARE, cr));
}
#endif /* HAVE_SMB_SHARE */

int
zfs_secpolicy_share(zfs_cmd_t *zc, nvlist_t *innvl, cred_t *cr)
{
#ifdef HAVE_SMB_SHARE
	if (!INGLOBALZONE(curproc))
		return (SET_ERROR(EPERM));

	if (secpolicy_nfs(cr) == 0) {
		return (0);
	} else {
		return (zfs_secpolicy_deleg_share(zc, innvl, cr));
	}
#else
	return (SET_ERROR(ENOTSUP));
#endif /* HAVE_SMB_SHARE */
}

int
zfs_secpolicy_smb_acl(zfs_cmd_t *zc, nvlist_t *innvl, cred_t *cr)
{
#ifdef HAVE_SMB_SHARE
	if (!INGLOBALZONE(curproc))
		return (SET_ERROR(EPERM));

	if (secpolicy_smb(cr) == 0) {
		return (0);
	} else {
		return (zfs_secpolicy_deleg_share(zc, innvl, cr));
	}
#else
	return (SET_ERROR(ENOTSUP));
#endif /* HAVE_SMB_SHARE */
}

static int
zfs_get_parent(const char *datasetname, char *parent, int parentsize)
{
	char *cp;

	/*
	 * Remove the @bla or /bla from the end of the name to get the parent.
	 */
	(void) strncpy(parent, datasetname, parentsize);
	cp = strrchr(parent, '@');
	if (cp != NULL) {
		cp[0] = '\0';
	} else {
		cp = strrchr(parent, '/');
		if (cp == NULL)
			return (SET_ERROR(ENOENT));
		cp[0] = '\0';
	}

	return (0);
}

int
zfs_secpolicy_destroy_perms(const char *name, cred_t *cr)
{
	int error;

	if ((error = zfs_secpolicy_write_perms(name,
	    ZFS_DELEG_PERM_MOUNT, cr)) != 0)
		return (error);

	return (zfs_secpolicy_write_perms(name, ZFS_DELEG_PERM_DESTROY, cr));
}

/* ARGSUSED */
static int
zfs_secpolicy_destroy(zfs_cmd_t *zc, nvlist_t *innvl, cred_t *cr)
{
	return (zfs_secpolicy_destroy_perms(zc->zc_name, cr));
}

/*
 * Destroying snapshots with delegated permissions requires
 * descendant mount and destroy permissions.
 */
/* ARGSUSED */
static int
zfs_secpolicy_destroy_snaps(zfs_cmd_t *zc, nvlist_t *innvl, cred_t *cr)
{
	nvlist_t *snaps;
	nvpair_t *pair, *nextpair;
	int error = 0;

	if (nvlist_lookup_nvlist(innvl, "snaps", &snaps) != 0)
		return (SET_ERROR(EINVAL));
	for (pair = nvlist_next_nvpair(snaps, NULL); pair != NULL;
	    pair = nextpair) {
		nextpair = nvlist_next_nvpair(snaps, pair);
		error = zfs_secpolicy_destroy_perms(nvpair_name(pair), cr);
		if (error == ENOENT) {
			/*
			 * Ignore any snapshots that don't exist (we consider
			 * them "already destroyed").  Remove the name from the
			 * nvl here in case the snapshot is created between
			 * now and when we try to destroy it (in which case
			 * we don't want to destroy it since we haven't
			 * checked for permission).
			 */
			fnvlist_remove_nvpair(snaps, pair);
			error = 0;
		}
		if (error != 0)
			break;
	}

	return (error);
}

int
zfs_secpolicy_rename_perms(const char *from, const char *to, cred_t *cr)
{
	char	parentname[MAXNAMELEN];
	int	error;

	if ((error = zfs_secpolicy_write_perms(from,
	    ZFS_DELEG_PERM_RENAME, cr)) != 0)
		return (error);

	if ((error = zfs_secpolicy_write_perms(from,
	    ZFS_DELEG_PERM_MOUNT, cr)) != 0)
		return (error);

	if ((error = zfs_get_parent(to, parentname,
	    sizeof (parentname))) != 0)
		return (error);

	if ((error = zfs_secpolicy_write_perms(parentname,
	    ZFS_DELEG_PERM_CREATE, cr)) != 0)
		return (error);

	if ((error = zfs_secpolicy_write_perms(parentname,
	    ZFS_DELEG_PERM_MOUNT, cr)) != 0)
		return (error);

	return (error);
}

/* ARGSUSED */
static int
zfs_secpolicy_rename(zfs_cmd_t *zc, nvlist_t *innvl, cred_t *cr)
{
	return (zfs_secpolicy_rename_perms(zc->zc_name, zc->zc_value, cr));
}

/* ARGSUSED */
static int
zfs_secpolicy_promote(zfs_cmd_t *zc, nvlist_t *innvl, cred_t *cr)
{
	dsl_pool_t *dp;
	dsl_dataset_t *clone;
	int error;

	error = zfs_secpolicy_write_perms(zc->zc_name,
	    ZFS_DELEG_PERM_PROMOTE, cr);
	if (error != 0)
		return (error);

	error = dsl_pool_hold(zc->zc_name, FTAG, &dp);
	if (error != 0)
		return (error);

	error = dsl_dataset_hold(dp, zc->zc_name, FTAG, &clone);

	if (error == 0) {
		char parentname[MAXNAMELEN];
		dsl_dataset_t *origin = NULL;
		dsl_dir_t *dd;
		dd = clone->ds_dir;

		error = dsl_dataset_hold_obj(dd->dd_pool,
		    dsl_dir_phys(dd)->dd_origin_obj, FTAG, &origin);
		if (error != 0) {
			dsl_dataset_rele(clone, FTAG);
			dsl_pool_rele(dp, FTAG);
			return (error);
		}

		error = zfs_secpolicy_write_perms_ds(zc->zc_name, clone,
		    ZFS_DELEG_PERM_MOUNT, cr);

		dsl_dataset_name(origin, parentname);
		if (error == 0) {
			error = zfs_secpolicy_write_perms_ds(parentname, origin,
			    ZFS_DELEG_PERM_PROMOTE, cr);
		}
		dsl_dataset_rele(clone, FTAG);
		dsl_dataset_rele(origin, FTAG);
	}
	dsl_pool_rele(dp, FTAG);
	return (error);
}

/* ARGSUSED */
static int
zfs_secpolicy_recv(zfs_cmd_t *zc, nvlist_t *innvl, cred_t *cr)
{
	int error;

	if ((error = zfs_secpolicy_write_perms(zc->zc_name,
	    ZFS_DELEG_PERM_RECEIVE, cr)) != 0)
		return (error);

	if ((error = zfs_secpolicy_write_perms(zc->zc_name,
	    ZFS_DELEG_PERM_MOUNT, cr)) != 0)
		return (error);

	return (zfs_secpolicy_write_perms(zc->zc_name,
	    ZFS_DELEG_PERM_CREATE, cr));
}

int
zfs_secpolicy_snapshot_perms(const char *name, cred_t *cr)
{
	return (zfs_secpolicy_write_perms(name,
	    ZFS_DELEG_PERM_SNAPSHOT, cr));
}

/*
 * Check for permission to create each snapshot in the nvlist.
 */
/* ARGSUSED */
static int
zfs_secpolicy_snapshot(zfs_cmd_t *zc, nvlist_t *innvl, cred_t *cr)
{
	nvlist_t *snaps;
	int error = 0;
	nvpair_t *pair;

	if (nvlist_lookup_nvlist(innvl, "snaps", &snaps) != 0)
		return (SET_ERROR(EINVAL));
	for (pair = nvlist_next_nvpair(snaps, NULL); pair != NULL;
	    pair = nvlist_next_nvpair(snaps, pair)) {
		char *name = nvpair_name(pair);
		char *atp = strchr(name, '@');

		if (atp == NULL) {
			error = SET_ERROR(EINVAL);
			break;
		}
		*atp = '\0';
		error = zfs_secpolicy_snapshot_perms(name, cr);
		*atp = '@';
		if (error != 0)
			break;
	}
	return (error);
}

/*
 * Check for permission to create each snapshot in the nvlist.
 */
/* ARGSUSED */
static int
zfs_secpolicy_bookmark(zfs_cmd_t *zc, nvlist_t *innvl, cred_t *cr)
{
	int error = 0;
	nvpair_t *pair;

	for (pair = nvlist_next_nvpair(innvl, NULL);
	    pair != NULL; pair = nvlist_next_nvpair(innvl, pair)) {
		char *name = nvpair_name(pair);
		char *hashp = strchr(name, '#');

		if (hashp == NULL) {
			error = SET_ERROR(EINVAL);
			break;
		}
		*hashp = '\0';
		error = zfs_secpolicy_write_perms(name,
		    ZFS_DELEG_PERM_BOOKMARK, cr);
		*hashp = '#';
		if (error != 0)
			break;
	}
	return (error);
}

/* ARGSUSED */
static int
zfs_secpolicy_destroy_bookmarks(zfs_cmd_t *zc, nvlist_t *innvl, cred_t *cr)
{
	nvpair_t *pair, *nextpair;
	int error = 0;

	for (pair = nvlist_next_nvpair(innvl, NULL); pair != NULL;
	    pair = nextpair) {
		char *name = nvpair_name(pair);
		char *hashp = strchr(name, '#');
		nextpair = nvlist_next_nvpair(innvl, pair);

		if (hashp == NULL) {
			error = SET_ERROR(EINVAL);
			break;
		}

		*hashp = '\0';
		error = zfs_secpolicy_write_perms(name,
		    ZFS_DELEG_PERM_DESTROY, cr);
		*hashp = '#';
		if (error == ENOENT) {
			/*
			 * Ignore any filesystems that don't exist (we consider
			 * their bookmarks "already destroyed").  Remove
			 * the name from the nvl here in case the filesystem
			 * is created between now and when we try to destroy
			 * the bookmark (in which case we don't want to
			 * destroy it since we haven't checked for permission).
			 */
			fnvlist_remove_nvpair(innvl, pair);
			error = 0;
		}
		if (error != 0)
			break;
	}

	return (error);
}

/* ARGSUSED */
static int
zfs_secpolicy_log_history(zfs_cmd_t *zc, nvlist_t *innvl, cred_t *cr)
{
	/*
	 * Even root must have a proper TSD so that we know what pool
	 * to log to.
	 */
	if (tsd_get(zfs_allow_log_key) == NULL)
		return (SET_ERROR(EPERM));
	return (0);
}

static int
zfs_secpolicy_create_clone(zfs_cmd_t *zc, nvlist_t *innvl, cred_t *cr)
{
	char	parentname[MAXNAMELEN];
	int	error;
	char	*origin;

	if ((error = zfs_get_parent(zc->zc_name, parentname,
	    sizeof (parentname))) != 0)
		return (error);

	if (nvlist_lookup_string(innvl, "origin", &origin) == 0 &&
	    (error = zfs_secpolicy_write_perms(origin,
	    ZFS_DELEG_PERM_CLONE, cr)) != 0)
		return (error);

	if ((error = zfs_secpolicy_write_perms(parentname,
	    ZFS_DELEG_PERM_CREATE, cr)) != 0)
		return (error);

	return (zfs_secpolicy_write_perms(parentname,
	    ZFS_DELEG_PERM_MOUNT, cr));
}

/*
 * Policy for pool operations - create/destroy pools, add vdevs, etc.  Requires
 * SYS_CONFIG privilege, which is not available in a local zone.
 */
/* ARGSUSED */
static int
zfs_secpolicy_config(zfs_cmd_t *zc, nvlist_t *innvl, cred_t *cr)
{
	if (secpolicy_sys_config(cr, B_FALSE) != 0)
		return (SET_ERROR(EPERM));

	return (0);
}

/*
 * Policy for object to name lookups.
 */
/* ARGSUSED */
static int
zfs_secpolicy_diff(zfs_cmd_t *zc, nvlist_t *innvl, cred_t *cr)
{
	int error;

	if ((error = secpolicy_sys_config(cr, B_FALSE)) == 0)
		return (0);

	error = zfs_secpolicy_write_perms(zc->zc_name, ZFS_DELEG_PERM_DIFF, cr);
	return (error);
}

/*
 * Policy for fault injection.  Requires all privileges.
 */
/* ARGSUSED */
static int
zfs_secpolicy_inject(zfs_cmd_t *zc, nvlist_t *innvl, cred_t *cr)
{
	return (secpolicy_zinject(cr));
}

/* ARGSUSED */
static int
zfs_secpolicy_inherit_prop(zfs_cmd_t *zc, nvlist_t *innvl, cred_t *cr)
{
	zfs_prop_t prop = zfs_name_to_prop(zc->zc_value);

	if (prop == ZPROP_INVAL) {
		if (!zfs_prop_user(zc->zc_value))
			return (SET_ERROR(EINVAL));
		return (zfs_secpolicy_write_perms(zc->zc_name,
		    ZFS_DELEG_PERM_USERPROP, cr));
	} else {
		return (zfs_secpolicy_setprop(zc->zc_name, prop,
		    NULL, cr));
	}
}

static int
zfs_secpolicy_userspace_one(zfs_cmd_t *zc, nvlist_t *innvl, cred_t *cr)
{
	int err = zfs_secpolicy_read(zc, innvl, cr);
	if (err)
		return (err);

	if (zc->zc_objset_type >= ZFS_NUM_USERQUOTA_PROPS)
		return (SET_ERROR(EINVAL));

	if (zc->zc_value[0] == 0) {
		/*
		 * They are asking about a posix uid/gid.  If it's
		 * themself, allow it.
		 */
		if (zc->zc_objset_type == ZFS_PROP_USERUSED ||
		    zc->zc_objset_type == ZFS_PROP_USERQUOTA) {
			if (zc->zc_guid == crgetuid(cr))
				return (0);
		} else {
			if (groupmember(zc->zc_guid, cr))
				return (0);
		}
	}

	return (zfs_secpolicy_write_perms(zc->zc_name,
	    userquota_perms[zc->zc_objset_type], cr));
}

static int
zfs_secpolicy_userspace_many(zfs_cmd_t *zc, nvlist_t *innvl, cred_t *cr)
{
	int err = zfs_secpolicy_read(zc, innvl, cr);
	if (err)
		return (err);

	if (zc->zc_objset_type >= ZFS_NUM_USERQUOTA_PROPS)
		return (SET_ERROR(EINVAL));

	return (zfs_secpolicy_write_perms(zc->zc_name,
	    userquota_perms[zc->zc_objset_type], cr));
}

/* ARGSUSED */
static int
zfs_secpolicy_userspace_upgrade(zfs_cmd_t *zc, nvlist_t *innvl, cred_t *cr)
{
	return (zfs_secpolicy_setprop(zc->zc_name, ZFS_PROP_VERSION,
	    NULL, cr));
}

/* ARGSUSED */
static int
zfs_secpolicy_hold(zfs_cmd_t *zc, nvlist_t *innvl, cred_t *cr)
{
	nvpair_t *pair;
	nvlist_t *holds;
	int error;

	error = nvlist_lookup_nvlist(innvl, "holds", &holds);
	if (error != 0)
		return (SET_ERROR(EINVAL));

	for (pair = nvlist_next_nvpair(holds, NULL); pair != NULL;
	    pair = nvlist_next_nvpair(holds, pair)) {
		char fsname[MAXNAMELEN];
		error = dmu_fsname(nvpair_name(pair), fsname);
		if (error != 0)
			return (error);
		error = zfs_secpolicy_write_perms(fsname,
		    ZFS_DELEG_PERM_HOLD, cr);
		if (error != 0)
			return (error);
	}
	return (0);
}

/* ARGSUSED */
static int
zfs_secpolicy_release(zfs_cmd_t *zc, nvlist_t *innvl, cred_t *cr)
{
	nvpair_t *pair;
	int error;

	for (pair = nvlist_next_nvpair(innvl, NULL); pair != NULL;
	    pair = nvlist_next_nvpair(innvl, pair)) {
		char fsname[MAXNAMELEN];
		error = dmu_fsname(nvpair_name(pair), fsname);
		if (error != 0)
			return (error);
		error = zfs_secpolicy_write_perms(fsname,
		    ZFS_DELEG_PERM_RELEASE, cr);
		if (error != 0)
			return (error);
	}
	return (0);
}

/*
 * Policy for allowing temporary snapshots to be taken or released
 */
static int
zfs_secpolicy_tmp_snapshot(zfs_cmd_t *zc, nvlist_t *innvl, cred_t *cr)
{
	/*
	 * A temporary snapshot is the same as a snapshot,
	 * hold, destroy and release all rolled into one.
	 * Delegated diff alone is sufficient that we allow this.
	 */
	int error;

	if ((error = zfs_secpolicy_write_perms(zc->zc_name,
	    ZFS_DELEG_PERM_DIFF, cr)) == 0)
		return (0);

	error = zfs_secpolicy_snapshot_perms(zc->zc_name, cr);
	if (error == 0)
		error = zfs_secpolicy_hold(zc, innvl, cr);
	if (error == 0)
		error = zfs_secpolicy_release(zc, innvl, cr);
	if (error == 0)
		error = zfs_secpolicy_destroy(zc, innvl, cr);
	return (error);
}

static int
zfs_secpolicy_crypto(zfs_cmd_t *zc, nvlist_t *innvl, cred_t *cr)
{
	return 0;
}

/*
 * Returns the nvlist as specified by the user in the zfs_cmd_t.
 */
static int
get_nvlist(uint64_t nvl, uint64_t size, int iflag, nvlist_t **nvp)
{
	char *packed;
	int error;
	nvlist_t *list = NULL;

	/*
	 * Read in and unpack the user-supplied nvlist.
	 */
	if (size == 0)
		return (SET_ERROR(EINVAL));

	packed = vmem_alloc(size, KM_SLEEP);

	if ((error = ddi_copyin((void *)(uintptr_t)nvl, packed, size,
	    iflag)) != 0) {
		vmem_free(packed, size);
		return (SET_ERROR(EFAULT));
	}

	if ((error = nvlist_unpack(packed, size, &list, 0)) != 0) {
		vmem_free(packed, size);
		return (error);
	}

	vmem_free(packed, size);

	*nvp = list;
	return (0);
}

/*
 * Reduce the size of this nvlist until it can be serialized in 'max' bytes.
 * Entries will be removed from the end of the nvlist, and one int32 entry
 * named "N_MORE_ERRORS" will be added indicating how many entries were
 * removed.
 */
static int
nvlist_smush(nvlist_t *errors, size_t max)
{
	size_t size;

	size = fnvlist_size(errors);

	if (size > max) {
		nvpair_t *more_errors;
		int n = 0;

		if (max < 1024)
			return (SET_ERROR(ENOMEM));

		fnvlist_add_int32(errors, ZPROP_N_MORE_ERRORS, 0);
		more_errors = nvlist_prev_nvpair(errors, NULL);

		do {
			nvpair_t *pair = nvlist_prev_nvpair(errors,
			    more_errors);
			fnvlist_remove_nvpair(errors, pair);
			n++;
			size = fnvlist_size(errors);
		} while (size > max);

		fnvlist_remove_nvpair(errors, more_errors);
		fnvlist_add_int32(errors, ZPROP_N_MORE_ERRORS, n);
		ASSERT3U(fnvlist_size(errors), <=, max);
	}

	return (0);
}

static int
put_nvlist(zfs_cmd_t *zc, nvlist_t *nvl)
{
	char *packed = NULL;
	int error = 0;
	size_t size;

	size = fnvlist_size(nvl);

	if (size > zc->zc_nvlist_dst_size) {
		error = SET_ERROR(ENOMEM);
	} else {
		packed = fnvlist_pack(nvl, &size);
		if (ddi_copyout(packed, (void *)(uintptr_t)zc->zc_nvlist_dst,
		    size, zc->zc_iflags) != 0)
			error = SET_ERROR(EFAULT);
		fnvlist_pack_free(packed, size);
	}

	zc->zc_nvlist_dst_size = size;
	zc->zc_nvlist_dst_filled = B_TRUE;
	return (error);
}

static int
get_zfs_sb(const char *dsname, zfs_sb_t **zsbp)
{
	objset_t *os;
	int error;

	error = dmu_objset_hold(dsname, FTAG, &os);
	if (error != 0)
		return (error);
	if (dmu_objset_type(os) != DMU_OST_ZFS) {
		dmu_objset_rele(os, FTAG);
		return (SET_ERROR(EINVAL));
	}

	mutex_enter(&os->os_user_ptr_lock);
	*zsbp = dmu_objset_get_user(os);
	if (*zsbp && (*zsbp)->z_sb) {
		atomic_inc(&((*zsbp)->z_sb->s_active));
	} else {
		error = SET_ERROR(ESRCH);
	}
	mutex_exit(&os->os_user_ptr_lock);
	dmu_objset_rele(os, FTAG);
	return (error);
}

/*
 * Find a zfs_sb_t for a mounted filesystem, or create our own, in which
 * case its z_sb will be NULL, and it will be opened as the owner.
 * If 'writer' is set, the z_teardown_lock will be held for RW_WRITER,
 * which prevents all inode ops from running.
 */
static int
zfs_sb_hold(const char *name, void *tag, zfs_sb_t **zsbp, boolean_t writer)
{
	int error = 0;

	if (get_zfs_sb(name, zsbp) != 0)
		error = zfs_sb_create(name, NULL, zsbp);
	if (error == 0) {
		rrm_enter(&(*zsbp)->z_teardown_lock, (writer) ? RW_WRITER :
		    RW_READER, tag);
		if ((*zsbp)->z_unmounted) {
			/*
			 * XXX we could probably try again, since the unmounting
			 * thread should be just about to disassociate the
			 * objset from the zsb.
			 */
			rrm_exit(&(*zsbp)->z_teardown_lock, tag);
			return (SET_ERROR(EBUSY));
		}
	}
	return (error);
}

static void
zfs_sb_rele(zfs_sb_t *zsb, void *tag)
{
	rrm_exit(&zsb->z_teardown_lock, tag);

	if (zsb->z_sb) {
		deactivate_super(zsb->z_sb);
	} else {
		dmu_objset_disown(zsb->z_os, zsb);
		zfs_sb_free(zsb);
	}
}

static int
zfs_ioc_pool_create(zfs_cmd_t *zc)
{
	int error;
	nvlist_t *config, *props = NULL;
	nvlist_t *rootprops = NULL;
	nvlist_t *zplprops = NULL;

	if ((error = get_nvlist(zc->zc_nvlist_conf, zc->zc_nvlist_conf_size,
	    zc->zc_iflags, &config)))
		return (error);

	if (zc->zc_nvlist_src_size != 0 && (error =
	    get_nvlist(zc->zc_nvlist_src, zc->zc_nvlist_src_size,
	    zc->zc_iflags, &props))) {
		nvlist_free(config);
		return (error);
	}

	if (props) {
		nvlist_t *nvl = NULL;
		uint64_t version = SPA_VERSION;

		(void) nvlist_lookup_uint64(props,
		    zpool_prop_to_name(ZPOOL_PROP_VERSION), &version);
		if (!SPA_VERSION_IS_SUPPORTED(version)) {
			error = SET_ERROR(EINVAL);
			goto pool_props_bad;
		}
		(void) nvlist_lookup_nvlist(props, ZPOOL_ROOTFS_PROPS, &nvl);
		if (nvl) {
			error = nvlist_dup(nvl, &rootprops, KM_SLEEP);
			if (error != 0) {
				nvlist_free(config);
				nvlist_free(props);
				return (error);
			}
			(void) nvlist_remove_all(props, ZPOOL_ROOTFS_PROPS);
		}
		VERIFY(nvlist_alloc(&zplprops, NV_UNIQUE_NAME, KM_SLEEP) == 0);
		error = zfs_fill_zplprops_root(version, rootprops,
		    zplprops, NULL);
		if (error != 0)
			goto pool_props_bad;
	}

	error = spa_create(zc->zc_name, config, props, zplprops);

	/*
	 * Set the remaining root properties
	 */
	if (!error && (error = zfs_set_prop_nvlist(zc->zc_name,
	    ZPROP_SRC_LOCAL, rootprops, NULL)) != 0)
		(void) spa_destroy(zc->zc_name);

pool_props_bad:
	nvlist_free(rootprops);
	nvlist_free(zplprops);
	nvlist_free(config);
	nvlist_free(props);

	return (error);
}

static int
zfs_ioc_pool_destroy(zfs_cmd_t *zc)
{
	int error;
	zfs_log_history(zc);
	error = spa_destroy(zc->zc_name);
	if (error == 0)
		zvol_remove_minors(zc->zc_name);
	return (error);
}

static int
zfs_ioc_pool_import(zfs_cmd_t *zc)
{
	nvlist_t *config, *props = NULL;
	uint64_t guid;
	int error;

	if ((error = get_nvlist(zc->zc_nvlist_conf, zc->zc_nvlist_conf_size,
	    zc->zc_iflags, &config)) != 0)
		return (error);

	if (zc->zc_nvlist_src_size != 0 && (error =
	    get_nvlist(zc->zc_nvlist_src, zc->zc_nvlist_src_size,
	    zc->zc_iflags, &props))) {
		nvlist_free(config);
		return (error);
	}

	if (nvlist_lookup_uint64(config, ZPOOL_CONFIG_POOL_GUID, &guid) != 0 ||
	    guid != zc->zc_guid)
		error = SET_ERROR(EINVAL);
	else
		error = spa_import(zc->zc_name, config, props, zc->zc_cookie);

	if (zc->zc_nvlist_dst != 0) {
		int err;

		if ((err = put_nvlist(zc, config)) != 0)
			error = err;
	}

	nvlist_free(config);

	if (props)
		nvlist_free(props);

	return (error);
}

static int
zfs_ioc_pool_export(zfs_cmd_t *zc)
{
	int error;
	boolean_t force = (boolean_t)zc->zc_cookie;
	boolean_t hardforce = (boolean_t)zc->zc_guid;

	zfs_log_history(zc);
	error = spa_export(zc->zc_name, NULL, force, hardforce);
	if (error == 0)
		zvol_remove_minors(zc->zc_name);
	return (error);
}

static int
zfs_ioc_pool_configs(zfs_cmd_t *zc)
{
	nvlist_t *configs;
	int error;

	if ((configs = spa_all_configs(&zc->zc_cookie)) == NULL)
		return (SET_ERROR(EEXIST));

	error = put_nvlist(zc, configs);

	nvlist_free(configs);

	return (error);
}

/*
 * inputs:
 * zc_name		name of the pool
 *
 * outputs:
 * zc_cookie		real errno
 * zc_nvlist_dst	config nvlist
 * zc_nvlist_dst_size	size of config nvlist
 */
static int
zfs_ioc_pool_stats(zfs_cmd_t *zc)
{
	nvlist_t *config;
	int error;
	int ret = 0;

	error = spa_get_stats(zc->zc_name, &config, zc->zc_value,
	    sizeof (zc->zc_value));

	if (config != NULL) {
		ret = put_nvlist(zc, config);
		nvlist_free(config);

		/*
		 * The config may be present even if 'error' is non-zero.
		 * In this case we return success, and preserve the real errno
		 * in 'zc_cookie'.
		 */
		zc->zc_cookie = error;
	} else {
		ret = error;
	}

	return (ret);
}

/*
 * Try to import the given pool, returning pool stats as appropriate so that
 * user land knows which devices are available and overall pool health.
 */
static int
zfs_ioc_pool_tryimport(zfs_cmd_t *zc)
{
	nvlist_t *tryconfig, *config;
	int error;

	if ((error = get_nvlist(zc->zc_nvlist_conf, zc->zc_nvlist_conf_size,
	    zc->zc_iflags, &tryconfig)) != 0)
		return (error);

	config = spa_tryimport(tryconfig);

	nvlist_free(tryconfig);

	if (config == NULL)
		return (SET_ERROR(EINVAL));

	error = put_nvlist(zc, config);
	nvlist_free(config);

	return (error);
}

/*
 * inputs:
 * zc_name              name of the pool
 * zc_cookie            scan func (pool_scan_func_t)
 */
static int
zfs_ioc_pool_scan(zfs_cmd_t *zc)
{
	spa_t *spa;
	int error;

	if ((error = spa_open(zc->zc_name, &spa, FTAG)) != 0)
		return (error);

	if (zc->zc_cookie == POOL_SCAN_NONE)
		error = spa_scan_stop(spa);
	else
		error = spa_scan(spa, zc->zc_cookie);

	spa_close(spa, FTAG);

	return (error);
}

static int
zfs_ioc_pool_freeze(zfs_cmd_t *zc)
{
	spa_t *spa;
	int error;

	error = spa_open(zc->zc_name, &spa, FTAG);
	if (error == 0) {
		spa_freeze(spa);
		spa_close(spa, FTAG);
	}
	return (error);
}

static int
zfs_ioc_pool_upgrade(zfs_cmd_t *zc)
{
	spa_t *spa;
	int error;

	if ((error = spa_open(zc->zc_name, &spa, FTAG)) != 0)
		return (error);

	if (zc->zc_cookie < spa_version(spa) ||
	    !SPA_VERSION_IS_SUPPORTED(zc->zc_cookie)) {
		spa_close(spa, FTAG);
		return (SET_ERROR(EINVAL));
	}

	spa_upgrade(spa, zc->zc_cookie);
	spa_close(spa, FTAG);

	return (error);
}

static int
zfs_ioc_pool_get_history(zfs_cmd_t *zc)
{
	spa_t *spa;
	char *hist_buf;
	uint64_t size;
	int error;

	if ((size = zc->zc_history_len) == 0)
		return (SET_ERROR(EINVAL));

	if ((error = spa_open(zc->zc_name, &spa, FTAG)) != 0)
		return (error);

	if (spa_version(spa) < SPA_VERSION_ZPOOL_HISTORY) {
		spa_close(spa, FTAG);
		return (SET_ERROR(ENOTSUP));
	}

	hist_buf = vmem_alloc(size, KM_SLEEP);
	if ((error = spa_history_get(spa, &zc->zc_history_offset,
	    &zc->zc_history_len, hist_buf)) == 0) {
		error = ddi_copyout(hist_buf,
		    (void *)(uintptr_t)zc->zc_history,
		    zc->zc_history_len, zc->zc_iflags);
	}

	spa_close(spa, FTAG);
	vmem_free(hist_buf, size);
	return (error);
}

static int
zfs_ioc_pool_reguid(zfs_cmd_t *zc)
{
	spa_t *spa;
	int error;

	error = spa_open(zc->zc_name, &spa, FTAG);
	if (error == 0) {
		error = spa_change_guid(spa);
		spa_close(spa, FTAG);
	}
	return (error);
}

static int
zfs_ioc_dsobj_to_dsname(zfs_cmd_t *zc)
{
	return (dsl_dsobj_to_dsname(zc->zc_name, zc->zc_obj, zc->zc_value));
}

/*
 * inputs:
 * zc_name		name of filesystem
 * zc_obj		object to find
 *
 * outputs:
 * zc_value		name of object
 */
static int
zfs_ioc_obj_to_path(zfs_cmd_t *zc)
{
	objset_t *os;
	int error;

	/* XXX reading from objset not owned */
	if ((error = dmu_objset_hold(zc->zc_name, FTAG, &os)) != 0)
		return (error);
	if (dmu_objset_type(os) != DMU_OST_ZFS) {
		dmu_objset_rele(os, FTAG);
		return (SET_ERROR(EINVAL));
	}
	error = zfs_obj_to_path(os, zc->zc_obj, zc->zc_value,
	    sizeof (zc->zc_value));
	dmu_objset_rele(os, FTAG);

	return (error);
}

/*
 * inputs:
 * zc_name		name of filesystem
 * zc_obj		object to find
 *
 * outputs:
 * zc_stat		stats on object
 * zc_value		path to object
 */
static int
zfs_ioc_obj_to_stats(zfs_cmd_t *zc)
{
	objset_t *os;
	int error;

	/* XXX reading from objset not owned */
	if ((error = dmu_objset_hold(zc->zc_name, FTAG, &os)) != 0)
		return (error);
	if (dmu_objset_type(os) != DMU_OST_ZFS) {
		dmu_objset_rele(os, FTAG);
		return (SET_ERROR(EINVAL));
	}
	error = zfs_obj_to_stats(os, zc->zc_obj, &zc->zc_stat, zc->zc_value,
	    sizeof (zc->zc_value));
	dmu_objset_rele(os, FTAG);

	return (error);
}

static int
zfs_ioc_vdev_add(zfs_cmd_t *zc)
{
	spa_t *spa;
	int error;
	nvlist_t *config;

	error = spa_open(zc->zc_name, &spa, FTAG);
	if (error != 0)
		return (error);

	error = get_nvlist(zc->zc_nvlist_conf, zc->zc_nvlist_conf_size,
	    zc->zc_iflags, &config);
	if (error == 0) {
		error = spa_vdev_add(spa, config);
		nvlist_free(config);
	}
	spa_close(spa, FTAG);
	return (error);
}

/*
 * inputs:
 * zc_name		name of the pool
 * zc_nvlist_conf	nvlist of devices to remove
 * zc_cookie		to stop the remove?
 */
static int
zfs_ioc_vdev_remove(zfs_cmd_t *zc)
{
	spa_t *spa;
	int error;

	error = spa_open(zc->zc_name, &spa, FTAG);
	if (error != 0)
		return (error);
	error = spa_vdev_remove(spa, zc->zc_guid, B_FALSE);
	spa_close(spa, FTAG);
	return (error);
}

static int
zfs_ioc_vdev_set_state(zfs_cmd_t *zc)
{
	spa_t *spa;
	int error;
	vdev_state_t newstate = VDEV_STATE_UNKNOWN;

	if ((error = spa_open(zc->zc_name, &spa, FTAG)) != 0)
		return (error);
	switch (zc->zc_cookie) {
	case VDEV_STATE_ONLINE:
		error = vdev_online(spa, zc->zc_guid, zc->zc_obj, &newstate);
		break;

	case VDEV_STATE_OFFLINE:
		error = vdev_offline(spa, zc->zc_guid, zc->zc_obj);
		break;

	case VDEV_STATE_FAULTED:
		if (zc->zc_obj != VDEV_AUX_ERR_EXCEEDED &&
		    zc->zc_obj != VDEV_AUX_EXTERNAL)
			zc->zc_obj = VDEV_AUX_ERR_EXCEEDED;

		error = vdev_fault(spa, zc->zc_guid, zc->zc_obj);
		break;

	case VDEV_STATE_DEGRADED:
		if (zc->zc_obj != VDEV_AUX_ERR_EXCEEDED &&
		    zc->zc_obj != VDEV_AUX_EXTERNAL)
			zc->zc_obj = VDEV_AUX_ERR_EXCEEDED;

		error = vdev_degrade(spa, zc->zc_guid, zc->zc_obj);
		break;

	default:
		error = SET_ERROR(EINVAL);
	}
	zc->zc_cookie = newstate;
	spa_close(spa, FTAG);
	return (error);
}

static int
zfs_ioc_vdev_attach(zfs_cmd_t *zc)
{
	spa_t *spa;
	int replacing = zc->zc_cookie;
	nvlist_t *config;
	int error;

	if ((error = spa_open(zc->zc_name, &spa, FTAG)) != 0)
		return (error);

	if ((error = get_nvlist(zc->zc_nvlist_conf, zc->zc_nvlist_conf_size,
	    zc->zc_iflags, &config)) == 0) {
		error = spa_vdev_attach(spa, zc->zc_guid, config, replacing);
		nvlist_free(config);
	}

	spa_close(spa, FTAG);
	return (error);
}

static int
zfs_ioc_vdev_detach(zfs_cmd_t *zc)
{
	spa_t *spa;
	int error;

	if ((error = spa_open(zc->zc_name, &spa, FTAG)) != 0)
		return (error);

	error = spa_vdev_detach(spa, zc->zc_guid, 0, B_FALSE);

	spa_close(spa, FTAG);
	return (error);
}

static int
zfs_ioc_vdev_split(zfs_cmd_t *zc)
{
	spa_t *spa;
	nvlist_t *config, *props = NULL;
	int error;
	boolean_t exp = !!(zc->zc_cookie & ZPOOL_EXPORT_AFTER_SPLIT);

	if ((error = spa_open(zc->zc_name, &spa, FTAG)) != 0)
		return (error);

	if ((error = get_nvlist(zc->zc_nvlist_conf, zc->zc_nvlist_conf_size,
	    zc->zc_iflags, &config))) {
		spa_close(spa, FTAG);
		return (error);
	}

	if (zc->zc_nvlist_src_size != 0 && (error =
	    get_nvlist(zc->zc_nvlist_src, zc->zc_nvlist_src_size,
	    zc->zc_iflags, &props))) {
		spa_close(spa, FTAG);
		nvlist_free(config);
		return (error);
	}

	error = spa_vdev_split_mirror(spa, zc->zc_string, config, props, exp);

	spa_close(spa, FTAG);

	nvlist_free(config);
	nvlist_free(props);

	return (error);
}

static int
zfs_ioc_vdev_setpath(zfs_cmd_t *zc)
{
	spa_t *spa;
	char *path = zc->zc_value;
	uint64_t guid = zc->zc_guid;
	int error;

	error = spa_open(zc->zc_name, &spa, FTAG);
	if (error != 0)
		return (error);

	error = spa_vdev_setpath(spa, guid, path);
	spa_close(spa, FTAG);
	return (error);
}

static int
zfs_ioc_vdev_setfru(zfs_cmd_t *zc)
{
	spa_t *spa;
	char *fru = zc->zc_value;
	uint64_t guid = zc->zc_guid;
	int error;

	error = spa_open(zc->zc_name, &spa, FTAG);
	if (error != 0)
		return (error);

	error = spa_vdev_setfru(spa, guid, fru);
	spa_close(spa, FTAG);
	return (error);
}

static int
zfs_ioc_objset_stats_impl(zfs_cmd_t *zc, objset_t *os)
{
	int error = 0;
	nvlist_t *nv;

	dmu_objset_fast_stat(os, &zc->zc_objset_stats);

	if (zc->zc_nvlist_dst != 0 &&
	    (error = dsl_prop_get_all(os, &nv)) == 0) {
		dmu_objset_stats(os, nv);
		/*
		 * NB: zvol_get_stats() will read the objset contents,
		 * which we aren't supposed to do with a
		 * DS_MODE_USER hold, because it could be
		 * inconsistent.  So this is a bit of a workaround...
		 * XXX reading with out owning
		 */
		if (!zc->zc_objset_stats.dds_inconsistent &&
		    dmu_objset_type(os) == DMU_OST_ZVOL) {
			error = zvol_get_stats(os, nv);
			if (error == EIO)
				return (error);
			VERIFY0(error);
		}
		if (error == 0)
			error = put_nvlist(zc, nv);
		nvlist_free(nv);
	}

	return (error);
}

/*
 * inputs:
 * zc_name		name of filesystem
 * zc_nvlist_dst_size	size of buffer for property nvlist
 *
 * outputs:
 * zc_objset_stats	stats
 * zc_nvlist_dst	property nvlist
 * zc_nvlist_dst_size	size of property nvlist
 */
static int
zfs_ioc_objset_stats(zfs_cmd_t *zc)
{
	objset_t *os;
	int error;

	error = dmu_objset_hold(zc->zc_name, FTAG, &os);
	if (error == 0) {
		error = zfs_ioc_objset_stats_impl(zc, os);
		dmu_objset_rele(os, FTAG);
	}

	return (error);
}

/*
 * inputs:
 * zc_name		name of filesystem
 * zc_nvlist_dst_size	size of buffer for property nvlist
 *
 * outputs:
 * zc_nvlist_dst	received property nvlist
 * zc_nvlist_dst_size	size of received property nvlist
 *
 * Gets received properties (distinct from local properties on or after
 * SPA_VERSION_RECVD_PROPS) for callers who want to differentiate received from
 * local property values.
 */
static int
zfs_ioc_objset_recvd_props(zfs_cmd_t *zc)
{
	int error = 0;
	nvlist_t *nv;

	/*
	 * Without this check, we would return local property values if the
	 * caller has not already received properties on or after
	 * SPA_VERSION_RECVD_PROPS.
	 */
	if (!dsl_prop_get_hasrecvd(zc->zc_name))
		return (SET_ERROR(ENOTSUP));

	if (zc->zc_nvlist_dst != 0 &&
	    (error = dsl_prop_get_received(zc->zc_name, &nv)) == 0) {
		error = put_nvlist(zc, nv);
		nvlist_free(nv);
	}

	return (error);
}

static int
nvl_add_zplprop(objset_t *os, nvlist_t *props, zfs_prop_t prop)
{
	uint64_t value;
	int error;

	/*
	 * zfs_get_zplprop() will either find a value or give us
	 * the default value (if there is one).
	 */
	if ((error = zfs_get_zplprop(os, prop, &value)) != 0)
		return (error);
	VERIFY(nvlist_add_uint64(props, zfs_prop_to_name(prop), value) == 0);
	return (0);
}

/*
 * inputs:
 * zc_name		name of filesystem
 * zc_nvlist_dst_size	size of buffer for zpl property nvlist
 *
 * outputs:
 * zc_nvlist_dst	zpl property nvlist
 * zc_nvlist_dst_size	size of zpl property nvlist
 */
static int
zfs_ioc_objset_zplprops(zfs_cmd_t *zc)
{
	objset_t *os;
	int err;

	/* XXX reading without owning */
	if ((err = dmu_objset_hold(zc->zc_name, FTAG, &os)))
		return (err);

	dmu_objset_fast_stat(os, &zc->zc_objset_stats);

	/*
	 * NB: nvl_add_zplprop() will read the objset contents,
	 * which we aren't supposed to do with a DS_MODE_USER
	 * hold, because it could be inconsistent.
	 */
	if (zc->zc_nvlist_dst != 0 &&
	    !zc->zc_objset_stats.dds_inconsistent &&
	    dmu_objset_type(os) == DMU_OST_ZFS) {
		nvlist_t *nv;

		VERIFY(nvlist_alloc(&nv, NV_UNIQUE_NAME, KM_SLEEP) == 0);
		if ((err = nvl_add_zplprop(os, nv, ZFS_PROP_VERSION)) == 0 &&
		    (err = nvl_add_zplprop(os, nv, ZFS_PROP_NORMALIZE)) == 0 &&
		    (err = nvl_add_zplprop(os, nv, ZFS_PROP_UTF8ONLY)) == 0 &&
		    (err = nvl_add_zplprop(os, nv, ZFS_PROP_CASE)) == 0)
			err = put_nvlist(zc, nv);
		nvlist_free(nv);
	} else {
		err = SET_ERROR(ENOENT);
	}
	dmu_objset_rele(os, FTAG);
	return (err);
}

boolean_t
dataset_name_hidden(const char *name)
{
	/*
	 * Skip over datasets that are not visible in this zone,
	 * internal datasets (which have a $ in their name), and
	 * temporary datasets (which have a % in their name).
	 */
	if (strchr(name, '$') != NULL)
		return (B_TRUE);
	if (strchr(name, '%') != NULL)
		return (B_TRUE);
	if (!INGLOBALZONE(curproc) && !zone_dataset_visible(name, NULL))
		return (B_TRUE);
	return (B_FALSE);
}

/*
 * inputs:
 * zc_name		name of filesystem
 * zc_cookie		zap cursor
 * zc_nvlist_dst_size	size of buffer for property nvlist
 *
 * outputs:
 * zc_name		name of next filesystem
 * zc_cookie		zap cursor
 * zc_objset_stats	stats
 * zc_nvlist_dst	property nvlist
 * zc_nvlist_dst_size	size of property nvlist
 */
static int
zfs_ioc_dataset_list_next(zfs_cmd_t *zc)
{
	objset_t *os;
	int error;
	char *p;
	size_t orig_len = strlen(zc->zc_name);

top:
	if ((error = dmu_objset_hold(zc->zc_name, FTAG, &os))) {
		if (error == ENOENT)
			error = SET_ERROR(ESRCH);
		return (error);
	}

	p = strrchr(zc->zc_name, '/');
	if (p == NULL || p[1] != '\0')
		(void) strlcat(zc->zc_name, "/", sizeof (zc->zc_name));
	p = zc->zc_name + strlen(zc->zc_name);

	do {
		error = dmu_dir_list_next(os,
		    sizeof (zc->zc_name) - (p - zc->zc_name), p,
		    NULL, &zc->zc_cookie);
		if (error == ENOENT)
			error = SET_ERROR(ESRCH);
	} while (error == 0 && dataset_name_hidden(zc->zc_name));
	dmu_objset_rele(os, FTAG);

	/*
	 * If it's an internal dataset (ie. with a '$' in its name),
	 * don't try to get stats for it, otherwise we'll return ENOENT.
	 */
	if (error == 0 && strchr(zc->zc_name, '$') == NULL) {
		error = zfs_ioc_objset_stats(zc); /* fill in the stats */
		if (error == ENOENT) {
			/* We lost a race with destroy, get the next one. */
			zc->zc_name[orig_len] = '\0';
			goto top;
		}
	}
	return (error);
}

/*
 * inputs:
 * zc_name		name of filesystem
 * zc_cookie		zap cursor
 * zc_nvlist_dst_size	size of buffer for property nvlist
 *
 * outputs:
 * zc_name		name of next snapshot
 * zc_objset_stats	stats
 * zc_nvlist_dst	property nvlist
 * zc_nvlist_dst_size	size of property nvlist
 */
static int
zfs_ioc_snapshot_list_next(zfs_cmd_t *zc)
{
	objset_t *os;
	int error;

	error = dmu_objset_hold(zc->zc_name, FTAG, &os);
	if (error != 0) {
		return (error == ENOENT ? ESRCH : error);
	}

	/*
	 * A dataset name of maximum length cannot have any snapshots,
	 * so exit immediately.
	 */
	if (strlcat(zc->zc_name, "@", sizeof (zc->zc_name)) >= MAXNAMELEN) {
		dmu_objset_rele(os, FTAG);
		return (SET_ERROR(ESRCH));
	}

	error = dmu_snapshot_list_next(os,
	    sizeof (zc->zc_name) - strlen(zc->zc_name),
	    zc->zc_name + strlen(zc->zc_name), &zc->zc_obj, &zc->zc_cookie,
	    NULL);

	if (error == 0 && !zc->zc_simple) {
		dsl_dataset_t *ds;
		dsl_pool_t *dp = os->os_dsl_dataset->ds_dir->dd_pool;

		error = dsl_dataset_hold_obj(dp, zc->zc_obj, FTAG, &ds);
		if (error == 0) {
			objset_t *ossnap;

			error = dmu_objset_from_ds(ds, &ossnap);
			if (error == 0)
				error = zfs_ioc_objset_stats_impl(zc, ossnap);
			dsl_dataset_rele(ds, FTAG);
		}
	} else if (error == ENOENT) {
		error = SET_ERROR(ESRCH);
	}

	dmu_objset_rele(os, FTAG);
	/* if we failed, undo the @ that we tacked on to zc_name */
	if (error != 0)
		*strchr(zc->zc_name, '@') = '\0';
	return (error);
}

static int
zfs_prop_set_userquota(const char *dsname, nvpair_t *pair)
{
	const char *propname = nvpair_name(pair);
	uint64_t *valary;
	unsigned int vallen;
	const char *domain;
	char *dash;
	zfs_userquota_prop_t type;
	uint64_t rid;
	uint64_t quota;
	zfs_sb_t *zsb;
	int err;

	if (nvpair_type(pair) == DATA_TYPE_NVLIST) {
		nvlist_t *attrs;
		VERIFY(nvpair_value_nvlist(pair, &attrs) == 0);
		if (nvlist_lookup_nvpair(attrs, ZPROP_VALUE,
		    &pair) != 0)
			return (SET_ERROR(EINVAL));
	}

	/*
	 * A correctly constructed propname is encoded as
	 * userquota@<rid>-<domain>.
	 */
	if ((dash = strchr(propname, '-')) == NULL ||
	    nvpair_value_uint64_array(pair, &valary, &vallen) != 0 ||
	    vallen != 3)
		return (SET_ERROR(EINVAL));

	domain = dash + 1;
	type = valary[0];
	rid = valary[1];
	quota = valary[2];

	err = zfs_sb_hold(dsname, FTAG, &zsb, B_FALSE);
	if (err == 0) {
		err = zfs_set_userquota(zsb, type, domain, rid, quota);
		zfs_sb_rele(zsb, FTAG);
	}

	return (err);
}

/*
 * If the named property is one that has a special function to set its value,
 * return 0 on success and a positive error code on failure; otherwise if it is
 * not one of the special properties handled by this function, return -1.
 *
 * XXX: It would be better for callers of the property interface if we handled
 * these special cases in dsl_prop.c (in the dsl layer).
 */
static int
zfs_prop_set_special(const char *dsname, zprop_source_t source,
    nvpair_t *pair)
{
	const char *propname = nvpair_name(pair);
	zfs_prop_t prop = zfs_name_to_prop(propname);
	uint64_t intval;
	int err = -1;

	if (prop == ZPROP_INVAL) {
		if (zfs_prop_userquota(propname))
			return (zfs_prop_set_userquota(dsname, pair));
		return (-1);
	}

	if (nvpair_type(pair) == DATA_TYPE_NVLIST) {
		nvlist_t *attrs;
		VERIFY(nvpair_value_nvlist(pair, &attrs) == 0);
		VERIFY(nvlist_lookup_nvpair(attrs, ZPROP_VALUE,
		    &pair) == 0);
	}

	if (zfs_prop_get_type(prop) == PROP_TYPE_STRING)
		return (-1);

	VERIFY(0 == nvpair_value_uint64(pair, &intval));

	switch (prop) {
	case ZFS_PROP_QUOTA:
		err = dsl_dir_set_quota(dsname, source, intval);
		break;
	case ZFS_PROP_REFQUOTA:
		err = dsl_dataset_set_refquota(dsname, source, intval);
		break;
	case ZFS_PROP_FILESYSTEM_LIMIT:
	case ZFS_PROP_SNAPSHOT_LIMIT:
		if (intval == UINT64_MAX) {
			/* clearing the limit, just do it */
			err = 0;
		} else {
			err = dsl_dir_activate_fs_ss_limit(dsname);
		}
		/*
		 * Set err to -1 to force the zfs_set_prop_nvlist code down the
		 * default path to set the value in the nvlist.
		 */
		if (err == 0)
			err = -1;
		break;
	case ZFS_PROP_RESERVATION:
		err = dsl_dir_set_reservation(dsname, source, intval);
		break;
	case ZFS_PROP_REFRESERVATION:
		err = dsl_dataset_set_refreservation(dsname, source, intval);
		break;
	case ZFS_PROP_VOLSIZE:
		err = zvol_set_volsize(dsname, intval);
		break;
	case ZFS_PROP_SNAPDEV:
		err = zvol_set_snapdev(dsname, intval);
		break;
	case ZFS_PROP_VERSION:
	{
		zfs_sb_t *zsb;

		if ((err = zfs_sb_hold(dsname, FTAG, &zsb, B_TRUE)) != 0)
			break;

		err = zfs_set_version(zsb, intval);
		zfs_sb_rele(zsb, FTAG);

		if (err == 0 && intval >= ZPL_VERSION_USERSPACE) {
			zfs_cmd_t *zc;

			zc = kmem_zalloc(sizeof (zfs_cmd_t), KM_SLEEP);
			(void) strcpy(zc->zc_name, dsname);
			(void) zfs_ioc_userspace_upgrade(zc);
			kmem_free(zc, sizeof (zfs_cmd_t));
		}
		break;
	}
	default:
		err = -1;
	}

	return (err);
}

/*
 * This function is best effort. If it fails to set any of the given properties,
 * it continues to set as many as it can and returns the last error
 * encountered. If the caller provides a non-NULL errlist, it will be filled in
 * with the list of names of all the properties that failed along with the
 * corresponding error numbers.
 *
 * If every property is set successfully, zero is returned and errlist is not
 * modified.
 */
int
zfs_set_prop_nvlist(const char *dsname, zprop_source_t source, nvlist_t *nvl,
    nvlist_t *errlist)
{
	nvpair_t *pair;
	nvpair_t *propval;
	int rv = 0;
	uint64_t intval;
	char *strval;

	nvlist_t *genericnvl = fnvlist_alloc();
	nvlist_t *retrynvl = fnvlist_alloc();
retry:
	pair = NULL;
	while ((pair = nvlist_next_nvpair(nvl, pair)) != NULL) {
		const char *propname = nvpair_name(pair);
		zfs_prop_t prop = zfs_name_to_prop(propname);
		int err = 0;

		/* decode the property value */
		propval = pair;
		if (nvpair_type(pair) == DATA_TYPE_NVLIST) {
			nvlist_t *attrs;
			attrs = fnvpair_value_nvlist(pair);
			if (nvlist_lookup_nvpair(attrs, ZPROP_VALUE,
			    &propval) != 0)
				err = SET_ERROR(EINVAL);
		}

		/* Validate value type */
		if (err == 0 && prop == ZPROP_INVAL) {
			if (zfs_prop_user(propname)) {
				if (nvpair_type(propval) != DATA_TYPE_STRING)
					err = SET_ERROR(EINVAL);
			} else if (zfs_prop_userquota(propname)) {
				if (nvpair_type(propval) !=
				    DATA_TYPE_UINT64_ARRAY)
					err = SET_ERROR(EINVAL);
			} else {
				err = SET_ERROR(EINVAL);
			}
		} else if (err == 0) {
			if (nvpair_type(propval) == DATA_TYPE_STRING) {
				if (zfs_prop_get_type(prop) != PROP_TYPE_STRING)
					err = SET_ERROR(EINVAL);
			} else if (nvpair_type(propval) == DATA_TYPE_UINT64) {
				const char *unused;

				intval = fnvpair_value_uint64(propval);

				switch (zfs_prop_get_type(prop)) {
				case PROP_TYPE_NUMBER:
					break;
				case PROP_TYPE_STRING:
					err = SET_ERROR(EINVAL);
					break;
				case PROP_TYPE_INDEX:
					if (zfs_prop_index_to_string(prop,
					    intval, &unused) != 0)
						err = SET_ERROR(EINVAL);
					break;
				default:
					cmn_err(CE_PANIC,
					    "unknown property type");
				}
			} else {
				err = SET_ERROR(EINVAL);
			}
		}

		/* Validate permissions */
		if (err == 0)
			err = zfs_check_settable(dsname, pair, CRED());

		if (err == 0) {
			err = zfs_prop_set_special(dsname, source, pair);
			if (err == -1) {
				/*
				 * For better performance we build up a list of
				 * properties to set in a single transaction.
				 */
				err = nvlist_add_nvpair(genericnvl, pair);
			} else if (err != 0 && nvl != retrynvl) {
				/*
				 * This may be a spurious error caused by
				 * receiving quota and reservation out of order.
				 * Try again in a second pass.
				 */
				err = nvlist_add_nvpair(retrynvl, pair);
			}
		}

		if (err != 0) {
			if (errlist != NULL)
				fnvlist_add_int32(errlist, propname, err);
			rv = err;
		}
	}

	if (nvl != retrynvl && !nvlist_empty(retrynvl)) {
		nvl = retrynvl;
		goto retry;
	}

	if (!nvlist_empty(genericnvl) &&
	    dsl_props_set(dsname, source, genericnvl) != 0) {
		/*
		 * If this fails, we still want to set as many properties as we
		 * can, so try setting them individually.
		 */
		pair = NULL;
		while ((pair = nvlist_next_nvpair(genericnvl, pair)) != NULL) {
			const char *propname = nvpair_name(pair);
			int err = 0;

			propval = pair;
			if (nvpair_type(pair) == DATA_TYPE_NVLIST) {
				nvlist_t *attrs;
				attrs = fnvpair_value_nvlist(pair);
				propval = fnvlist_lookup_nvpair(attrs,
				    ZPROP_VALUE);
			}

			if (nvpair_type(propval) == DATA_TYPE_STRING) {
				strval = fnvpair_value_string(propval);
				err = dsl_prop_set_string(dsname, propname,
				    source, strval);
			} else {
				intval = fnvpair_value_uint64(propval);
				err = dsl_prop_set_int(dsname, propname, source,
				    intval);
			}

			if (err != 0) {
				if (errlist != NULL) {
					fnvlist_add_int32(errlist, propname,
					    err);
				}
				rv = err;
			}
		}
	}
	nvlist_free(genericnvl);
	nvlist_free(retrynvl);

	return (rv);
}

/*
 * Check that all the properties are valid user properties.
 */
static int
zfs_check_userprops(const char *fsname, nvlist_t *nvl)
{
	nvpair_t *pair = NULL;
	int error = 0;

	while ((pair = nvlist_next_nvpair(nvl, pair)) != NULL) {
		const char *propname = nvpair_name(pair);

		if (!zfs_prop_user(propname) ||
		    nvpair_type(pair) != DATA_TYPE_STRING)
			return (SET_ERROR(EINVAL));

		if ((error = zfs_secpolicy_write_perms(fsname,
		    ZFS_DELEG_PERM_USERPROP, CRED())))
			return (error);

		if (strlen(propname) >= ZAP_MAXNAMELEN)
			return (SET_ERROR(ENAMETOOLONG));

		if (strlen(fnvpair_value_string(pair)) >= ZAP_MAXVALUELEN)
			return (SET_ERROR(E2BIG));
	}
	return (0);
}

static void
props_skip(nvlist_t *props, nvlist_t *skipped, nvlist_t **newprops)
{
	nvpair_t *pair;

	VERIFY(nvlist_alloc(newprops, NV_UNIQUE_NAME, KM_SLEEP) == 0);

	pair = NULL;
	while ((pair = nvlist_next_nvpair(props, pair)) != NULL) {
		if (nvlist_exists(skipped, nvpair_name(pair)))
			continue;

		VERIFY(nvlist_add_nvpair(*newprops, pair) == 0);
	}
}

static int
clear_received_props(const char *dsname, nvlist_t *props,
    nvlist_t *skipped)
{
	int err = 0;
	nvlist_t *cleared_props = NULL;
	props_skip(props, skipped, &cleared_props);
	if (!nvlist_empty(cleared_props)) {
		/*
		 * Acts on local properties until the dataset has received
		 * properties at least once on or after SPA_VERSION_RECVD_PROPS.
		 */
		zprop_source_t flags = (ZPROP_SRC_NONE |
		    (dsl_prop_get_hasrecvd(dsname) ? ZPROP_SRC_RECEIVED : 0));
		err = zfs_set_prop_nvlist(dsname, flags, cleared_props, NULL);
	}
	nvlist_free(cleared_props);
	return (err);
}

/*
 * inputs:
 * zc_name		name of filesystem
 * zc_value		name of property to set
 * zc_nvlist_src{_size}	nvlist of properties to apply
 * zc_cookie		received properties flag
 *
 * outputs:
 * zc_nvlist_dst{_size} error for each unapplied received property
 */
static int
zfs_ioc_set_prop(zfs_cmd_t *zc)
{
	nvlist_t *nvl;
	boolean_t received = zc->zc_cookie;
	zprop_source_t source = (received ? ZPROP_SRC_RECEIVED :
	    ZPROP_SRC_LOCAL);
	nvlist_t *errors;
	int error;

	if ((error = get_nvlist(zc->zc_nvlist_src, zc->zc_nvlist_src_size,
	    zc->zc_iflags, &nvl)) != 0)
		return (error);

	if (received) {
		nvlist_t *origprops;

		if (dsl_prop_get_received(zc->zc_name, &origprops) == 0) {
			(void) clear_received_props(zc->zc_name,
			    origprops, nvl);
			nvlist_free(origprops);
		}

		error = dsl_prop_set_hasrecvd(zc->zc_name);
	}

	errors = fnvlist_alloc();
	if (error == 0)
		error = zfs_set_prop_nvlist(zc->zc_name, source, nvl, errors);

	if (zc->zc_nvlist_dst != 0 && errors != NULL) {
		(void) put_nvlist(zc, errors);
	}

	nvlist_free(errors);
	nvlist_free(nvl);
	return (error);
}

/*
 * inputs:
 * zc_name		name of filesystem
 * zc_value		name of property to inherit
 * zc_cookie		revert to received value if TRUE
 *
 * outputs:		none
 */
static int
zfs_ioc_inherit_prop(zfs_cmd_t *zc)
{
	const char *propname = zc->zc_value;
	zfs_prop_t prop = zfs_name_to_prop(propname);
	boolean_t received = zc->zc_cookie;
	zprop_source_t source = (received
	    ? ZPROP_SRC_NONE		/* revert to received value, if any */
	    : ZPROP_SRC_INHERITED);	/* explicitly inherit */

	if (received) {
		nvlist_t *dummy;
		nvpair_t *pair;
		zprop_type_t type;
		int err;

		/*
		 * zfs_prop_set_special() expects properties in the form of an
		 * nvpair with type info.
		 */
		if (prop == ZPROP_INVAL) {
			if (!zfs_prop_user(propname))
				return (SET_ERROR(EINVAL));

			type = PROP_TYPE_STRING;
		} else if (prop == ZFS_PROP_VOLSIZE ||
		    prop == ZFS_PROP_VERSION) {
			return (SET_ERROR(EINVAL));
		} else {
			type = zfs_prop_get_type(prop);
		}

		VERIFY(nvlist_alloc(&dummy, NV_UNIQUE_NAME, KM_SLEEP) == 0);

		switch (type) {
		case PROP_TYPE_STRING:
			VERIFY(0 == nvlist_add_string(dummy, propname, ""));
			break;
		case PROP_TYPE_NUMBER:
		case PROP_TYPE_INDEX:
			VERIFY(0 == nvlist_add_uint64(dummy, propname, 0));
			break;
		default:
			nvlist_free(dummy);
			return (SET_ERROR(EINVAL));
		}

		pair = nvlist_next_nvpair(dummy, NULL);
		err = zfs_prop_set_special(zc->zc_name, source, pair);
		nvlist_free(dummy);
		if (err != -1)
			return (err); /* special property already handled */
	} else {
		/*
		 * Only check this in the non-received case. We want to allow
		 * 'inherit -S' to revert non-inheritable properties like quota
		 * and reservation to the received or default values even though
		 * they are not considered inheritable.
		 */
		if (prop != ZPROP_INVAL && !zfs_prop_inheritable(prop))
			return (SET_ERROR(EINVAL));
	}

	/* property name has been validated by zfs_secpolicy_inherit_prop() */
	return (dsl_prop_inherit(zc->zc_name, zc->zc_value, source));
}

static int
zfs_ioc_pool_set_props(zfs_cmd_t *zc)
{
	nvlist_t *props;
	spa_t *spa;
	int error;
	nvpair_t *pair;

	if ((error = get_nvlist(zc->zc_nvlist_src, zc->zc_nvlist_src_size,
	    zc->zc_iflags, &props)))
		return (error);

	/*
	 * If the only property is the configfile, then just do a spa_lookup()
	 * to handle the faulted case.
	 */
	pair = nvlist_next_nvpair(props, NULL);
	if (pair != NULL && strcmp(nvpair_name(pair),
	    zpool_prop_to_name(ZPOOL_PROP_CACHEFILE)) == 0 &&
	    nvlist_next_nvpair(props, pair) == NULL) {
		mutex_enter(&spa_namespace_lock);
		if ((spa = spa_lookup(zc->zc_name)) != NULL) {
			spa_configfile_set(spa, props, B_FALSE);
			spa_config_sync(spa, B_FALSE, B_TRUE);
		}
		mutex_exit(&spa_namespace_lock);
		if (spa != NULL) {
			nvlist_free(props);
			return (0);
		}
	}

	if ((error = spa_open(zc->zc_name, &spa, FTAG)) != 0) {
		nvlist_free(props);
		return (error);
	}

	error = spa_prop_set(spa, props);

	nvlist_free(props);
	spa_close(spa, FTAG);

	return (error);
}

static int
zfs_ioc_pool_get_props(zfs_cmd_t *zc)
{
	spa_t *spa;
	int error;
	nvlist_t *nvp = NULL;

	if ((error = spa_open(zc->zc_name, &spa, FTAG)) != 0) {
		/*
		 * If the pool is faulted, there may be properties we can still
		 * get (such as altroot and cachefile), so attempt to get them
		 * anyway.
		 */
		mutex_enter(&spa_namespace_lock);
		if ((spa = spa_lookup(zc->zc_name)) != NULL)
			error = spa_prop_get(spa, &nvp);
		mutex_exit(&spa_namespace_lock);
	} else {
		error = spa_prop_get(spa, &nvp);
		spa_close(spa, FTAG);
	}

	if (error == 0 && zc->zc_nvlist_dst != 0)
		error = put_nvlist(zc, nvp);
	else
		error = SET_ERROR(EFAULT);

	nvlist_free(nvp);
	return (error);
}

/*
 * inputs:
 * zc_name		name of filesystem
 * zc_nvlist_src{_size}	nvlist of delegated permissions
 * zc_perm_action	allow/unallow flag
 *
 * outputs:		none
 */
static int
zfs_ioc_set_fsacl(zfs_cmd_t *zc)
{
	int error;
	nvlist_t *fsaclnv = NULL;

	if ((error = get_nvlist(zc->zc_nvlist_src, zc->zc_nvlist_src_size,
	    zc->zc_iflags, &fsaclnv)) != 0)
		return (error);

	/*
	 * Verify nvlist is constructed correctly
	 */
	if ((error = zfs_deleg_verify_nvlist(fsaclnv)) != 0) {
		nvlist_free(fsaclnv);
		return (SET_ERROR(EINVAL));
	}

	/*
	 * If we don't have PRIV_SYS_MOUNT, then validate
	 * that user is allowed to hand out each permission in
	 * the nvlist(s)
	 */

	error = secpolicy_zfs(CRED());
	if (error != 0) {
		if (zc->zc_perm_action == B_FALSE) {
			error = dsl_deleg_can_allow(zc->zc_name,
			    fsaclnv, CRED());
		} else {
			error = dsl_deleg_can_unallow(zc->zc_name,
			    fsaclnv, CRED());
		}
	}

	if (error == 0)
		error = dsl_deleg_set(zc->zc_name, fsaclnv, zc->zc_perm_action);

	nvlist_free(fsaclnv);
	return (error);
}

/*
 * inputs:
 * zc_name		name of filesystem
 *
 * outputs:
 * zc_nvlist_src{_size}	nvlist of delegated permissions
 */
static int
zfs_ioc_get_fsacl(zfs_cmd_t *zc)
{
	nvlist_t *nvp;
	int error;

	if ((error = dsl_deleg_get(zc->zc_name, &nvp)) == 0) {
		error = put_nvlist(zc, nvp);
		nvlist_free(nvp);
	}

	return (error);
}

/* ARGSUSED */
static void
zfs_create_cb(objset_t *os, void *arg, cred_t *cr, dmu_tx_t *tx)
{
	zfs_creat_t *zct = arg;

	zfs_create_fs(os, cr, zct->zct_zplprops, tx);
}

#define	ZFS_PROP_UNDEFINED	((uint64_t)-1)

/*
 * inputs:
 * os			parent objset pointer (NULL if root fs)
 * fuids_ok		fuids allowed in this version of the spa?
 * sa_ok		SAs allowed in this version of the spa?
 * createprops		list of properties requested by creator
 *
 * outputs:
 * zplprops	values for the zplprops we attach to the master node object
 * is_ci	true if requested file system will be purely case-insensitive
 *
 * Determine the settings for utf8only, normalization and
 * casesensitivity.  Specific values may have been requested by the
 * creator and/or we can inherit values from the parent dataset.  If
 * the file system is of too early a vintage, a creator can not
 * request settings for these properties, even if the requested
 * setting is the default value.  We don't actually want to create dsl
 * properties for these, so remove them from the source nvlist after
 * processing.
 */
static int
zfs_fill_zplprops_impl(objset_t *os, uint64_t zplver,
    boolean_t fuids_ok, boolean_t sa_ok, nvlist_t *createprops,
    nvlist_t *zplprops, boolean_t *is_ci)
{
	uint64_t sense = ZFS_PROP_UNDEFINED;
	uint64_t norm = ZFS_PROP_UNDEFINED;
	uint64_t u8 = ZFS_PROP_UNDEFINED;
	int error;

	ASSERT(zplprops != NULL);

	/*
	 * Pull out creator prop choices, if any.
	 */
	if (createprops) {
		(void) nvlist_lookup_uint64(createprops,
		    zfs_prop_to_name(ZFS_PROP_VERSION), &zplver);
		(void) nvlist_lookup_uint64(createprops,
		    zfs_prop_to_name(ZFS_PROP_NORMALIZE), &norm);
		(void) nvlist_remove_all(createprops,
		    zfs_prop_to_name(ZFS_PROP_NORMALIZE));
		(void) nvlist_lookup_uint64(createprops,
		    zfs_prop_to_name(ZFS_PROP_UTF8ONLY), &u8);
		(void) nvlist_remove_all(createprops,
		    zfs_prop_to_name(ZFS_PROP_UTF8ONLY));
		(void) nvlist_lookup_uint64(createprops,
		    zfs_prop_to_name(ZFS_PROP_CASE), &sense);
		(void) nvlist_remove_all(createprops,
		    zfs_prop_to_name(ZFS_PROP_CASE));
	}

	/*
	 * If the zpl version requested is whacky or the file system
	 * or pool is version is too "young" to support normalization
	 * and the creator tried to set a value for one of the props,
	 * error out.
	 */
	if ((zplver < ZPL_VERSION_INITIAL || zplver > ZPL_VERSION) ||
	    (zplver >= ZPL_VERSION_FUID && !fuids_ok) ||
	    (zplver >= ZPL_VERSION_SA && !sa_ok) ||
	    (zplver < ZPL_VERSION_NORMALIZATION &&
	    (norm != ZFS_PROP_UNDEFINED || u8 != ZFS_PROP_UNDEFINED ||
	    sense != ZFS_PROP_UNDEFINED)))
		return (SET_ERROR(ENOTSUP));

	/*
	 * Put the version in the zplprops
	 */
	VERIFY(nvlist_add_uint64(zplprops,
	    zfs_prop_to_name(ZFS_PROP_VERSION), zplver) == 0);

	if (norm == ZFS_PROP_UNDEFINED &&
	    (error = zfs_get_zplprop(os, ZFS_PROP_NORMALIZE, &norm)) != 0)
		return (error);
	VERIFY(nvlist_add_uint64(zplprops,
	    zfs_prop_to_name(ZFS_PROP_NORMALIZE), norm) == 0);

	/*
	 * If we're normalizing, names must always be valid UTF-8 strings.
	 */
	if (norm)
		u8 = 1;
	if (u8 == ZFS_PROP_UNDEFINED &&
	    (error = zfs_get_zplprop(os, ZFS_PROP_UTF8ONLY, &u8)) != 0)
		return (error);
	VERIFY(nvlist_add_uint64(zplprops,
	    zfs_prop_to_name(ZFS_PROP_UTF8ONLY), u8) == 0);

	if (sense == ZFS_PROP_UNDEFINED &&
	    (error = zfs_get_zplprop(os, ZFS_PROP_CASE, &sense)) != 0)
		return (error);
	VERIFY(nvlist_add_uint64(zplprops,
	    zfs_prop_to_name(ZFS_PROP_CASE), sense) == 0);

	if (is_ci)
		*is_ci = (sense == ZFS_CASE_INSENSITIVE);

	return (0);
}

static int
zfs_fill_zplprops(const char *dataset, nvlist_t *createprops,
    nvlist_t *zplprops, boolean_t *is_ci)
{
	boolean_t fuids_ok, sa_ok;
	uint64_t zplver = ZPL_VERSION;
	objset_t *os = NULL;
	char parentname[MAXNAMELEN];
	char *cp;
	spa_t *spa;
	uint64_t spa_vers;
	int error;

	(void) strlcpy(parentname, dataset, sizeof (parentname));
	cp = strrchr(parentname, '/');
	ASSERT(cp != NULL);
	cp[0] = '\0';

	if ((error = spa_open(dataset, &spa, FTAG)) != 0)
		return (error);

	spa_vers = spa_version(spa);
	spa_close(spa, FTAG);

	zplver = zfs_zpl_version_map(spa_vers);
	fuids_ok = (zplver >= ZPL_VERSION_FUID);
	sa_ok = (zplver >= ZPL_VERSION_SA);

	/*
	 * Open parent object set so we can inherit zplprop values.
	 */
	if ((error = dmu_objset_hold(parentname, FTAG, &os)) != 0)
		return (error);

	error = zfs_fill_zplprops_impl(os, zplver, fuids_ok, sa_ok, createprops,
	    zplprops, is_ci);
	dmu_objset_rele(os, FTAG);
	return (error);
}

static int
zfs_fill_zplprops_root(uint64_t spa_vers, nvlist_t *createprops,
    nvlist_t *zplprops, boolean_t *is_ci)
{
	boolean_t fuids_ok;
	boolean_t sa_ok;
	uint64_t zplver = ZPL_VERSION;
	int error;

	zplver = zfs_zpl_version_map(spa_vers);
	fuids_ok = (zplver >= ZPL_VERSION_FUID);
	sa_ok = (zplver >= ZPL_VERSION_SA);

	error = zfs_fill_zplprops_impl(NULL, zplver, fuids_ok, sa_ok,
	    createprops, zplprops, is_ci);
	return (error);
}

/*
 * innvl: {
 *     "type" -> dmu_objset_type_t (int32)
 *     (optional) "props" -> { prop -> value }
 * }
 *
 * outnvl: propname -> error code (int32)
 */
static int
zfs_ioc_create(const char *fsname, nvlist_t *innvl, nvlist_t *outnvl)
{
	int error = 0;
	zfs_creat_t zct = { 0 };
	nvlist_t *nvprops = NULL;
	void (*cbfunc)(objset_t *os, void *arg, cred_t *cr, dmu_tx_t *tx);
	int32_t type32;
	dmu_objset_type_t type;
	boolean_t is_insensitive = B_FALSE;
	dsl_crypto_params_t dcp = { 0 };

	if (nvlist_lookup_int32(innvl, "type", &type32) != 0)
		return (SET_ERROR(EINVAL));
	type = type32;
	(void) nvlist_lookup_nvlist(innvl, "props", &nvprops);

	switch (type) {
	case DMU_OST_ZFS:
		cbfunc = zfs_create_cb;
		break;

	case DMU_OST_ZVOL:
		cbfunc = zvol_create_cb;
		break;

	default:
		cbfunc = NULL;
		break;
	}
	if (strchr(fsname, '@') ||
	    strchr(fsname, '%'))
		return (SET_ERROR(EINVAL));

	zct.zct_props = nvprops;

	if (cbfunc == NULL)
		return (SET_ERROR(EINVAL));

	if (type == DMU_OST_ZVOL) {
		uint64_t volsize, volblocksize;

		if (nvprops == NULL)
			return (SET_ERROR(EINVAL));
		if (nvlist_lookup_uint64(nvprops,
		    zfs_prop_to_name(ZFS_PROP_VOLSIZE), &volsize) != 0)
			return (SET_ERROR(EINVAL));

		if ((error = nvlist_lookup_uint64(nvprops,
		    zfs_prop_to_name(ZFS_PROP_VOLBLOCKSIZE),
		    &volblocksize)) != 0 && error != ENOENT)
			return (SET_ERROR(EINVAL));

		if (error != 0)
			volblocksize = zfs_prop_default_numeric(
			    ZFS_PROP_VOLBLOCKSIZE);

		if ((error = zvol_check_volblocksize(fsname,
		    volblocksize)) != 0 ||
		    (error = zvol_check_volsize(volsize,
		    volblocksize)) != 0)
			return (error);
	} else if (type == DMU_OST_ZFS) {
		int error;

		/*
		 * We have to have normalization and
		 * case-folding flags correct when we do the
		 * file system creation, so go figure them out
		 * now.
		 */
		VERIFY(nvlist_alloc(&zct.zct_zplprops,
		    NV_UNIQUE_NAME, KM_SLEEP) == 0);
		error = zfs_fill_zplprops(fsname, nvprops,
		    zct.zct_zplprops, &is_insensitive);
		if (error != 0) {
			nvlist_free(zct.zct_zplprops);
			return (error);
		}
	}
	
	LOG_DEBUG("\n\nzfs create");
	
	error = dsl_crypto_params_init_nvlist(nvprops, &dcp);
	if (error != 0) {
		nvlist_free(zct.zct_zplprops);
		return (error);
	}
	
	LOG_CRYPTO_PARAMS(&dcp);

	error = dmu_objset_create(fsname, type,
	    is_insensitive ? DS_FLAG_CI_DATASET : 0, &dcp, cbfunc, &zct);
	
	nvlist_free(zct.zct_zplprops);
	if(dcp.cp_wkey && error != 0)
		dsl_crypto_params_destroy(&dcp);

	/*
	 * It would be nice to do this atomically.
	 */
	if (error == 0) {
		error = zfs_set_prop_nvlist(fsname, ZPROP_SRC_LOCAL,
		    nvprops, outnvl);
		if (error != 0)
			(void) dsl_destroy_head(fsname);
	}

#ifdef _KERNEL
	if (error == 0 && type == DMU_OST_ZVOL)
		zvol_create_minors(fsname);
#endif

	return (error);
}

/*
 * innvl: {
 *     "origin" -> name of origin snapshot
 *     (optional) "props" -> { prop -> value }
 * }
 *
 * outputs:
 * outnvl: propname -> error code (int32)
 */
static int
zfs_ioc_clone(const char *fsname, nvlist_t *innvl, nvlist_t *outnvl)
{
	int error = 0;
	nvlist_t *nvprops = NULL;
	char *origin_name;
	dsl_crypto_params_t dcp = { 0 };

	if (nvlist_lookup_string(innvl, "origin", &origin_name) != 0)
		return (SET_ERROR(EINVAL));
	(void) nvlist_lookup_nvlist(innvl, "props", &nvprops);

	if (strchr(fsname, '@') ||
	    strchr(fsname, '%'))
		return (SET_ERROR(EINVAL));

	if (dataset_namecheck(origin_name, NULL, NULL) != 0)
		return (SET_ERROR(EINVAL));
	
	LOG_DEBUG("\n\nzfs clone");
	
	error = dsl_crypto_params_init_nvlist(nvprops, &dcp);
	if (error != 0)
		return (error);
	
	LOG_CRYPTO_PARAMS(&dcp);
	
	error = dmu_objset_clone(fsname, origin_name, &dcp);
	
	if(dcp.cp_wkey && error != 0)
		dsl_crypto_params_destroy(&dcp);
	
	LOG_DEBUG("post clone");

	/*
	 * It would be nice to do this atomically.
	 */
	if (error == 0) {
		error = zfs_set_prop_nvlist(fsname, ZPROP_SRC_LOCAL,
		    nvprops, outnvl);
		if (error != 0)
			(void) dsl_destroy_head(fsname);
	}

#ifdef _KERNEL
	if (error == 0)
		zvol_create_minors(fsname);
#endif

	return (error);
}

/*
 * innvl: {
 *     "snaps" -> { snapshot1, snapshot2 }
 *     (optional) "props" -> { prop -> value (string) }
 * }
 *
 * outnvl: snapshot -> error code (int32)
 */
static int
zfs_ioc_snapshot(const char *poolname, nvlist_t *innvl, nvlist_t *outnvl)
{
	nvlist_t *snaps;
	nvlist_t *props = NULL;
	int error, poollen;
	nvpair_t *pair, *pair2;

	(void) nvlist_lookup_nvlist(innvl, "props", &props);
	if ((error = zfs_check_userprops(poolname, props)) != 0)
		return (error);

	if (!nvlist_empty(props) &&
	    zfs_earlier_version(poolname, SPA_VERSION_SNAP_PROPS))
		return (SET_ERROR(ENOTSUP));

	if (nvlist_lookup_nvlist(innvl, "snaps", &snaps) != 0)
		return (SET_ERROR(EINVAL));
	poollen = strlen(poolname);
	for (pair = nvlist_next_nvpair(snaps, NULL); pair != NULL;
	    pair = nvlist_next_nvpair(snaps, pair)) {
		const char *name = nvpair_name(pair);
		const char *cp = strchr(name, '@');

		/*
		 * The snap name must contain an @, and the part after it must
		 * contain only valid characters.
		 */
		if (cp == NULL ||
		    zfs_component_namecheck(cp + 1, NULL, NULL) != 0)
			return (SET_ERROR(EINVAL));

		/*
		 * The snap must be in the specified pool.
		 */
		if (strncmp(name, poolname, poollen) != 0 ||
		    (name[poollen] != '/' && name[poollen] != '@'))
			return (SET_ERROR(EXDEV));

		/* This must be the only snap of this fs. */
		for (pair2 = nvlist_next_nvpair(snaps, pair);
		    pair2 != NULL; pair2 = nvlist_next_nvpair(snaps, pair2)) {
			if (strncmp(name, nvpair_name(pair2), cp - name + 1)
			    == 0) {
				return (SET_ERROR(EXDEV));
			}
		}
	}

	error = dsl_dataset_snapshot(snaps, props, outnvl);

#ifdef _KERNEL
	if (error == 0)
		zvol_create_minors(poolname);
#endif

	return (error);
}

/*
 * innvl: "message" -> string
 */
/* ARGSUSED */
static int
zfs_ioc_log_history(const char *unused, nvlist_t *innvl, nvlist_t *outnvl)
{
	char *message;
	spa_t *spa;
	int error;
	char *poolname;

	/*
	 * The poolname in the ioctl is not set, we get it from the TSD,
	 * which was set at the end of the last successful ioctl that allows
	 * logging.  The secpolicy func already checked that it is set.
	 * Only one log ioctl is allowed after each successful ioctl, so
	 * we clear the TSD here.
	 */
	poolname = tsd_get(zfs_allow_log_key);
	(void) tsd_set(zfs_allow_log_key, NULL);
	error = spa_open(poolname, &spa, FTAG);
	strfree(poolname);
	if (error != 0)
		return (error);

	if (nvlist_lookup_string(innvl, "message", &message) != 0)  {
		spa_close(spa, FTAG);
		return (SET_ERROR(EINVAL));
	}

	if (spa_version(spa) < SPA_VERSION_ZPOOL_HISTORY) {
		spa_close(spa, FTAG);
		return (SET_ERROR(ENOTSUP));
	}

	error = spa_history_log(spa, message);
	spa_close(spa, FTAG);
	return (error);
}

/*
 * The dp_config_rwlock must not be held when calling this, because the
 * unmount may need to write out data.
 *
 * This function is best-effort.  Callers must deal gracefully if it
 * remains mounted (or is remounted after this call).
 *
 * Returns 0 if the argument is not a snapshot, or it is not currently a
 * filesystem, or we were able to unmount it.  Returns error code otherwise.
 */
int
zfs_unmount_snap(const char *snapname)
{
	int err;

	if (strchr(snapname, '@') == NULL)
		return (0);

	err = zfsctl_snapshot_unmount((char *)snapname, MNT_FORCE);
	if (err != 0 && err != ENOENT)
		return (SET_ERROR(err));

	return (0);
}

/* ARGSUSED */
static int
zfs_unmount_snap_cb(const char *snapname, void *arg)
{
	return (zfs_unmount_snap(snapname));
}

/*
 * When a clone is destroyed, its origin may also need to be destroyed,
 * in which case it must be unmounted.  This routine will do that unmount
 * if necessary.
 */
void
zfs_destroy_unmount_origin(const char *fsname)
{
	int error;
	objset_t *os;
	dsl_dataset_t *ds;

	error = dmu_objset_hold(fsname, FTAG, &os);
	if (error != 0)
		return;
	ds = dmu_objset_ds(os);
	if (dsl_dir_is_clone(ds->ds_dir) && DS_IS_DEFER_DESTROY(ds->ds_prev)) {
		char originname[MAXNAMELEN];
		dsl_dataset_name(ds->ds_prev, originname);
		dmu_objset_rele(os, FTAG);
		(void) zfs_unmount_snap(originname);
	} else {
		dmu_objset_rele(os, FTAG);
	}
}

/*
 * innvl: {
 *     "snaps" -> { snapshot1, snapshot2 }
 *     (optional boolean) "defer"
 * }
 *
 * outnvl: snapshot -> error code (int32)
 */
/* ARGSUSED */
static int
zfs_ioc_destroy_snaps(const char *poolname, nvlist_t *innvl, nvlist_t *outnvl)
{
	nvlist_t *snaps;
	nvpair_t *pair;
	boolean_t defer;

	if (nvlist_lookup_nvlist(innvl, "snaps", &snaps) != 0)
		return (SET_ERROR(EINVAL));
	defer = nvlist_exists(innvl, "defer");

	for (pair = nvlist_next_nvpair(snaps, NULL); pair != NULL;
	    pair = nvlist_next_nvpair(snaps, pair)) {
		(void) zfs_unmount_snap(nvpair_name(pair));
		(void) zvol_remove_minor(nvpair_name(pair));
	}

	return (dsl_destroy_snapshots_nvl(snaps, defer, outnvl));
}

/*
 * Create bookmarks.  Bookmark names are of the form <fs>#<bmark>.
 * All bookmarks must be in the same pool.
 *
 * innvl: {
 *     bookmark1 -> snapshot1, bookmark2 -> snapshot2
 * }
 *
 * outnvl: bookmark -> error code (int32)
 *
 */
/* ARGSUSED */
static int
zfs_ioc_bookmark(const char *poolname, nvlist_t *innvl, nvlist_t *outnvl)
{
	nvpair_t *pair, *pair2;

	for (pair = nvlist_next_nvpair(innvl, NULL);
	    pair != NULL; pair = nvlist_next_nvpair(innvl, pair)) {
		char *snap_name;

		/*
		 * Verify the snapshot argument.
		 */
		if (nvpair_value_string(pair, &snap_name) != 0)
			return (SET_ERROR(EINVAL));


		/* Verify that the keys (bookmarks) are unique */
		for (pair2 = nvlist_next_nvpair(innvl, pair);
		    pair2 != NULL; pair2 = nvlist_next_nvpair(innvl, pair2)) {
			if (strcmp(nvpair_name(pair), nvpair_name(pair2)) == 0)
				return (SET_ERROR(EINVAL));
		}
	}

	return (dsl_bookmark_create(innvl, outnvl));
}

/*
 * innvl: {
 *     property 1, property 2, ...
 * }
 *
 * outnvl: {
 *     bookmark name 1 -> { property 1, property 2, ... },
 *     bookmark name 2 -> { property 1, property 2, ... }
 * }
 *
 */
static int
zfs_ioc_get_bookmarks(const char *fsname, nvlist_t *innvl, nvlist_t *outnvl)
{
	return (dsl_get_bookmarks(fsname, innvl, outnvl));
}

/*
 * innvl: {
 *     bookmark name 1, bookmark name 2
 * }
 *
 * outnvl: bookmark -> error code (int32)
 *
 */
static int
zfs_ioc_destroy_bookmarks(const char *poolname, nvlist_t *innvl,
    nvlist_t *outnvl)
{
	int error, poollen;
	nvpair_t *pair;

	poollen = strlen(poolname);
	for (pair = nvlist_next_nvpair(innvl, NULL);
	    pair != NULL; pair = nvlist_next_nvpair(innvl, pair)) {
		const char *name = nvpair_name(pair);
		const char *cp = strchr(name, '#');

		/*
		 * The bookmark name must contain an #, and the part after it
		 * must contain only valid characters.
		 */
		if (cp == NULL ||
		    zfs_component_namecheck(cp + 1, NULL, NULL) != 0)
			return (SET_ERROR(EINVAL));

		/*
		 * The bookmark must be in the specified pool.
		 */
		if (strncmp(name, poolname, poollen) != 0 ||
		    (name[poollen] != '/' && name[poollen] != '#'))
			return (SET_ERROR(EXDEV));
	}

	error = dsl_bookmark_destroy(innvl, outnvl);
	return (error);
}

/*
 * inputs:
 * zc_name		name of dataset to destroy
 * zc_objset_type	type of objset
 * zc_defer_destroy	mark for deferred destroy
 *
 * outputs:		none
 */
static int
zfs_ioc_destroy(zfs_cmd_t *zc)
{
	int err;

	if (zc->zc_objset_type == DMU_OST_ZFS) {
		err = zfs_unmount_snap(zc->zc_name);
		if (err != 0)
			return (err);
	}

	if (strchr(zc->zc_name, '@'))
		err = dsl_destroy_snapshot(zc->zc_name, zc->zc_defer_destroy);
	else
		err = dsl_destroy_head(zc->zc_name);
	if (zc->zc_objset_type == DMU_OST_ZVOL && err == 0)
		(void) zvol_remove_minor(zc->zc_name);
	return (err);
}

/*
 * fsname is name of dataset to rollback (to most recent snapshot)
 *
 * innvl is not used.
 *
 * outnvl: "target" -> name of most recent snapshot
 * }
 */
/* ARGSUSED */
static int
zfs_ioc_rollback(const char *fsname, nvlist_t *args, nvlist_t *outnvl)
{
	zfs_sb_t *zsb;
	int error;

	if (get_zfs_sb(fsname, &zsb) == 0) {
		error = zfs_suspend_fs(zsb);
		if (error == 0) {
			int resume_err;

			error = dsl_dataset_rollback(fsname, zsb, outnvl);
			resume_err = zfs_resume_fs(zsb, fsname);
			error = error ? error : resume_err;
		}
		deactivate_super(zsb->z_sb);
	} else {
		error = dsl_dataset_rollback(fsname, NULL, outnvl);
	}
	return (error);
}

static int
recursive_unmount(const char *fsname, void *arg)
{
	const char *snapname = arg;
	char *fullname;
	int error;

	fullname = kmem_asprintf("%s@%s", fsname, snapname);
	error = zfs_unmount_snap(fullname);
	strfree(fullname);

	return (error);
}

/*
 * inputs:
 * zc_name	old name of dataset
 * zc_value	new name of dataset
 * zc_cookie	recursive flag (only valid for snapshots)
 *
 * outputs:	none
 */
static int
zfs_ioc_rename(zfs_cmd_t *zc)
{
	boolean_t recursive = zc->zc_cookie & 1;
	char *at;

	zc->zc_value[sizeof (zc->zc_value) - 1] = '\0';
	if (dataset_namecheck(zc->zc_value, NULL, NULL) != 0 ||
	    strchr(zc->zc_value, '%'))
		return (SET_ERROR(EINVAL));

	at = strchr(zc->zc_name, '@');
	if (at != NULL) {
		/* snaps must be in same fs */
		int error;

		if (strncmp(zc->zc_name, zc->zc_value, at - zc->zc_name + 1))
			return (SET_ERROR(EXDEV));
		*at = '\0';
		if (zc->zc_objset_type == DMU_OST_ZFS) {
			error = dmu_objset_find(zc->zc_name,
			    recursive_unmount, at + 1,
			    recursive ? DS_FIND_CHILDREN : 0);
			if (error != 0) {
				*at = '@';
				return (error);
			}
		}
		error = dsl_dataset_rename_snapshot(zc->zc_name,
		    at + 1, strchr(zc->zc_value, '@') + 1, recursive);
		*at = '@';

		return (error);
	} else {
		return (dsl_dir_rename(zc->zc_name, zc->zc_value));
	}
}

static int
zfs_check_settable(const char *dsname, nvpair_t *pair, cred_t *cr)
{
	const char *propname = nvpair_name(pair);
	boolean_t issnap = (strchr(dsname, '@') != NULL);
	zfs_prop_t prop = zfs_name_to_prop(propname);
	uint64_t intval;
	int err;

	if (prop == ZPROP_INVAL) {
		if (zfs_prop_user(propname)) {
			if ((err = zfs_secpolicy_write_perms(dsname,
			    ZFS_DELEG_PERM_USERPROP, cr)))
				return (err);
			return (0);
		}

		if (!issnap && zfs_prop_userquota(propname)) {
			const char *perm = NULL;
			const char *uq_prefix =
			    zfs_userquota_prop_prefixes[ZFS_PROP_USERQUOTA];
			const char *gq_prefix =
			    zfs_userquota_prop_prefixes[ZFS_PROP_GROUPQUOTA];

			if (strncmp(propname, uq_prefix,
			    strlen(uq_prefix)) == 0) {
				perm = ZFS_DELEG_PERM_USERQUOTA;
			} else if (strncmp(propname, gq_prefix,
			    strlen(gq_prefix)) == 0) {
				perm = ZFS_DELEG_PERM_GROUPQUOTA;
			} else {
				/* USERUSED and GROUPUSED are read-only */
				return (SET_ERROR(EINVAL));
			}

			if ((err = zfs_secpolicy_write_perms(dsname, perm, cr)))
				return (err);
			return (0);
		}

		return (SET_ERROR(EINVAL));
	}

	if (issnap)
		return (SET_ERROR(EINVAL));

	if (nvpair_type(pair) == DATA_TYPE_NVLIST) {
		/*
		 * dsl_prop_get_all_impl() returns properties in this
		 * format.
		 */
		nvlist_t *attrs;
		VERIFY(nvpair_value_nvlist(pair, &attrs) == 0);
		VERIFY(nvlist_lookup_nvpair(attrs, ZPROP_VALUE,
		    &pair) == 0);
	}

	/*
	 * Check that this value is valid for this pool version
	 */
	switch (prop) {
	case ZFS_PROP_COMPRESSION:
		/*
		 * If the user specified gzip compression, make sure
		 * the SPA supports it. We ignore any errors here since
		 * we'll catch them later.
		 */
		if (nvpair_value_uint64(pair, &intval) == 0) {
			if (intval >= ZIO_COMPRESS_GZIP_1 &&
			    intval <= ZIO_COMPRESS_GZIP_9 &&
			    zfs_earlier_version(dsname,
			    SPA_VERSION_GZIP_COMPRESSION)) {
				return (SET_ERROR(ENOTSUP));
			}

			if (intval == ZIO_COMPRESS_ZLE &&
			    zfs_earlier_version(dsname,
			    SPA_VERSION_ZLE_COMPRESSION))
				return (SET_ERROR(ENOTSUP));

			if (intval == ZIO_COMPRESS_LZ4) {
				spa_t *spa;

				if ((err = spa_open(dsname, &spa, FTAG)) != 0)
					return (err);

				if (!spa_feature_is_enabled(spa,
				    SPA_FEATURE_LZ4_COMPRESS)) {
					spa_close(spa, FTAG);
					return (SET_ERROR(ENOTSUP));
				}
				spa_close(spa, FTAG);
			}

			/*
			 * If this is a bootable dataset then
			 * verify that the compression algorithm
			 * is supported for booting. We must return
			 * something other than ENOTSUP since it
			 * implies a downrev pool version.
			 */
			if (zfs_is_bootfs(dsname) &&
			    !BOOTFS_COMPRESS_VALID(intval)) {
				return (SET_ERROR(ERANGE));
			}
		}
		break;

	case ZFS_PROP_COPIES:
		if (zfs_earlier_version(dsname, SPA_VERSION_DITTO_BLOCKS))
			return (SET_ERROR(ENOTSUP));
		break;

	case ZFS_PROP_DEDUP:
		if (zfs_earlier_version(dsname, SPA_VERSION_DEDUP))
			return (SET_ERROR(ENOTSUP));
		break;

	case ZFS_PROP_VOLBLOCKSIZE:
	case ZFS_PROP_RECORDSIZE:
		/* Record sizes above 128k need the feature to be enabled */
		if (nvpair_value_uint64(pair, &intval) == 0 &&
		    intval > SPA_OLD_MAXBLOCKSIZE) {
			spa_t *spa;

			/*
			 * If this is a bootable dataset then
			 * the we don't allow large (>128K) blocks,
			 * because GRUB doesn't support them.
			 */
			if (zfs_is_bootfs(dsname) &&
			    intval > SPA_OLD_MAXBLOCKSIZE) {
				return (SET_ERROR(EDOM));
			}

			/*
			 * We don't allow setting the property above 1MB,
			 * unless the tunable has been changed.
			 */
			if (intval > zfs_max_recordsize ||
			    intval > SPA_MAXBLOCKSIZE)
				return (SET_ERROR(EDOM));

			if ((err = spa_open(dsname, &spa, FTAG)) != 0)
				return (err);

			if (!spa_feature_is_enabled(spa,
			    SPA_FEATURE_LARGE_BLOCKS)) {
				spa_close(spa, FTAG);
				return (SET_ERROR(ENOTSUP));
			}
			spa_close(spa, FTAG);
		}
		break;

	case ZFS_PROP_SHARESMB:
		if (zpl_earlier_version(dsname, ZPL_VERSION_FUID))
			return (SET_ERROR(ENOTSUP));
		break;

	case ZFS_PROP_ACLINHERIT:
		if (nvpair_type(pair) == DATA_TYPE_UINT64 &&
		    nvpair_value_uint64(pair, &intval) == 0) {
			if (intval == ZFS_ACL_PASSTHROUGH_X &&
			    zfs_earlier_version(dsname,
			    SPA_VERSION_PASSTHROUGH_X))
				return (SET_ERROR(ENOTSUP));
		}
		break;
	default:
		break;
	}

	return (zfs_secpolicy_setprop(dsname, prop, pair, CRED()));
}

/*
 * Removes properties from the given props list that fail permission checks
 * needed to clear them and to restore them in case of a receive error. For each
 * property, make sure we have both set and inherit permissions.
 *
 * Returns the first error encountered if any permission checks fail. If the
 * caller provides a non-NULL errlist, it also gives the complete list of names
 * of all the properties that failed a permission check along with the
 * corresponding error numbers. The caller is responsible for freeing the
 * returned errlist.
 *
 * If every property checks out successfully, zero is returned and the list
 * pointed at by errlist is NULL.
 */
static int
zfs_check_clearable(char *dataset, nvlist_t *props, nvlist_t **errlist)
{
	zfs_cmd_t *zc;
	nvpair_t *pair, *next_pair;
	nvlist_t *errors;
	int err, rv = 0;

	if (props == NULL)
		return (0);

	VERIFY(nvlist_alloc(&errors, NV_UNIQUE_NAME, KM_SLEEP) == 0);

	zc = kmem_alloc(sizeof (zfs_cmd_t), KM_SLEEP);
	(void) strcpy(zc->zc_name, dataset);
	pair = nvlist_next_nvpair(props, NULL);
	while (pair != NULL) {
		next_pair = nvlist_next_nvpair(props, pair);

		(void) strcpy(zc->zc_value, nvpair_name(pair));
		if ((err = zfs_check_settable(dataset, pair, CRED())) != 0 ||
		    (err = zfs_secpolicy_inherit_prop(zc, NULL, CRED())) != 0) {
			VERIFY(nvlist_remove_nvpair(props, pair) == 0);
			VERIFY(nvlist_add_int32(errors,
			    zc->zc_value, err) == 0);
		}
		pair = next_pair;
	}
	kmem_free(zc, sizeof (zfs_cmd_t));

	if ((pair = nvlist_next_nvpair(errors, NULL)) == NULL) {
		nvlist_free(errors);
		errors = NULL;
	} else {
		VERIFY(nvpair_value_int32(pair, &rv) == 0);
	}

	if (errlist == NULL)
		nvlist_free(errors);
	else
		*errlist = errors;

	return (rv);
}

static boolean_t
propval_equals(nvpair_t *p1, nvpair_t *p2)
{
	if (nvpair_type(p1) == DATA_TYPE_NVLIST) {
		/* dsl_prop_get_all_impl() format */
		nvlist_t *attrs;
		VERIFY(nvpair_value_nvlist(p1, &attrs) == 0);
		VERIFY(nvlist_lookup_nvpair(attrs, ZPROP_VALUE,
		    &p1) == 0);
	}

	if (nvpair_type(p2) == DATA_TYPE_NVLIST) {
		nvlist_t *attrs;
		VERIFY(nvpair_value_nvlist(p2, &attrs) == 0);
		VERIFY(nvlist_lookup_nvpair(attrs, ZPROP_VALUE,
		    &p2) == 0);
	}

	if (nvpair_type(p1) != nvpair_type(p2))
		return (B_FALSE);

	if (nvpair_type(p1) == DATA_TYPE_STRING) {
		char *valstr1, *valstr2;

		VERIFY(nvpair_value_string(p1, (char **)&valstr1) == 0);
		VERIFY(nvpair_value_string(p2, (char **)&valstr2) == 0);
		return (strcmp(valstr1, valstr2) == 0);
	} else {
		uint64_t intval1, intval2;

		VERIFY(nvpair_value_uint64(p1, &intval1) == 0);
		VERIFY(nvpair_value_uint64(p2, &intval2) == 0);
		return (intval1 == intval2);
	}
}

/*
 * Remove properties from props if they are not going to change (as determined
 * by comparison with origprops). Remove them from origprops as well, since we
 * do not need to clear or restore properties that won't change.
 */
static void
props_reduce(nvlist_t *props, nvlist_t *origprops)
{
	nvpair_t *pair, *next_pair;

	if (origprops == NULL)
		return; /* all props need to be received */

	pair = nvlist_next_nvpair(props, NULL);
	while (pair != NULL) {
		const char *propname = nvpair_name(pair);
		nvpair_t *match;

		next_pair = nvlist_next_nvpair(props, pair);

		if ((nvlist_lookup_nvpair(origprops, propname,
		    &match) != 0) || !propval_equals(pair, match))
			goto next; /* need to set received value */

		/* don't clear the existing received value */
		(void) nvlist_remove_nvpair(origprops, match);
		/* don't bother receiving the property */
		(void) nvlist_remove_nvpair(props, pair);
next:
		pair = next_pair;
	}
}

#ifdef	DEBUG
static boolean_t zfs_ioc_recv_inject_err;
#endif

/*
 * inputs:
 * zc_name		name of containing filesystem
 * zc_nvlist_src{_size}	nvlist of properties to apply
 * zc_value		name of snapshot to create
 * zc_string		name of clone origin (if DRR_FLAG_CLONE)
 * zc_cookie		file descriptor to recv from
 * zc_begin_record	the BEGIN record of the stream (not byteswapped)
 * zc_guid		force flag
 * zc_cleanup_fd	cleanup-on-exit file descriptor
 * zc_action_handle	handle for this guid/ds mapping (or zero on first call)
 *
 * outputs:
 * zc_cookie		number of bytes read
 * zc_nvlist_dst{_size} error for each unapplied received property
 * zc_obj		zprop_errflags_t
 * zc_action_handle	handle for this guid/ds mapping
 */
static int
zfs_ioc_recv(zfs_cmd_t *zc)
{
	file_t *fp;
	dmu_recv_cookie_t drc;
	boolean_t force = (boolean_t)zc->zc_guid;
	int fd;
	int error = 0;
	int props_error = 0;
	nvlist_t *errors;
	offset_t off;
	nvlist_t *props = NULL; /* sent properties */
	nvlist_t *origprops = NULL; /* existing properties */
	char *origin = NULL;
	char *tosnap;
	char tofs[ZFS_MAXNAMELEN];
	boolean_t first_recvd_props = B_FALSE;

	if (dataset_namecheck(zc->zc_value, NULL, NULL) != 0 ||
	    strchr(zc->zc_value, '@') == NULL ||
	    strchr(zc->zc_value, '%'))
		return (SET_ERROR(EINVAL));

	(void) strcpy(tofs, zc->zc_value);
	tosnap = strchr(tofs, '@');
	*tosnap++ = '\0';

	if (zc->zc_nvlist_src != 0 &&
	    (error = get_nvlist(zc->zc_nvlist_src, zc->zc_nvlist_src_size,
	    zc->zc_iflags, &props)) != 0)
		return (error);

	fd = zc->zc_cookie;
	fp = getf(fd);
	if (fp == NULL) {
		nvlist_free(props);
		return (SET_ERROR(EBADF));
	}

	VERIFY(nvlist_alloc(&errors, NV_UNIQUE_NAME, KM_SLEEP) == 0);

	if (zc->zc_string[0])
		origin = zc->zc_string;

	error = dmu_recv_begin(tofs, tosnap,
	    &zc->zc_begin_record, force, origin, &drc);
	if (error != 0)
		goto out;

	/*
	 * Set properties before we receive the stream so that they are applied
	 * to the new data. Note that we must call dmu_recv_stream() if
	 * dmu_recv_begin() succeeds.
	 */
	if (props != NULL && !drc.drc_newfs) {
		if (spa_version(dsl_dataset_get_spa(drc.drc_ds)) >=
		    SPA_VERSION_RECVD_PROPS &&
		    !dsl_prop_get_hasrecvd(tofs))
			first_recvd_props = B_TRUE;

		/*
		 * If new received properties are supplied, they are to
		 * completely replace the existing received properties, so stash
		 * away the existing ones.
		 */
		if (dsl_prop_get_received(tofs, &origprops) == 0) {
			nvlist_t *errlist = NULL;
			/*
			 * Don't bother writing a property if its value won't
			 * change (and avoid the unnecessary security checks).
			 *
			 * The first receive after SPA_VERSION_RECVD_PROPS is a
			 * special case where we blow away all local properties
			 * regardless.
			 */
			if (!first_recvd_props)
				props_reduce(props, origprops);
			if (zfs_check_clearable(tofs, origprops, &errlist) != 0)
				(void) nvlist_merge(errors, errlist, 0);
			nvlist_free(errlist);

			if (clear_received_props(tofs, origprops,
			    first_recvd_props ? NULL : props) != 0)
				zc->zc_obj |= ZPROP_ERR_NOCLEAR;
		} else {
			zc->zc_obj |= ZPROP_ERR_NOCLEAR;
		}
	}

	if (props != NULL) {
		props_error = dsl_prop_set_hasrecvd(tofs);

		if (props_error == 0) {
			(void) zfs_set_prop_nvlist(tofs, ZPROP_SRC_RECEIVED,
			    props, errors);
		}
	}

	if (zc->zc_nvlist_dst_size != 0 &&
	    (nvlist_smush(errors, zc->zc_nvlist_dst_size) != 0 ||
	    put_nvlist(zc, errors) != 0)) {
		/*
		 * Caller made zc->zc_nvlist_dst less than the minimum expected
		 * size or supplied an invalid address.
		 */
		props_error = SET_ERROR(EINVAL);
	}

	off = fp->f_offset;
	error = dmu_recv_stream(&drc, fp->f_vnode, &off, zc->zc_cleanup_fd,
	    &zc->zc_action_handle);

	if (error == 0) {
		zfs_sb_t *zsb = NULL;

		if (get_zfs_sb(tofs, &zsb) == 0) {
			/* online recv */
			int end_err;

			error = zfs_suspend_fs(zsb);
			/*
			 * If the suspend fails, then the recv_end will
			 * likely also fail, and clean up after itself.
			 */
			end_err = dmu_recv_end(&drc, zsb);
			if (error == 0)
				error = zfs_resume_fs(zsb, tofs);
			error = error ? error : end_err;
			deactivate_super(zsb->z_sb);
		} else {
			error = dmu_recv_end(&drc, NULL);
		}
	}

	zc->zc_cookie = off - fp->f_offset;
	if (VOP_SEEK(fp->f_vnode, fp->f_offset, &off, NULL) == 0)
		fp->f_offset = off;

#ifdef	DEBUG
	if (zfs_ioc_recv_inject_err) {
		zfs_ioc_recv_inject_err = B_FALSE;
		error = 1;
	}
#endif

#ifdef _KERNEL
	if (error == 0)
		zvol_create_minors(tofs);
#endif

	/*
	 * On error, restore the original props.
	 */
	if (error != 0 && props != NULL && !drc.drc_newfs) {
		if (clear_received_props(tofs, props, NULL) != 0) {
			/*
			 * We failed to clear the received properties.
			 * Since we may have left a $recvd value on the
			 * system, we can't clear the $hasrecvd flag.
			 */
			zc->zc_obj |= ZPROP_ERR_NORESTORE;
		} else if (first_recvd_props) {
			dsl_prop_unset_hasrecvd(tofs);
		}

		if (origprops == NULL && !drc.drc_newfs) {
			/* We failed to stash the original properties. */
			zc->zc_obj |= ZPROP_ERR_NORESTORE;
		}

		/*
		 * dsl_props_set() will not convert RECEIVED to LOCAL on or
		 * after SPA_VERSION_RECVD_PROPS, so we need to specify LOCAL
		 * explictly if we're restoring local properties cleared in the
		 * first new-style receive.
		 */
		if (origprops != NULL &&
		    zfs_set_prop_nvlist(tofs, (first_recvd_props ?
		    ZPROP_SRC_LOCAL : ZPROP_SRC_RECEIVED),
		    origprops, NULL) != 0) {
			/*
			 * We stashed the original properties but failed to
			 * restore them.
			 */
			zc->zc_obj |= ZPROP_ERR_NORESTORE;
		}
	}
out:
	nvlist_free(props);
	nvlist_free(origprops);
	nvlist_free(errors);
	releasef(fd);

	if (error == 0)
		error = props_error;

	return (error);
}

/*
 * inputs:
 * zc_name	name of snapshot to send
 * zc_cookie	file descriptor to send stream to
 * zc_obj	fromorigin flag (mutually exclusive with zc_fromobj)
 * zc_sendobj	objsetid of snapshot to send
 * zc_fromobj	objsetid of incremental fromsnap (may be zero)
 * zc_guid	if set, estimate size of stream only.  zc_cookie is ignored.
 *		output size in zc_objset_type.
 * zc_flags	lzc_send_flags
 *
 * outputs:
 * zc_objset_type	estimated size, if zc_guid is set
 */
static int
zfs_ioc_send(zfs_cmd_t *zc)
{
	int error;
	offset_t off;
	boolean_t estimate = (zc->zc_guid != 0);
	boolean_t embedok = (zc->zc_flags & 0x1);
	boolean_t large_block_ok = (zc->zc_flags & 0x2);

	if (zc->zc_obj != 0) {
		dsl_pool_t *dp;
		dsl_dataset_t *tosnap;

		error = dsl_pool_hold(zc->zc_name, FTAG, &dp);
		if (error != 0)
			return (error);

		error = dsl_dataset_hold_obj(dp, zc->zc_sendobj, FTAG, &tosnap);
		if (error != 0) {
			dsl_pool_rele(dp, FTAG);
			return (error);
		}

		if (dsl_dir_is_clone(tosnap->ds_dir))
			zc->zc_fromobj =
			    dsl_dir_phys(tosnap->ds_dir)->dd_origin_obj;
		dsl_dataset_rele(tosnap, FTAG);
		dsl_pool_rele(dp, FTAG);
	}

	if (estimate) {
		dsl_pool_t *dp;
		dsl_dataset_t *tosnap;
		dsl_dataset_t *fromsnap = NULL;

		error = dsl_pool_hold(zc->zc_name, FTAG, &dp);
		if (error != 0)
			return (error);

		error = dsl_dataset_hold_obj(dp, zc->zc_sendobj, FTAG, &tosnap);
		if (error != 0) {
			dsl_pool_rele(dp, FTAG);
			return (error);
		}

		if (zc->zc_fromobj != 0) {
			error = dsl_dataset_hold_obj(dp, zc->zc_fromobj,
			    FTAG, &fromsnap);
			if (error != 0) {
				dsl_dataset_rele(tosnap, FTAG);
				dsl_pool_rele(dp, FTAG);
				return (error);
			}
		}

		error = dmu_send_estimate(tosnap, fromsnap,
		    &zc->zc_objset_type);

		if (fromsnap != NULL)
			dsl_dataset_rele(fromsnap, FTAG);
		dsl_dataset_rele(tosnap, FTAG);
		dsl_pool_rele(dp, FTAG);
	} else {
		file_t *fp = getf(zc->zc_cookie);
		if (fp == NULL)
			return (SET_ERROR(EBADF));

		off = fp->f_offset;
		error = dmu_send_obj(zc->zc_name, zc->zc_sendobj,
		    zc->zc_fromobj, embedok, large_block_ok,
		    zc->zc_cookie, fp->f_vnode, &off);

		if (VOP_SEEK(fp->f_vnode, fp->f_offset, &off, NULL) == 0)
			fp->f_offset = off;
		releasef(zc->zc_cookie);
	}
	return (error);
}

/*
 * inputs:
 * zc_name	name of snapshot on which to report progress
 * zc_cookie	file descriptor of send stream
 *
 * outputs:
 * zc_cookie	number of bytes written in send stream thus far
 */
static int
zfs_ioc_send_progress(zfs_cmd_t *zc)
{
	dsl_pool_t *dp;
	dsl_dataset_t *ds;
	dmu_sendarg_t *dsp = NULL;
	int error;

	error = dsl_pool_hold(zc->zc_name, FTAG, &dp);
	if (error != 0)
		return (error);

	error = dsl_dataset_hold(dp, zc->zc_name, FTAG, &ds);
	if (error != 0) {
		dsl_pool_rele(dp, FTAG);
		return (error);
	}

	mutex_enter(&ds->ds_sendstream_lock);

	/*
	 * Iterate over all the send streams currently active on this dataset.
	 * If there's one which matches the specified file descriptor _and_ the
	 * stream was started by the current process, return the progress of
	 * that stream.
	 */

	for (dsp = list_head(&ds->ds_sendstreams); dsp != NULL;
	    dsp = list_next(&ds->ds_sendstreams, dsp)) {
		if (dsp->dsa_outfd == zc->zc_cookie &&
		    dsp->dsa_proc->group_leader == curproc->group_leader)
			break;
	}

	if (dsp != NULL)
		zc->zc_cookie = *(dsp->dsa_off);
	else
		error = SET_ERROR(ENOENT);

	mutex_exit(&ds->ds_sendstream_lock);
	dsl_dataset_rele(ds, FTAG);
	dsl_pool_rele(dp, FTAG);
	return (error);
}

static int
zfs_ioc_inject_fault(zfs_cmd_t *zc)
{
	int id, error;

	error = zio_inject_fault(zc->zc_name, (int)zc->zc_guid, &id,
	    &zc->zc_inject_record);

	if (error == 0)
		zc->zc_guid = (uint64_t)id;

	return (error);
}

static int
zfs_ioc_clear_fault(zfs_cmd_t *zc)
{
	return (zio_clear_fault((int)zc->zc_guid));
}

static int
zfs_ioc_inject_list_next(zfs_cmd_t *zc)
{
	int id = (int)zc->zc_guid;
	int error;

	error = zio_inject_list_next(&id, zc->zc_name, sizeof (zc->zc_name),
	    &zc->zc_inject_record);

	zc->zc_guid = id;

	return (error);
}

static int
zfs_ioc_error_log(zfs_cmd_t *zc)
{
	spa_t *spa;
	int error;
	size_t count = (size_t)zc->zc_nvlist_dst_size;

	if ((error = spa_open(zc->zc_name, &spa, FTAG)) != 0)
		return (error);

	error = spa_get_errlog(spa, (void *)(uintptr_t)zc->zc_nvlist_dst,
	    &count);
	if (error == 0)
		zc->zc_nvlist_dst_size = count;
	else
		zc->zc_nvlist_dst_size = spa_get_errlog_size(spa);

	spa_close(spa, FTAG);

	return (error);
}

static int
zfs_ioc_clear(zfs_cmd_t *zc)
{
	spa_t *spa;
	vdev_t *vd;
	int error;

	/*
	 * On zpool clear we also fix up missing slogs
	 */
	mutex_enter(&spa_namespace_lock);
	spa = spa_lookup(zc->zc_name);
	if (spa == NULL) {
		mutex_exit(&spa_namespace_lock);
		return (SET_ERROR(EIO));
	}
	if (spa_get_log_state(spa) == SPA_LOG_MISSING) {
		/* we need to let spa_open/spa_load clear the chains */
		spa_set_log_state(spa, SPA_LOG_CLEAR);
	}
	spa->spa_last_open_failed = 0;
	mutex_exit(&spa_namespace_lock);

	if (zc->zc_cookie & ZPOOL_NO_REWIND) {
		error = spa_open(zc->zc_name, &spa, FTAG);
	} else {
		nvlist_t *policy;
		nvlist_t *config = NULL;

		if (zc->zc_nvlist_src == 0)
			return (SET_ERROR(EINVAL));

		if ((error = get_nvlist(zc->zc_nvlist_src,
		    zc->zc_nvlist_src_size, zc->zc_iflags, &policy)) == 0) {
			error = spa_open_rewind(zc->zc_name, &spa, FTAG,
			    policy, &config);
			if (config != NULL) {
				int err;

				if ((err = put_nvlist(zc, config)) != 0)
					error = err;
				nvlist_free(config);
			}
			nvlist_free(policy);
		}
	}

	if (error != 0)
		return (error);

	spa_vdev_state_enter(spa, SCL_NONE);

	if (zc->zc_guid == 0) {
		vd = NULL;
	} else {
		vd = spa_lookup_by_guid(spa, zc->zc_guid, B_TRUE);
		if (vd == NULL) {
			(void) spa_vdev_state_exit(spa, NULL, ENODEV);
			spa_close(spa, FTAG);
			return (SET_ERROR(ENODEV));
		}
	}

	vdev_clear(spa, vd);

	(void) spa_vdev_state_exit(spa, NULL, 0);

	/*
	 * Resume any suspended I/Os.
	 */
	if (zio_resume(spa) != 0)
		error = SET_ERROR(EIO);

	spa_close(spa, FTAG);

	return (error);
}

static int
zfs_ioc_pool_reopen(zfs_cmd_t *zc)
{
	spa_t *spa;
	int error;

	error = spa_open(zc->zc_name, &spa, FTAG);
	if (error != 0)
		return (error);

	spa_vdev_state_enter(spa, SCL_NONE);

	/*
	 * If a resilver is already in progress then set the
	 * spa_scrub_reopen flag to B_TRUE so that we don't restart
	 * the scan as a side effect of the reopen. Otherwise, let
	 * vdev_open() decided if a resilver is required.
	 */
	spa->spa_scrub_reopen = dsl_scan_resilvering(spa->spa_dsl_pool);
	vdev_reopen(spa->spa_root_vdev);
	spa->spa_scrub_reopen = B_FALSE;

	(void) spa_vdev_state_exit(spa, NULL, 0);
	spa_close(spa, FTAG);
	return (0);
}
/*
 * inputs:
 * zc_name	name of filesystem
 * zc_value	name of origin snapshot
 *
 * outputs:
 * zc_string	name of conflicting snapshot, if there is one
 */
static int
zfs_ioc_promote(zfs_cmd_t *zc)
{
	char *cp;

	/*
	 * We don't need to unmount *all* the origin fs's snapshots, but
	 * it's easier.
	 */
	cp = strchr(zc->zc_value, '@');
	if (cp)
		*cp = '\0';
	(void) dmu_objset_find(zc->zc_value,
	    zfs_unmount_snap_cb, NULL, DS_FIND_SNAPSHOTS);
	return (dsl_dataset_promote(zc->zc_name, zc->zc_string));
}

/*
 * Retrieve a single {user|group}{used|quota}@... property.
 *
 * inputs:
 * zc_name	name of filesystem
 * zc_objset_type zfs_userquota_prop_t
 * zc_value	domain name (eg. "S-1-234-567-89")
 * zc_guid	RID/UID/GID
 *
 * outputs:
 * zc_cookie	property value
 */
static int
zfs_ioc_userspace_one(zfs_cmd_t *zc)
{
	zfs_sb_t *zsb;
	int error;

	if (zc->zc_objset_type >= ZFS_NUM_USERQUOTA_PROPS)
		return (SET_ERROR(EINVAL));

	error = zfs_sb_hold(zc->zc_name, FTAG, &zsb, B_FALSE);
	if (error != 0)
		return (error);

	error = zfs_userspace_one(zsb,
	    zc->zc_objset_type, zc->zc_value, zc->zc_guid, &zc->zc_cookie);
	zfs_sb_rele(zsb, FTAG);

	return (error);
}

/*
 * inputs:
 * zc_name		name of filesystem
 * zc_cookie		zap cursor
 * zc_objset_type	zfs_userquota_prop_t
 * zc_nvlist_dst[_size] buffer to fill (not really an nvlist)
 *
 * outputs:
 * zc_nvlist_dst[_size]	data buffer (array of zfs_useracct_t)
 * zc_cookie	zap cursor
 */
static int
zfs_ioc_userspace_many(zfs_cmd_t *zc)
{
	zfs_sb_t *zsb;
	int bufsize = zc->zc_nvlist_dst_size;
	int error;
	void *buf;

	if (bufsize <= 0)
		return (SET_ERROR(ENOMEM));

	error = zfs_sb_hold(zc->zc_name, FTAG, &zsb, B_FALSE);
	if (error != 0)
		return (error);

	buf = vmem_alloc(bufsize, KM_SLEEP);

	error = zfs_userspace_many(zsb, zc->zc_objset_type, &zc->zc_cookie,
	    buf, &zc->zc_nvlist_dst_size);

	if (error == 0) {
		error = xcopyout(buf,
		    (void *)(uintptr_t)zc->zc_nvlist_dst,
		    zc->zc_nvlist_dst_size);
	}
	vmem_free(buf, bufsize);
	zfs_sb_rele(zsb, FTAG);

	return (error);
}

/*
 * inputs:
 * zc_name		name of filesystem
 *
 * outputs:
 * none
 */
static int
zfs_ioc_userspace_upgrade(zfs_cmd_t *zc)
{
	objset_t *os;
	int error = 0;
	zfs_sb_t *zsb;

	if (get_zfs_sb(zc->zc_name, &zsb) == 0) {
		if (!dmu_objset_userused_enabled(zsb->z_os)) {
			/*
			 * If userused is not enabled, it may be because the
			 * objset needs to be closed & reopened (to grow the
			 * objset_phys_t).  Suspend/resume the fs will do that.
			 */
			error = zfs_suspend_fs(zsb);
			if (error == 0) {
				dmu_objset_refresh_ownership(zsb->z_os,
				    zsb);
				error = zfs_resume_fs(zsb, zc->zc_name);
			}
		}
		if (error == 0)
			error = dmu_objset_userspace_upgrade(zsb->z_os);
		deactivate_super(zsb->z_sb);
	} else {
		/* XXX kind of reading contents without owning */
		error = dmu_objset_hold(zc->zc_name, FTAG, &os);
		if (error != 0)
			return (error);

		error = dmu_objset_userspace_upgrade(os);
		dmu_objset_rele(os, FTAG);
	}

	return (error);
}

static int
zfs_ioc_share(zfs_cmd_t *zc)
{
	return (SET_ERROR(ENOSYS));
}

ace_t full_access[] = {
	{(uid_t)-1, ACE_ALL_PERMS, ACE_EVERYONE, 0}
};

/*
 * inputs:
 * zc_name		name of containing filesystem
 * zc_obj		object # beyond which we want next in-use object #
 *
 * outputs:
 * zc_obj		next in-use object #
 */
static int
zfs_ioc_next_obj(zfs_cmd_t *zc)
{
	objset_t *os = NULL;
	int error;

	error = dmu_objset_hold(zc->zc_name, FTAG, &os);
	if (error != 0)
		return (error);

	error = dmu_object_next(os, &zc->zc_obj, B_FALSE, 0);

	dmu_objset_rele(os, FTAG);
	return (error);
}

/*
 * inputs:
 * zc_name		name of filesystem
 * zc_value		prefix name for snapshot
 * zc_cleanup_fd	cleanup-on-exit file descriptor for calling process
 *
 * outputs:
 * zc_value		short name of new snapshot
 */
static int
zfs_ioc_tmp_snapshot(zfs_cmd_t *zc)
{
	char *snap_name;
	char *hold_name;
	int error;
	minor_t minor;

	error = zfs_onexit_fd_hold(zc->zc_cleanup_fd, &minor);
	if (error != 0)
		return (error);

	snap_name = kmem_asprintf("%s-%016llx", zc->zc_value,
	    (u_longlong_t)ddi_get_lbolt64());
	hold_name = kmem_asprintf("%%%s", zc->zc_value);

	error = dsl_dataset_snapshot_tmp(zc->zc_name, snap_name, minor,
	    hold_name);
	if (error == 0)
		(void) strcpy(zc->zc_value, snap_name);
	strfree(snap_name);
	strfree(hold_name);
	zfs_onexit_fd_rele(zc->zc_cleanup_fd);
	return (error);
}

/*
 * inputs:
 * zc_name		name of "to" snapshot
 * zc_value		name of "from" snapshot
 * zc_cookie		file descriptor to write diff data on
 *
 * outputs:
 * dmu_diff_record_t's to the file descriptor
 */
static int
zfs_ioc_diff(zfs_cmd_t *zc)
{
	file_t *fp;
	offset_t off;
	int error;

	fp = getf(zc->zc_cookie);
	if (fp == NULL)
		return (SET_ERROR(EBADF));

	off = fp->f_offset;

	error = dmu_diff(zc->zc_name, zc->zc_value, fp->f_vnode, &off);

	if (VOP_SEEK(fp->f_vnode, fp->f_offset, &off, NULL) == 0)
		fp->f_offset = off;
	releasef(zc->zc_cookie);

	return (error);
}

/*
 * Remove all ACL files in shares dir
 */
#ifdef HAVE_SMB_SHARE
static int
zfs_smb_acl_purge(znode_t *dzp)
{
	zap_cursor_t	zc;
	zap_attribute_t	zap;
	zfs_sb_t *zsb = ZTOZSB(dzp);
	int error;

	for (zap_cursor_init(&zc, zsb->z_os, dzp->z_id);
	    (error = zap_cursor_retrieve(&zc, &zap)) == 0;
	    zap_cursor_advance(&zc)) {
		if ((error = VOP_REMOVE(ZTOV(dzp), zap.za_name, kcred,
		    NULL, 0)) != 0)
			break;
	}
	zap_cursor_fini(&zc);
	return (error);
}
#endif /* HAVE_SMB_SHARE */

static int
zfs_ioc_smb_acl(zfs_cmd_t *zc)
{
#ifdef HAVE_SMB_SHARE
	vnode_t *vp;
	znode_t *dzp;
	vnode_t *resourcevp = NULL;
	znode_t *sharedir;
	zfs_sb_t *zsb;
	nvlist_t *nvlist;
	char *src, *target;
	vattr_t vattr;
	vsecattr_t vsec;
	int error = 0;

	if ((error = lookupname(zc->zc_value, UIO_SYSSPACE,
	    NO_FOLLOW, NULL, &vp)) != 0)
		return (error);

	/* Now make sure mntpnt and dataset are ZFS */

	if (vp->v_vfsp->vfs_fstype != zfsfstype ||
	    (strcmp((char *)refstr_value(vp->v_vfsp->vfs_resource),
	    zc->zc_name) != 0)) {
		VN_RELE(vp);
		return (SET_ERROR(EINVAL));
	}

	dzp = VTOZ(vp);
	zsb = ZTOZSB(dzp);
	ZFS_ENTER(zsb);

	/*
	 * Create share dir if its missing.
	 */
	mutex_enter(&zsb->z_lock);
	if (zsb->z_shares_dir == 0) {
		dmu_tx_t *tx;

		tx = dmu_tx_create(zsb->z_os);
		dmu_tx_hold_zap(tx, MASTER_NODE_OBJ, TRUE,
		    ZFS_SHARES_DIR);
		dmu_tx_hold_zap(tx, DMU_NEW_OBJECT, FALSE, NULL);
		error = dmu_tx_assign(tx, TXG_WAIT);
		if (error != 0) {
			dmu_tx_abort(tx);
		} else {
			error = zfs_create_share_dir(zsb, tx);
			dmu_tx_commit(tx);
		}
		if (error != 0) {
			mutex_exit(&zsb->z_lock);
			VN_RELE(vp);
			ZFS_EXIT(zsb);
			return (error);
		}
	}
	mutex_exit(&zsb->z_lock);

	ASSERT(zsb->z_shares_dir);
	if ((error = zfs_zget(zsb, zsb->z_shares_dir, &sharedir)) != 0) {
		VN_RELE(vp);
		ZFS_EXIT(zsb);
		return (error);
	}

	switch (zc->zc_cookie) {
	case ZFS_SMB_ACL_ADD:
		vattr.va_mask = AT_MODE|AT_UID|AT_GID|AT_TYPE;
		vattr.va_mode = S_IFREG|0777;
		vattr.va_uid = 0;
		vattr.va_gid = 0;

		vsec.vsa_mask = VSA_ACE;
		vsec.vsa_aclentp = &full_access;
		vsec.vsa_aclentsz = sizeof (full_access);
		vsec.vsa_aclcnt = 1;

		error = VOP_CREATE(ZTOV(sharedir), zc->zc_string,
		    &vattr, EXCL, 0, &resourcevp, kcred, 0, NULL, &vsec);
		if (resourcevp)
			VN_RELE(resourcevp);
		break;

	case ZFS_SMB_ACL_REMOVE:
		error = VOP_REMOVE(ZTOV(sharedir), zc->zc_string, kcred,
		    NULL, 0);
		break;

	case ZFS_SMB_ACL_RENAME:
		if ((error = get_nvlist(zc->zc_nvlist_src,
		    zc->zc_nvlist_src_size, zc->zc_iflags, &nvlist)) != 0) {
			VN_RELE(vp);
			VN_RELE(ZTOV(sharedir));
			ZFS_EXIT(zsb);
			return (error);
		}
		if (nvlist_lookup_string(nvlist, ZFS_SMB_ACL_SRC, &src) ||
		    nvlist_lookup_string(nvlist, ZFS_SMB_ACL_TARGET,
		    &target)) {
			VN_RELE(vp);
			VN_RELE(ZTOV(sharedir));
			ZFS_EXIT(zsb);
			nvlist_free(nvlist);
			return (error);
		}
		error = VOP_RENAME(ZTOV(sharedir), src, ZTOV(sharedir), target,
		    kcred, NULL, 0);
		nvlist_free(nvlist);
		break;

	case ZFS_SMB_ACL_PURGE:
		error = zfs_smb_acl_purge(sharedir);
		break;

	default:
		error = SET_ERROR(EINVAL);
		break;
	}

	VN_RELE(vp);
	VN_RELE(ZTOV(sharedir));

	ZFS_EXIT(zsb);

	return (error);
#else
	return (SET_ERROR(ENOTSUP));
#endif /* HAVE_SMB_SHARE */
}

/*
 * innvl: {
 *     "holds" -> { snapname -> holdname (string), ... }
 *     (optional) "cleanup_fd" -> fd (int32)
 * }
 *
 * outnvl: {
 *     snapname -> error value (int32)
 *     ...
 * }
 */
/* ARGSUSED */
static int
zfs_ioc_hold(const char *pool, nvlist_t *args, nvlist_t *errlist)
{
	nvpair_t *pair;
	nvlist_t *holds;
	int cleanup_fd = -1;
	int error;
	minor_t minor = 0;

	error = nvlist_lookup_nvlist(args, "holds", &holds);
	if (error != 0)
		return (SET_ERROR(EINVAL));

	/* make sure the user didn't pass us any invalid (empty) tags */
	for (pair = nvlist_next_nvpair(holds, NULL); pair != NULL;
	    pair = nvlist_next_nvpair(holds, pair)) {
		char *htag;

		error = nvpair_value_string(pair, &htag);
		if (error != 0)
			return (SET_ERROR(error));

		if (strlen(htag) == 0)
			return (SET_ERROR(EINVAL));
	}

	if (nvlist_lookup_int32(args, "cleanup_fd", &cleanup_fd) == 0) {
		error = zfs_onexit_fd_hold(cleanup_fd, &minor);
		if (error != 0)
			return (error);
	}

	error = dsl_dataset_user_hold(holds, minor, errlist);
	if (minor != 0)
		zfs_onexit_fd_rele(cleanup_fd);
	return (error);
}

/*
 * innvl is not used.
 *
 * outnvl: {
 *    holdname -> time added (uint64 seconds since epoch)
 *    ...
 * }
 */
/* ARGSUSED */
static int
zfs_ioc_get_holds(const char *snapname, nvlist_t *args, nvlist_t *outnvl)
{
	return (dsl_dataset_get_holds(snapname, outnvl));
}

/*
 * innvl: {
 *     snapname -> { holdname, ... }
 *     ...
 * }
 *
 * outnvl: {
 *     snapname -> error value (int32)
 *     ...
 * }
 */
/* ARGSUSED */
static int
zfs_ioc_release(const char *pool, nvlist_t *holds, nvlist_t *errlist)
{
	return (dsl_dataset_user_release(holds, errlist));
}

/*
 * inputs:
 * zc_guid		flags (ZEVENT_NONBLOCK)
 * zc_cleanup_fd	zevent file descriptor
 *
 * outputs:
 * zc_nvlist_dst	next nvlist event
 * zc_cookie		dropped events since last get
 */
static int
zfs_ioc_events_next(zfs_cmd_t *zc)
{
	zfs_zevent_t *ze;
	nvlist_t *event = NULL;
	minor_t minor;
	uint64_t dropped = 0;
	int error;

	error = zfs_zevent_fd_hold(zc->zc_cleanup_fd, &minor, &ze);
	if (error != 0)
		return (error);

	do {
		error = zfs_zevent_next(ze, &event,
			&zc->zc_nvlist_dst_size, &dropped);
		if (event != NULL) {
			zc->zc_cookie = dropped;
			error = put_nvlist(zc, event);
			nvlist_free(event);
		}

		if (zc->zc_guid & ZEVENT_NONBLOCK)
			break;

		if ((error == 0) || (error != ENOENT))
			break;

		error = zfs_zevent_wait(ze);
		if (error != 0)
			break;
	} while (1);

	zfs_zevent_fd_rele(zc->zc_cleanup_fd);

	return (error);
}

/*
 * outputs:
 * zc_cookie		cleared events count
 */
static int
zfs_ioc_events_clear(zfs_cmd_t *zc)
{
	int count;

	zfs_zevent_drain_all(&count);
	zc->zc_cookie = count;

	return (0);
}

/*
 * inputs:
 * zc_guid		eid | ZEVENT_SEEK_START | ZEVENT_SEEK_END
 * zc_cleanup		zevent file descriptor
 */
static int
zfs_ioc_events_seek(zfs_cmd_t *zc)
{
	zfs_zevent_t *ze;
	minor_t minor;
	int error;

	error = zfs_zevent_fd_hold(zc->zc_cleanup_fd, &minor, &ze);
	if (error != 0)
		return (error);

	error = zfs_zevent_seek(ze, zc->zc_guid);
	zfs_zevent_fd_rele(zc->zc_cleanup_fd);

	return (error);
}

/*
 * inputs:
 * zc_name		name of new filesystem or snapshot
 * zc_value		full name of old snapshot
 *
 * outputs:
 * zc_cookie		space in bytes
 * zc_objset_type	compressed space in bytes
 * zc_perm_action	uncompressed space in bytes
 */
static int
zfs_ioc_space_written(zfs_cmd_t *zc)
{
	int error;
	dsl_pool_t *dp;
	dsl_dataset_t *new, *old;

	error = dsl_pool_hold(zc->zc_name, FTAG, &dp);
	if (error != 0)
		return (error);
	error = dsl_dataset_hold(dp, zc->zc_name, FTAG, &new);
	if (error != 0) {
		dsl_pool_rele(dp, FTAG);
		return (error);
	}
	error = dsl_dataset_hold(dp, zc->zc_value, FTAG, &old);
	if (error != 0) {
		dsl_dataset_rele(new, FTAG);
		dsl_pool_rele(dp, FTAG);
		return (error);
	}

	error = dsl_dataset_space_written(old, new, &zc->zc_cookie,
	    &zc->zc_objset_type, &zc->zc_perm_action);
	dsl_dataset_rele(old, FTAG);
	dsl_dataset_rele(new, FTAG);
	dsl_pool_rele(dp, FTAG);
	return (error);
}

/*
 * innvl: {
 *     "firstsnap" -> snapshot name
 * }
 *
 * outnvl: {
 *     "used" -> space in bytes
 *     "compressed" -> compressed space in bytes
 *     "uncompressed" -> uncompressed space in bytes
 * }
 */
static int
zfs_ioc_space_snaps(const char *lastsnap, nvlist_t *innvl, nvlist_t *outnvl)
{
	int error;
	dsl_pool_t *dp;
	dsl_dataset_t *new, *old;
	char *firstsnap;
	uint64_t used, comp, uncomp;

	if (nvlist_lookup_string(innvl, "firstsnap", &firstsnap) != 0)
		return (SET_ERROR(EINVAL));

	error = dsl_pool_hold(lastsnap, FTAG, &dp);
	if (error != 0)
		return (error);

	error = dsl_dataset_hold(dp, lastsnap, FTAG, &new);
	if (error == 0 && !new->ds_is_snapshot) {
		dsl_dataset_rele(new, FTAG);
		error = SET_ERROR(EINVAL);
	}
	if (error != 0) {
		dsl_pool_rele(dp, FTAG);
		return (error);
	}
	error = dsl_dataset_hold(dp, firstsnap, FTAG, &old);
	if (error == 0 && !old->ds_is_snapshot) {
		dsl_dataset_rele(old, FTAG);
		error = SET_ERROR(EINVAL);
	}
	if (error != 0) {
		dsl_dataset_rele(new, FTAG);
		dsl_pool_rele(dp, FTAG);
		return (error);
	}

	error = dsl_dataset_space_wouldfree(old, new, &used, &comp, &uncomp);
	dsl_dataset_rele(old, FTAG);
	dsl_dataset_rele(new, FTAG);
	dsl_pool_rele(dp, FTAG);
	fnvlist_add_uint64(outnvl, "used", used);
	fnvlist_add_uint64(outnvl, "compressed", comp);
	fnvlist_add_uint64(outnvl, "uncompressed", uncomp);
	return (error);
}

/*
 * innvl: {
 *     "fd" -> file descriptor to write stream to (int32)
 *     (optional) "fromsnap" -> full snap name to send an incremental from
 *     (optional) "largeblockok" -> (value ignored)
 *         indicates that blocks > 128KB are permitted
 *     (optional) "embedok" -> (value ignored)
 *         presence indicates DRR_WRITE_EMBEDDED records are permitted
 * }
 *
 * outnvl is unused
 */
/* ARGSUSED */
static int
zfs_ioc_send_new(const char *snapname, nvlist_t *innvl, nvlist_t *outnvl)
{
	int error;
	offset_t off;
	char *fromname = NULL;
	int fd;
	file_t *fp;
	boolean_t largeblockok;
	boolean_t embedok;

	error = nvlist_lookup_int32(innvl, "fd", &fd);
	if (error != 0)
		return (SET_ERROR(EINVAL));

	(void) nvlist_lookup_string(innvl, "fromsnap", &fromname);

	largeblockok = nvlist_exists(innvl, "largeblockok");
	embedok = nvlist_exists(innvl, "embedok");

	if ((fp = getf(fd)) == NULL)
		return (SET_ERROR(EBADF));

	off = fp->f_offset;
	error = dmu_send(snapname, fromname, embedok, largeblockok,
	    fd, fp->f_vnode, &off);

	if (VOP_SEEK(fp->f_vnode, fp->f_offset, &off, NULL) == 0)
		fp->f_offset = off;

	releasef(fd);
	return (error);
}

/*
 * Determine approximately how large a zfs send stream will be -- the number
 * of bytes that will be written to the fd supplied to zfs_ioc_send_new().
 *
 * innvl: {
 *     (optional) "from" -> full snap or bookmark name to send an incremental
 *                          from
 * }
 *
 * outnvl: {
 *     "space" -> bytes of space (uint64)
 * }
 */
static int
zfs_ioc_send_space(const char *snapname, nvlist_t *innvl, nvlist_t *outnvl)
{
	dsl_pool_t *dp;
	dsl_dataset_t *tosnap;
	int error;
	char *fromname;
	uint64_t space;

	error = dsl_pool_hold(snapname, FTAG, &dp);
	if (error != 0)
		return (error);

	error = dsl_dataset_hold(dp, snapname, FTAG, &tosnap);
	if (error != 0) {
		dsl_pool_rele(dp, FTAG);
		return (error);
	}

	error = nvlist_lookup_string(innvl, "from", &fromname);
	if (error == 0) {
		if (strchr(fromname, '@') != NULL) {
			/*
			 * If from is a snapshot, hold it and use the more
			 * efficient dmu_send_estimate to estimate send space
			 * size using deadlists.
			 */
			dsl_dataset_t *fromsnap;
			error = dsl_dataset_hold(dp, fromname, FTAG, &fromsnap);
			if (error != 0)
				goto out;
			error = dmu_send_estimate(tosnap, fromsnap, &space);
			dsl_dataset_rele(fromsnap, FTAG);
		} else if (strchr(fromname, '#') != NULL) {
			/*
			 * If from is a bookmark, fetch the creation TXG of the
			 * snapshot it was created from and use that to find
			 * blocks that were born after it.
			 */
			zfs_bookmark_phys_t frombm;

			error = dsl_bookmark_lookup(dp, fromname, tosnap,
			    &frombm);
			if (error != 0)
				goto out;
			error = dmu_send_estimate_from_txg(tosnap,
			    frombm.zbm_creation_txg, &space);
		} else {
			/*
			 * from is not properly formatted as a snapshot or
			 * bookmark
			 */
			error = SET_ERROR(EINVAL);
			goto out;
		}
	} else {
		// If estimating the size of a full send, use dmu_send_estimate
		error = dmu_send_estimate(tosnap, NULL, &space);
	}

	fnvlist_add_uint64(outnvl, "space", space);

out:
	dsl_dataset_rele(tosnap, FTAG);
	dsl_pool_rele(dp, FTAG);
	return (error);
}

static int
zfs_ioc_crypto(const char *dsname, nvlist_t *innvl, nvlist_t *outnvl) {
	int ret = 0;
	dsl_crypto_params_t dcp = { 0 };
	uint64_t crypto_cmd;
	nvlist_t *args;
	dsl_pool_t *dp = NULL;
	
	ret = dsl_pool_hold(dsname, FTAG, &dp);
	if (ret)
		return (ret);
	
	if (!spa_feature_is_enabled(dp->dp_spa, SPA_FEATURE_ENCRYPTION)) {
		dsl_pool_rele(dp, FTAG);
		return SET_ERROR(EINVAL);
	}
	
	dsl_pool_rele(dp, FTAG);
	
	if (strchr(dsname, '@') || strchr(dsname, '%'))
		return (SET_ERROR(EINVAL));
	
	ret = nvlist_lookup_uint64(innvl, "crypto_cmd", &crypto_cmd);
	if (ret)
		return SET_ERROR(EINVAL);
	
	LOG_DEBUG("\n\nzfs key: crypto_cmd = %u", (unsigned)crypto_cmd);
	
	switch(crypto_cmd){
	case ZFS_IOC_CRYPTO_LOAD_KEY:
		ret = nvlist_lookup_nvlist(innvl, "args", &args);
		if (ret) {
			ret = SET_ERROR(EINVAL);
			goto error;
		}
		
		ret = dsl_crypto_params_init_nvlist(args, &dcp);
		if (ret)
			goto error;
		
		ret = spa_keystore_load_wkey(dp->dp_spa, dsname, &dcp);
		if (ret)
			goto error;
		
		break;
	case ZFS_IOC_CRYPTO_UNLOAD_KEY:
		ret = spa_keystore_unload_wkey(dp->dp_spa, dsname);
		if (ret)
			goto error;
		
		break;
	case ZFS_IOC_CRYPTO_ADD_KEY:
		ret = spa_keystore_keychain_add_key(dp->dp_spa, dsname);
		if (ret)
			goto error;
		
		break;
	case ZFS_IOC_CRYPTO_REWRAP:
		ret = nvlist_lookup_nvlist(innvl, "args", &args);
		if (ret) {
			ret = SET_ERROR(EINVAL);
			goto error;
		}
		
		ret = dsl_crypto_params_init_nvlist(args, &dcp);
		if (ret)
			goto error;
		
		ret = spa_keystore_rewrap(dp->dp_spa, dsname, &dcp);
		if (ret)
			goto error;
	
		break;
	default:
		ret = SET_ERROR(EINVAL);
		goto error;
	}
	
	return (0);
	
error:
	if (dcp.cp_wkey)
		dsl_wrapping_key_free(dcp.cp_wkey);
		
	return (ret);
}

static zfs_ioc_vec_t zfs_ioc_vec[ZFS_IOC_LAST - ZFS_IOC_FIRST];

static void
zfs_ioctl_register_legacy(zfs_ioc_t ioc, zfs_ioc_legacy_func_t *func,
    zfs_secpolicy_func_t *secpolicy, zfs_ioc_namecheck_t namecheck,
    boolean_t log_history, zfs_ioc_poolcheck_t pool_check)
{
	zfs_ioc_vec_t *vec = &zfs_ioc_vec[ioc - ZFS_IOC_FIRST];

	ASSERT3U(ioc, >=, ZFS_IOC_FIRST);
	ASSERT3U(ioc, <, ZFS_IOC_LAST);
	ASSERT3P(vec->zvec_legacy_func, ==, NULL);
	ASSERT3P(vec->zvec_func, ==, NULL);

	vec->zvec_legacy_func = func;
	vec->zvec_secpolicy = secpolicy;
	vec->zvec_namecheck = namecheck;
	vec->zvec_allow_log = log_history;
	vec->zvec_pool_check = pool_check;
}

/*
 * See the block comment at the beginning of this file for details on
 * each argument to this function.
 */
static void
zfs_ioctl_register(const char *name, zfs_ioc_t ioc, zfs_ioc_func_t *func,
    zfs_secpolicy_func_t *secpolicy, zfs_ioc_namecheck_t namecheck,
    zfs_ioc_poolcheck_t pool_check, boolean_t smush_outnvlist,
    boolean_t allow_log)
{
	zfs_ioc_vec_t *vec = &zfs_ioc_vec[ioc - ZFS_IOC_FIRST];

	ASSERT3U(ioc, >=, ZFS_IOC_FIRST);
	ASSERT3U(ioc, <, ZFS_IOC_LAST);
	ASSERT3P(vec->zvec_legacy_func, ==, NULL);
	ASSERT3P(vec->zvec_func, ==, NULL);

	/* if we are logging, the name must be valid */
	ASSERT(!allow_log || namecheck != NO_NAME);

	vec->zvec_name = name;
	vec->zvec_func = func;
	vec->zvec_secpolicy = secpolicy;
	vec->zvec_namecheck = namecheck;
	vec->zvec_pool_check = pool_check;
	vec->zvec_smush_outnvlist = smush_outnvlist;
	vec->zvec_allow_log = allow_log;
}

static void
zfs_ioctl_register_pool(zfs_ioc_t ioc, zfs_ioc_legacy_func_t *func,
    zfs_secpolicy_func_t *secpolicy, boolean_t log_history,
    zfs_ioc_poolcheck_t pool_check)
{
	zfs_ioctl_register_legacy(ioc, func, secpolicy,
	    POOL_NAME, log_history, pool_check);
}

static void
zfs_ioctl_register_dataset_nolog(zfs_ioc_t ioc, zfs_ioc_legacy_func_t *func,
    zfs_secpolicy_func_t *secpolicy, zfs_ioc_poolcheck_t pool_check)
{
	zfs_ioctl_register_legacy(ioc, func, secpolicy,
	    DATASET_NAME, B_FALSE, pool_check);
}

static void
zfs_ioctl_register_pool_modify(zfs_ioc_t ioc, zfs_ioc_legacy_func_t *func)
{
	zfs_ioctl_register_legacy(ioc, func, zfs_secpolicy_config,
	    POOL_NAME, B_TRUE, POOL_CHECK_SUSPENDED | POOL_CHECK_READONLY);
}

static void
zfs_ioctl_register_pool_meta(zfs_ioc_t ioc, zfs_ioc_legacy_func_t *func,
    zfs_secpolicy_func_t *secpolicy)
{
	zfs_ioctl_register_legacy(ioc, func, secpolicy,
	    NO_NAME, B_FALSE, POOL_CHECK_NONE);
}

static void
zfs_ioctl_register_dataset_read_secpolicy(zfs_ioc_t ioc,
    zfs_ioc_legacy_func_t *func, zfs_secpolicy_func_t *secpolicy)
{
	zfs_ioctl_register_legacy(ioc, func, secpolicy,
	    DATASET_NAME, B_FALSE, POOL_CHECK_SUSPENDED);
}

static void
zfs_ioctl_register_dataset_read(zfs_ioc_t ioc, zfs_ioc_legacy_func_t *func)
{
	zfs_ioctl_register_dataset_read_secpolicy(ioc, func,
	    zfs_secpolicy_read);
}

static void
zfs_ioctl_register_dataset_modify(zfs_ioc_t ioc, zfs_ioc_legacy_func_t *func,
	zfs_secpolicy_func_t *secpolicy)
{
	zfs_ioctl_register_legacy(ioc, func, secpolicy,
	    DATASET_NAME, B_TRUE, POOL_CHECK_SUSPENDED | POOL_CHECK_READONLY);
}

static void
zfs_ioctl_init(void)
{
	zfs_ioctl_register("snapshot", ZFS_IOC_SNAPSHOT,
	    zfs_ioc_snapshot, zfs_secpolicy_snapshot, POOL_NAME,
	    POOL_CHECK_SUSPENDED | POOL_CHECK_READONLY, B_TRUE, B_TRUE);

	zfs_ioctl_register("log_history", ZFS_IOC_LOG_HISTORY,
	    zfs_ioc_log_history, zfs_secpolicy_log_history, NO_NAME,
	    POOL_CHECK_SUSPENDED | POOL_CHECK_READONLY, B_FALSE, B_FALSE);

	zfs_ioctl_register("space_snaps", ZFS_IOC_SPACE_SNAPS,
	    zfs_ioc_space_snaps, zfs_secpolicy_read, DATASET_NAME,
	    POOL_CHECK_SUSPENDED, B_FALSE, B_FALSE);

	zfs_ioctl_register("send", ZFS_IOC_SEND_NEW,
	    zfs_ioc_send_new, zfs_secpolicy_send_new, DATASET_NAME,
	    POOL_CHECK_SUSPENDED, B_FALSE, B_FALSE);

	zfs_ioctl_register("send_space", ZFS_IOC_SEND_SPACE,
	    zfs_ioc_send_space, zfs_secpolicy_read, DATASET_NAME,
	    POOL_CHECK_SUSPENDED, B_FALSE, B_FALSE);

	zfs_ioctl_register("create", ZFS_IOC_CREATE,
	    zfs_ioc_create, zfs_secpolicy_create_clone, DATASET_NAME,
	    POOL_CHECK_SUSPENDED | POOL_CHECK_READONLY, B_TRUE, B_TRUE);

	zfs_ioctl_register("clone", ZFS_IOC_CLONE,
	    zfs_ioc_clone, zfs_secpolicy_create_clone, DATASET_NAME,
	    POOL_CHECK_SUSPENDED | POOL_CHECK_READONLY, B_TRUE, B_TRUE);

	zfs_ioctl_register("destroy_snaps", ZFS_IOC_DESTROY_SNAPS,
	    zfs_ioc_destroy_snaps, zfs_secpolicy_destroy_snaps, POOL_NAME,
	    POOL_CHECK_SUSPENDED | POOL_CHECK_READONLY, B_TRUE, B_TRUE);

	zfs_ioctl_register("hold", ZFS_IOC_HOLD,
	    zfs_ioc_hold, zfs_secpolicy_hold, POOL_NAME,
	    POOL_CHECK_SUSPENDED | POOL_CHECK_READONLY, B_TRUE, B_TRUE);
	zfs_ioctl_register("release", ZFS_IOC_RELEASE,
	    zfs_ioc_release, zfs_secpolicy_release, POOL_NAME,
	    POOL_CHECK_SUSPENDED | POOL_CHECK_READONLY, B_TRUE, B_TRUE);

	zfs_ioctl_register("get_holds", ZFS_IOC_GET_HOLDS,
	    zfs_ioc_get_holds, zfs_secpolicy_read, DATASET_NAME,
	    POOL_CHECK_SUSPENDED, B_FALSE, B_FALSE);

	zfs_ioctl_register("rollback", ZFS_IOC_ROLLBACK,
	    zfs_ioc_rollback, zfs_secpolicy_rollback, DATASET_NAME,
	    POOL_CHECK_SUSPENDED | POOL_CHECK_READONLY, B_FALSE, B_TRUE);

	zfs_ioctl_register("bookmark", ZFS_IOC_BOOKMARK,
	    zfs_ioc_bookmark, zfs_secpolicy_bookmark, POOL_NAME,
	    POOL_CHECK_SUSPENDED | POOL_CHECK_READONLY, B_TRUE, B_TRUE);

	zfs_ioctl_register("get_bookmarks", ZFS_IOC_GET_BOOKMARKS,
	    zfs_ioc_get_bookmarks, zfs_secpolicy_read, DATASET_NAME,
	    POOL_CHECK_SUSPENDED, B_FALSE, B_FALSE);

	zfs_ioctl_register("destroy_bookmarks", ZFS_IOC_DESTROY_BOOKMARKS,
	    zfs_ioc_destroy_bookmarks, zfs_secpolicy_destroy_bookmarks,
	    POOL_NAME,
	    POOL_CHECK_SUSPENDED | POOL_CHECK_READONLY, B_TRUE, B_TRUE);
		
	zfs_ioctl_register("cypto", ZFS_IOC_CRYPTO,
	    zfs_ioc_crypto, zfs_secpolicy_crypto,
	    DATASET_NAME, POOL_CHECK_SUSPENDED, B_TRUE, B_FALSE);

	/* IOCTLS that use the legacy function signature */

	zfs_ioctl_register_legacy(ZFS_IOC_POOL_FREEZE, zfs_ioc_pool_freeze,
	    zfs_secpolicy_config, NO_NAME, B_FALSE, POOL_CHECK_READONLY);

	zfs_ioctl_register_pool(ZFS_IOC_POOL_CREATE, zfs_ioc_pool_create,
	    zfs_secpolicy_config, B_TRUE, POOL_CHECK_NONE);
	zfs_ioctl_register_pool_modify(ZFS_IOC_POOL_SCAN,
	    zfs_ioc_pool_scan);
	zfs_ioctl_register_pool_modify(ZFS_IOC_POOL_UPGRADE,
	    zfs_ioc_pool_upgrade);
	zfs_ioctl_register_pool_modify(ZFS_IOC_VDEV_ADD,
	    zfs_ioc_vdev_add);
	zfs_ioctl_register_pool_modify(ZFS_IOC_VDEV_REMOVE,
	    zfs_ioc_vdev_remove);
	zfs_ioctl_register_pool_modify(ZFS_IOC_VDEV_SET_STATE,
	    zfs_ioc_vdev_set_state);
	zfs_ioctl_register_pool_modify(ZFS_IOC_VDEV_ATTACH,
	    zfs_ioc_vdev_attach);
	zfs_ioctl_register_pool_modify(ZFS_IOC_VDEV_DETACH,
	    zfs_ioc_vdev_detach);
	zfs_ioctl_register_pool_modify(ZFS_IOC_VDEV_SETPATH,
	    zfs_ioc_vdev_setpath);
	zfs_ioctl_register_pool_modify(ZFS_IOC_VDEV_SETFRU,
	    zfs_ioc_vdev_setfru);
	zfs_ioctl_register_pool_modify(ZFS_IOC_POOL_SET_PROPS,
	    zfs_ioc_pool_set_props);
	zfs_ioctl_register_pool_modify(ZFS_IOC_VDEV_SPLIT,
	    zfs_ioc_vdev_split);
	zfs_ioctl_register_pool_modify(ZFS_IOC_POOL_REGUID,
	    zfs_ioc_pool_reguid);

	zfs_ioctl_register_pool_meta(ZFS_IOC_POOL_CONFIGS,
	    zfs_ioc_pool_configs, zfs_secpolicy_none);
	zfs_ioctl_register_pool_meta(ZFS_IOC_POOL_TRYIMPORT,
	    zfs_ioc_pool_tryimport, zfs_secpolicy_config);
	zfs_ioctl_register_pool_meta(ZFS_IOC_INJECT_FAULT,
	    zfs_ioc_inject_fault, zfs_secpolicy_inject);
	zfs_ioctl_register_pool_meta(ZFS_IOC_CLEAR_FAULT,
	    zfs_ioc_clear_fault, zfs_secpolicy_inject);
	zfs_ioctl_register_pool_meta(ZFS_IOC_INJECT_LIST_NEXT,
	    zfs_ioc_inject_list_next, zfs_secpolicy_inject);

	/*
	 * pool destroy, and export don't log the history as part of
	 * zfsdev_ioctl, but rather zfs_ioc_pool_export
	 * does the logging of those commands.
	 */
	zfs_ioctl_register_pool(ZFS_IOC_POOL_DESTROY, zfs_ioc_pool_destroy,
	    zfs_secpolicy_config, B_FALSE, POOL_CHECK_SUSPENDED);
	zfs_ioctl_register_pool(ZFS_IOC_POOL_EXPORT, zfs_ioc_pool_export,
	    zfs_secpolicy_config, B_FALSE, POOL_CHECK_SUSPENDED);

	zfs_ioctl_register_pool(ZFS_IOC_POOL_STATS, zfs_ioc_pool_stats,
	    zfs_secpolicy_read, B_FALSE, POOL_CHECK_NONE);
	zfs_ioctl_register_pool(ZFS_IOC_POOL_GET_PROPS, zfs_ioc_pool_get_props,
	    zfs_secpolicy_read, B_FALSE, POOL_CHECK_NONE);

	zfs_ioctl_register_pool(ZFS_IOC_ERROR_LOG, zfs_ioc_error_log,
	    zfs_secpolicy_inject, B_FALSE, POOL_CHECK_SUSPENDED);
	zfs_ioctl_register_pool(ZFS_IOC_DSOBJ_TO_DSNAME,
	    zfs_ioc_dsobj_to_dsname,
	    zfs_secpolicy_diff, B_FALSE, POOL_CHECK_SUSPENDED);
	zfs_ioctl_register_pool(ZFS_IOC_POOL_GET_HISTORY,
	    zfs_ioc_pool_get_history,
	    zfs_secpolicy_config, B_FALSE, POOL_CHECK_SUSPENDED);

	zfs_ioctl_register_pool(ZFS_IOC_POOL_IMPORT, zfs_ioc_pool_import,
	    zfs_secpolicy_config, B_TRUE, POOL_CHECK_NONE);

	zfs_ioctl_register_pool(ZFS_IOC_CLEAR, zfs_ioc_clear,
	    zfs_secpolicy_config, B_TRUE, POOL_CHECK_NONE);
	zfs_ioctl_register_pool(ZFS_IOC_POOL_REOPEN, zfs_ioc_pool_reopen,
	    zfs_secpolicy_config, B_TRUE, POOL_CHECK_SUSPENDED);

	zfs_ioctl_register_dataset_read(ZFS_IOC_SPACE_WRITTEN,
	    zfs_ioc_space_written);
	zfs_ioctl_register_dataset_read(ZFS_IOC_OBJSET_RECVD_PROPS,
	    zfs_ioc_objset_recvd_props);
	zfs_ioctl_register_dataset_read(ZFS_IOC_NEXT_OBJ,
	    zfs_ioc_next_obj);
	zfs_ioctl_register_dataset_read(ZFS_IOC_GET_FSACL,
	    zfs_ioc_get_fsacl);
	zfs_ioctl_register_dataset_read(ZFS_IOC_OBJSET_STATS,
	    zfs_ioc_objset_stats);
	zfs_ioctl_register_dataset_read(ZFS_IOC_OBJSET_ZPLPROPS,
	    zfs_ioc_objset_zplprops);
	zfs_ioctl_register_dataset_read(ZFS_IOC_DATASET_LIST_NEXT,
	    zfs_ioc_dataset_list_next);
	zfs_ioctl_register_dataset_read(ZFS_IOC_SNAPSHOT_LIST_NEXT,
	    zfs_ioc_snapshot_list_next);
	zfs_ioctl_register_dataset_read(ZFS_IOC_SEND_PROGRESS,
	    zfs_ioc_send_progress);

	zfs_ioctl_register_dataset_read_secpolicy(ZFS_IOC_DIFF,
	    zfs_ioc_diff, zfs_secpolicy_diff);
	zfs_ioctl_register_dataset_read_secpolicy(ZFS_IOC_OBJ_TO_STATS,
	    zfs_ioc_obj_to_stats, zfs_secpolicy_diff);
	zfs_ioctl_register_dataset_read_secpolicy(ZFS_IOC_OBJ_TO_PATH,
	    zfs_ioc_obj_to_path, zfs_secpolicy_diff);
	zfs_ioctl_register_dataset_read_secpolicy(ZFS_IOC_USERSPACE_ONE,
	    zfs_ioc_userspace_one, zfs_secpolicy_userspace_one);
	zfs_ioctl_register_dataset_read_secpolicy(ZFS_IOC_USERSPACE_MANY,
	    zfs_ioc_userspace_many, zfs_secpolicy_userspace_many);
	zfs_ioctl_register_dataset_read_secpolicy(ZFS_IOC_SEND,
	    zfs_ioc_send, zfs_secpolicy_send);

	zfs_ioctl_register_dataset_modify(ZFS_IOC_SET_PROP, zfs_ioc_set_prop,
	    zfs_secpolicy_none);
	zfs_ioctl_register_dataset_modify(ZFS_IOC_DESTROY, zfs_ioc_destroy,
	    zfs_secpolicy_destroy);
	zfs_ioctl_register_dataset_modify(ZFS_IOC_RENAME, zfs_ioc_rename,
	    zfs_secpolicy_rename);
	zfs_ioctl_register_dataset_modify(ZFS_IOC_RECV, zfs_ioc_recv,
	    zfs_secpolicy_recv);
	zfs_ioctl_register_dataset_modify(ZFS_IOC_PROMOTE, zfs_ioc_promote,
	    zfs_secpolicy_promote);
	zfs_ioctl_register_dataset_modify(ZFS_IOC_INHERIT_PROP,
	    zfs_ioc_inherit_prop, zfs_secpolicy_inherit_prop);
	zfs_ioctl_register_dataset_modify(ZFS_IOC_SET_FSACL, zfs_ioc_set_fsacl,
	    zfs_secpolicy_set_fsacl);

	zfs_ioctl_register_dataset_nolog(ZFS_IOC_SHARE, zfs_ioc_share,
	    zfs_secpolicy_share, POOL_CHECK_NONE);
	zfs_ioctl_register_dataset_nolog(ZFS_IOC_SMB_ACL, zfs_ioc_smb_acl,
	    zfs_secpolicy_smb_acl, POOL_CHECK_NONE);
	zfs_ioctl_register_dataset_nolog(ZFS_IOC_USERSPACE_UPGRADE,
	    zfs_ioc_userspace_upgrade, zfs_secpolicy_userspace_upgrade,
	    POOL_CHECK_SUSPENDED | POOL_CHECK_READONLY);
	zfs_ioctl_register_dataset_nolog(ZFS_IOC_TMP_SNAPSHOT,
	    zfs_ioc_tmp_snapshot, zfs_secpolicy_tmp_snapshot,
	    POOL_CHECK_SUSPENDED | POOL_CHECK_READONLY);

	/*
	 * ZoL functions
	 */
	zfs_ioctl_register_legacy(ZFS_IOC_EVENTS_NEXT, zfs_ioc_events_next,
	    zfs_secpolicy_config, NO_NAME, B_FALSE, POOL_CHECK_NONE);
	zfs_ioctl_register_legacy(ZFS_IOC_EVENTS_CLEAR, zfs_ioc_events_clear,
	    zfs_secpolicy_config, NO_NAME, B_FALSE, POOL_CHECK_NONE);
	zfs_ioctl_register_legacy(ZFS_IOC_EVENTS_SEEK, zfs_ioc_events_seek,
	    zfs_secpolicy_config, NO_NAME, B_FALSE, POOL_CHECK_NONE);
}

int
pool_status_check(const char *name, zfs_ioc_namecheck_t type,
    zfs_ioc_poolcheck_t check)
{
	spa_t *spa;
	int error;

	ASSERT(type == POOL_NAME || type == DATASET_NAME);

	if (check & POOL_CHECK_NONE)
		return (0);

	error = spa_open(name, &spa, FTAG);
	if (error == 0) {
		if ((check & POOL_CHECK_SUSPENDED) && spa_suspended(spa))
			error = SET_ERROR(EAGAIN);
		else if ((check & POOL_CHECK_READONLY) && !spa_writeable(spa))
			error = SET_ERROR(EROFS);
		spa_close(spa, FTAG);
	}
	return (error);
}

static void *
zfsdev_get_state_impl(minor_t minor, enum zfsdev_state_type which)
{
	zfsdev_state_t *zs;

	for (zs = zfsdev_state_list; zs != NULL; zs = zs->zs_next) {
		if (zs->zs_minor == minor) {
			smp_rmb();
			switch (which) {
			case ZST_ONEXIT:
				return (zs->zs_onexit);
			case ZST_ZEVENT:
				return (zs->zs_zevent);
			case ZST_ALL:
				return (zs);
			}
		}
	}

	return (NULL);
}

void *
zfsdev_get_state(minor_t minor, enum zfsdev_state_type which)
{
	void *ptr;

	ptr = zfsdev_get_state_impl(minor, which);

	return (ptr);
}

int
zfsdev_getminor(struct file *filp, minor_t *minorp)
{
	zfsdev_state_t *zs, *fpd;

	ASSERT(filp != NULL);
	ASSERT(!MUTEX_HELD(&zfsdev_state_lock));

	fpd = filp->private_data;
	if (fpd == NULL)
		return (EBADF);

	mutex_enter(&zfsdev_state_lock);

	for (zs = zfsdev_state_list; zs != NULL; zs = zs->zs_next) {

		if (zs->zs_minor == -1)
			continue;

		if (fpd == zs) {
			*minorp = fpd->zs_minor;
			mutex_exit(&zfsdev_state_lock);
			return (0);
		}
	}

	mutex_exit(&zfsdev_state_lock);

	return (EBADF);
}

/*
 * Find a free minor number.  The zfsdev_state_list is expected to
 * be short since it is only a list of currently open file handles.
 */
minor_t
zfsdev_minor_alloc(void)
{
	static minor_t last_minor = 0;
	minor_t m;

	ASSERT(MUTEX_HELD(&zfsdev_state_lock));

	for (m = last_minor + 1; m != last_minor; m++) {
		if (m > ZFSDEV_MAX_MINOR)
			m = 1;
		if (zfsdev_get_state_impl(m, ZST_ALL) == NULL) {
			last_minor = m;
			return (m);
		}
	}

	return (0);
}

static int
zfsdev_state_init(struct file *filp)
{
	zfsdev_state_t *zs, *zsprev = NULL;
	minor_t minor;
	boolean_t newzs = B_FALSE;

	ASSERT(MUTEX_HELD(&zfsdev_state_lock));

	minor = zfsdev_minor_alloc();
	if (minor == 0)
		return (SET_ERROR(ENXIO));

	for (zs = zfsdev_state_list; zs != NULL; zs = zs->zs_next) {
		if (zs->zs_minor == -1)
			break;
		zsprev = zs;
	}

	if (!zs) {
		zs = kmem_zalloc(sizeof (zfsdev_state_t), KM_SLEEP);
		newzs = B_TRUE;
	}

	zs->zs_file = filp;
	filp->private_data = zs;

	zfs_onexit_init((zfs_onexit_t **)&zs->zs_onexit);
	zfs_zevent_init((zfs_zevent_t **)&zs->zs_zevent);


	/*
	 * In order to provide for lock-free concurrent read access
	 * to the minor list in zfsdev_get_state_impl(), new entries
	 * must be completely written before linking them into the
	 * list whereas existing entries are already linked; the last
	 * operation must be updating zs_minor (from -1 to the new
	 * value).
	 */
	if (newzs) {
		zs->zs_minor = minor;
		smp_wmb();
		zsprev->zs_next = zs;
	} else {
		smp_wmb();
		zs->zs_minor = minor;
	}

	return (0);
}

static int
zfsdev_state_destroy(struct file *filp)
{
	zfsdev_state_t *zs;

	ASSERT(MUTEX_HELD(&zfsdev_state_lock));
	ASSERT(filp->private_data != NULL);

	zs = filp->private_data;
	zs->zs_minor = -1;
	zfs_onexit_destroy(zs->zs_onexit);
	zfs_zevent_destroy(zs->zs_zevent);

	return (0);
}

static int
zfsdev_open(struct inode *ino, struct file *filp)
{
	int error;

	mutex_enter(&zfsdev_state_lock);
	error = zfsdev_state_init(filp);
	mutex_exit(&zfsdev_state_lock);

	return (-error);
}

static int
zfsdev_release(struct inode *ino, struct file *filp)
{
	int error;

	mutex_enter(&zfsdev_state_lock);
	error = zfsdev_state_destroy(filp);
	mutex_exit(&zfsdev_state_lock);

	return (-error);
}

static long
zfsdev_ioctl(struct file *filp, unsigned cmd, unsigned long arg)
{
	zfs_cmd_t *zc;
	uint_t vecnum;
	int error, rc, flag = 0;
	const zfs_ioc_vec_t *vec;
	char *saved_poolname = NULL;
	nvlist_t *innvl = NULL;
	fstrans_cookie_t cookie;
	
	vecnum = cmd - ZFS_IOC_FIRST;
	if (vecnum >= sizeof (zfs_ioc_vec) / sizeof (zfs_ioc_vec[0]))
		return (-SET_ERROR(EINVAL));
	vec = &zfs_ioc_vec[vecnum];

	/*
	 * The registered ioctl list may be sparse, verify that either
	 * a normal or legacy handler are registered.
	 */
	if (vec->zvec_func == NULL && vec->zvec_legacy_func == NULL)
		return (-SET_ERROR(EINVAL));

	zc = kmem_zalloc(sizeof (zfs_cmd_t), KM_SLEEP);

	error = ddi_copyin((void *)arg, zc, sizeof (zfs_cmd_t), flag);
	if (error != 0) {
		error = SET_ERROR(EFAULT);
		goto out;
	}

	zc->zc_iflags = flag & FKIOCTL;
	if (zc->zc_nvlist_src_size != 0) {
		error = get_nvlist(zc->zc_nvlist_src, zc->zc_nvlist_src_size,
		    zc->zc_iflags, &innvl);
		if (error != 0)
			goto out;
	}

	/*
	 * Ensure that all pool/dataset names are valid before we pass down to
	 * the lower layers.
	 */
	zc->zc_name[sizeof (zc->zc_name) - 1] = '\0';
	switch (vec->zvec_namecheck) {
	case POOL_NAME:
		if (pool_namecheck(zc->zc_name, NULL, NULL) != 0)
			error = SET_ERROR(EINVAL);
		else
			error = pool_status_check(zc->zc_name,
			    vec->zvec_namecheck, vec->zvec_pool_check);
		break;

	case DATASET_NAME:
		if (dataset_namecheck(zc->zc_name, NULL, NULL) != 0)
			error = SET_ERROR(EINVAL);
		else
			error = pool_status_check(zc->zc_name,
			    vec->zvec_namecheck, vec->zvec_pool_check);
		break;

	case NO_NAME:
		break;
	}
	
	if (error == 0 && !(flag & FKIOCTL))
		error = vec->zvec_secpolicy(zc, innvl, CRED());

	if (error != 0)
		goto out;

	/* legacy ioctls can modify zc_name */
	saved_poolname = strdup(zc->zc_name);
	if (saved_poolname == NULL) {
		error = SET_ERROR(ENOMEM);
		goto out;
	} else {
		saved_poolname[strcspn(saved_poolname, "/@#")] = '\0';
	}

	if (vec->zvec_func != NULL) {
		nvlist_t *outnvl;
		int puterror = 0;
		spa_t *spa;
		nvlist_t *lognv = NULL;

		ASSERT(vec->zvec_legacy_func == NULL);

		/*
		 * Add the innvl to the lognv before calling the func,
		 * in case the func changes the innvl.
		 */
		if (vec->zvec_allow_log) {
			lognv = fnvlist_alloc();
			fnvlist_add_string(lognv, ZPOOL_HIST_IOCTL,
			    vec->zvec_name);
			if (!nvlist_empty(innvl)) {
				fnvlist_add_nvlist(lognv, ZPOOL_HIST_INPUT_NVL,
				    innvl);
			}
		}

		outnvl = fnvlist_alloc();
		cookie = spl_fstrans_mark();
		error = vec->zvec_func(zc->zc_name, innvl, outnvl);
		spl_fstrans_unmark(cookie);

		if (error == 0 && vec->zvec_allow_log &&
		    spa_open(zc->zc_name, &spa, FTAG) == 0) {
			if (!nvlist_empty(outnvl)) {
				fnvlist_add_nvlist(lognv, ZPOOL_HIST_OUTPUT_NVL,
				    outnvl);
			}
			(void) spa_history_log_nvl(spa, lognv);
			spa_close(spa, FTAG);
		}
		fnvlist_free(lognv);

		if (!nvlist_empty(outnvl) || zc->zc_nvlist_dst_size != 0) {
			int smusherror = 0;
			if (vec->zvec_smush_outnvlist) {
				smusherror = nvlist_smush(outnvl,
				    zc->zc_nvlist_dst_size);
			}
			if (smusherror == 0)
				puterror = put_nvlist(zc, outnvl);
		}

		if (puterror != 0)
			error = puterror;

		nvlist_free(outnvl);
	} else {
		cookie = spl_fstrans_mark();
		error = vec->zvec_legacy_func(zc);
		spl_fstrans_unmark(cookie);
	}

out:
	nvlist_free(innvl);
	rc = ddi_copyout(zc, (void *)arg, sizeof (zfs_cmd_t), flag);
	if (error == 0 && rc != 0)
		error = SET_ERROR(EFAULT);
	if (error == 0 && vec->zvec_allow_log) {
		char *s = tsd_get(zfs_allow_log_key);
		if (s != NULL)
			strfree(s);
		(void) tsd_set(zfs_allow_log_key, saved_poolname);
	} else {
		if (saved_poolname != NULL)
			strfree(saved_poolname);
	}

	kmem_free(zc, sizeof (zfs_cmd_t));
	return (-error);
}

#ifdef CONFIG_COMPAT
static long
zfsdev_compat_ioctl(struct file *filp, unsigned cmd, unsigned long arg)
{
	return (zfsdev_ioctl(filp, cmd, arg));
}
#else
#define	zfsdev_compat_ioctl	NULL
#endif

static const struct file_operations zfsdev_fops = {
	.open		= zfsdev_open,
	.release	= zfsdev_release,
	.unlocked_ioctl	= zfsdev_ioctl,
	.compat_ioctl	= zfsdev_compat_ioctl,
	.owner		= THIS_MODULE,
};

static struct miscdevice zfs_misc = {
	.minor		= MISC_DYNAMIC_MINOR,
	.name		= ZFS_DRIVER,
	.fops		= &zfsdev_fops,
};

static int
zfs_attach(void)
{
	int error;

	mutex_init(&zfsdev_state_lock, NULL, MUTEX_DEFAULT, NULL);
	zfsdev_state_list = kmem_zalloc(sizeof (zfsdev_state_t), KM_SLEEP);
	zfsdev_state_list->zs_minor = -1;

	error = misc_register(&zfs_misc);
	if (error != 0) {
		printk(KERN_INFO "ZFS: misc_register() failed %d\n", error);
		return (error);
	}

	return (0);
}

static void
zfs_detach(void)
{
	zfsdev_state_t *zs, *zsprev = NULL;

	misc_deregister(&zfs_misc);
	mutex_destroy(&zfsdev_state_lock);

	for (zs = zfsdev_state_list; zs != NULL; zs = zs->zs_next) {
		if (zsprev)
			kmem_free(zsprev, sizeof (zfsdev_state_t));
		zsprev = zs;
	}
	if (zsprev)
		kmem_free(zsprev, sizeof (zfsdev_state_t));
}

static void
zfs_allow_log_destroy(void *arg)
{
	char *poolname = arg;
	strfree(poolname);
}

#ifdef DEBUG
#define	ZFS_DEBUG_STR	" (DEBUG mode)"
#else
#define	ZFS_DEBUG_STR	""
#endif

static int __init
_init(void)
{
	int error;

	error = -vn_set_pwd("/");
	if (error) {
		printk(KERN_NOTICE
		    "ZFS: Warning unable to set pwd to '/': %d\n", error);
		return (error);
	}

	spa_init(FREAD | FWRITE);
	zfs_init();

	if ((error = -zvol_init()) != 0)
		goto out1;

	zfs_ioctl_init();

	if ((error = zfs_attach()) != 0)
		goto out2;

	tsd_create(&zfs_fsyncer_key, NULL);
	tsd_create(&rrw_tsd_key, rrw_tsd_destroy);
	tsd_create(&zfs_allow_log_key, zfs_allow_log_destroy);

	printk(KERN_NOTICE "ZFS: Loaded module v%s-%s%s, "
	    "ZFS pool version %s, ZFS filesystem version %s\n",
	    ZFS_META_VERSION, ZFS_META_RELEASE, ZFS_DEBUG_STR,
	    SPA_VERSION_STRING, ZPL_VERSION_STRING);
#ifndef CONFIG_FS_POSIX_ACL
	printk(KERN_NOTICE "ZFS: Posix ACLs disabled by kernel\n");
#endif /* CONFIG_FS_POSIX_ACL */

	return (0);

out2:
	(void) zvol_fini();
out1:
	zfs_fini();
	spa_fini();
	printk(KERN_NOTICE "ZFS: Failed to Load ZFS Filesystem v%s-%s%s"
	    ", rc = %d\n", ZFS_META_VERSION, ZFS_META_RELEASE,
	    ZFS_DEBUG_STR, error);

	return (error);
}

static void __exit
_fini(void)
{
	zfs_detach();
	zvol_fini();
	zfs_fini();
	spa_fini();

	tsd_destroy(&zfs_fsyncer_key);
	tsd_destroy(&rrw_tsd_key);
	tsd_destroy(&zfs_allow_log_key);

	printk(KERN_NOTICE "ZFS: Unloaded module v%s-%s%s\n",
	    ZFS_META_VERSION, ZFS_META_RELEASE, ZFS_DEBUG_STR);
}

#ifdef HAVE_SPL
module_init(_init);
module_exit(_fini);

MODULE_DESCRIPTION("ZFS");
MODULE_AUTHOR(ZFS_META_AUTHOR);
MODULE_LICENSE(ZFS_META_LICENSE);
MODULE_VERSION(ZFS_META_VERSION "-" ZFS_META_RELEASE);
#endif /* HAVE_SPL */<|MERGE_RESOLUTION|>--- conflicted
+++ resolved
@@ -29,11 +29,7 @@
  * Copyright (c) 2011, 2014 by Delphix. All rights reserved.
  * Copyright (c) 2013 by Saso Kiselkov. All rights reserved.
  * Copyright (c) 2013 Steven Hartland. All rights reserved.
-<<<<<<< HEAD
- * Copyright (c) 2014, Nexenta Systems, Inc. All rights reserved.
  * Copyright (c) 2016, Datto, Inc. All rights reserved.
-=======
->>>>>>> eea93094
  */
 
 /*
