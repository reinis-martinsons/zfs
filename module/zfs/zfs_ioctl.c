/*
 * CDDL HEADER START
 *
 * The contents of this file are subject to the terms of the
 * Common Development and Distribution License (the "License").
 * You may not use this file except in compliance with the License.
 *
 * You can obtain a copy of the license at usr/src/OPENSOLARIS.LICENSE
 * or http://www.opensolaris.org/os/licensing.
 * See the License for the specific language governing permissions
 * and limitations under the License.
 *
 * When distributing Covered Code, include this CDDL HEADER in each
 * file and include the License file at usr/src/OPENSOLARIS.LICENSE.
 * If applicable, add the following below this CDDL HEADER, with the
 * fields enclosed by brackets "[]" replaced with your own identifying
 * information: Portions Copyright [yyyy] [name of copyright owner]
 *
 * CDDL HEADER END
 */
/*
 * Copyright (c) 2005, 2010, Oracle and/or its affiliates. All rights reserved.
 */

#include <sys/types.h>
#include <sys/param.h>
#include <sys/errno.h>
#include <sys/uio.h>
#include <sys/buf.h>
#include <sys/modctl.h>
#include <sys/open.h>
#include <sys/file.h>
#include <sys/kmem.h>
#include <sys/conf.h>
#include <sys/cmn_err.h>
#include <sys/stat.h>
#include <sys/zfs_ioctl.h>
#include <sys/zfs_vfsops.h>
#include <sys/zfs_znode.h>
#include <sys/zap.h>
#include <sys/spa.h>
#include <sys/spa_impl.h>
#include <sys/vdev.h>
#include <sys/priv_impl.h>
#include <sys/dmu.h>
#include <sys/dsl_dir.h>
#include <sys/dsl_dataset.h>
#include <sys/dsl_prop.h>
#include <sys/dsl_deleg.h>
#include <sys/dmu_objset.h>
#include <sys/ddi.h>
#include <sys/sunddi.h>
#include <sys/sunldi.h>
#include <sys/policy.h>
#include <sys/zone.h>
#include <sys/nvpair.h>
#include <sys/pathname.h>
#include <sys/mount.h>
#include <sys/sdt.h>
#include <sys/fs/zfs.h>
#include <sys/zfs_ctldir.h>
#include <sys/zfs_dir.h>
#include <sys/zvol.h>
#include <sys/dsl_scan.h>
#include <sharefs/share.h>
#include <sys/dmu_objset.h>
#include <sys/fm/util.h>

#include <linux/miscdevice.h>

#include "zfs_namecheck.h"
#include "zfs_prop.h"
#include "zfs_deleg.h"
#include "zfs_comutil.h"

extern void zfs_init(void);
extern void zfs_fini(void);

typedef int zfs_ioc_func_t(struct file *, zfs_cmd_t *);
typedef int zfs_secpolicy_func_t(zfs_cmd_t *, cred_t *);

typedef enum {
	NO_NAME,
	POOL_NAME,
	DATASET_NAME
} zfs_ioc_namecheck_t;

typedef struct zfs_ioc_vec {
	zfs_ioc_func_t		*zvec_func;
	zfs_secpolicy_func_t	*zvec_secpolicy;
	zfs_ioc_namecheck_t	zvec_namecheck;
	boolean_t		zvec_his_log;
	boolean_t		zvec_pool_check;
} zfs_ioc_vec_t;

/* This array is indexed by zfs_userquota_prop_t */
static const char *userquota_perms[] = {
	ZFS_DELEG_PERM_USERUSED,
	ZFS_DELEG_PERM_USERQUOTA,
	ZFS_DELEG_PERM_GROUPUSED,
	ZFS_DELEG_PERM_GROUPQUOTA,
};

static int zfs_ioc_userspace_upgrade(struct file *filp, zfs_cmd_t *zc);
static int zfs_check_settable(struct file *filp, const char *name,
    nvpair_t *property, cred_t *cr);
static int zfs_check_clearable(struct file *filp, char *dataset,
    nvlist_t *props, nvlist_t **errors);
static int zfs_fill_zplprops_root(uint64_t, nvlist_t *, nvlist_t *,
    boolean_t *);
int zfs_set_prop_nvlist(struct file *filp, const char *, zprop_source_t,
    nvlist_t *, nvlist_t **);

/* _NOTE(PRINTFLIKE(4)) - this is printf-like, but lint is too whiney */
void
__dprintf(const char *file, const char *func, int line, const char *fmt, ...)
{
	const char *newfile;
	char buf[512];
	va_list adx;

	/*
	 * Get rid of annoying "../common/" prefix to filename.
	 */
	newfile = strrchr(file, '/');
	if (newfile != NULL) {
		newfile = newfile + 1; /* Get rid of leading / */
	} else {
		newfile = file;
	}

	va_start(adx, fmt);
	(void) vsnprintf(buf, sizeof (buf), fmt, adx);
	va_end(adx);

	/*
	 * To get this data, use the zfs-dprintf probe as so:
	 * dtrace -q -n 'zfs-dprintf \
	 *	/stringof(arg0) == "dbuf.c"/ \
	 *	{printf("%s: %s", stringof(arg1), stringof(arg3))}'
	 * arg0 = file name
	 * arg1 = function name
	 * arg2 = line number
	 * arg3 = message
	 */
	DTRACE_PROBE4(zfs__dprintf,
	    char *, newfile, char *, func, int, line, char *, buf);
}

static void
history_str_free(char *buf)
{
	kmem_free(buf, HIS_MAX_RECORD_LEN);
}

static char *
history_str_get(zfs_cmd_t *zc)
{
	char *buf;

	if (zc->zc_history == 0)
		return (NULL);

	buf = kmem_alloc(HIS_MAX_RECORD_LEN, KM_SLEEP);
	if (copyinstr((void *)(uintptr_t)zc->zc_history,
	    buf, HIS_MAX_RECORD_LEN, NULL) != 0) {
		history_str_free(buf);
		return (NULL);
	}

	buf[HIS_MAX_RECORD_LEN -1] = '\0';

	return (buf);
}

/*
 * Check to see if the named dataset is currently defined as bootable
 */
static boolean_t
zfs_is_bootfs(const char *name)
{
	objset_t *os;

	if (dmu_objset_hold(name, FTAG, &os) == 0) {
		boolean_t ret;
		ret = (dmu_objset_id(os) == spa_bootfs(dmu_objset_spa(os)));
		dmu_objset_rele(os, FTAG);
		return (ret);
	}
	return (B_FALSE);
}

/*
 * zfs_earlier_version
 *
 *	Return non-zero if the spa version is less than requested version.
 */
static int
zfs_earlier_version(const char *name, int version)
{
	spa_t *spa;

	if (spa_open(name, &spa, FTAG) == 0) {
		if (spa_version(spa) < version) {
			spa_close(spa, FTAG);
			return (1);
		}
		spa_close(spa, FTAG);
	}
	return (0);
}

/*
 * zpl_earlier_version
 *
 * Return TRUE if the ZPL version is less than requested version.
 */
static boolean_t
zpl_earlier_version(const char *name, int version)
{
	objset_t *os;
	boolean_t rc = B_TRUE;

	if (dmu_objset_hold(name, FTAG, &os) == 0) {
		uint64_t zplversion;

		if (dmu_objset_type(os) != DMU_OST_ZFS) {
			dmu_objset_rele(os, FTAG);
			return (B_TRUE);
		}
		/* XXX reading from non-owned objset */
		if (zfs_get_zplprop(os, ZFS_PROP_VERSION, &zplversion) == 0)
			rc = zplversion < version;
		dmu_objset_rele(os, FTAG);
	}
	return (rc);
}

static void
zfs_log_history(zfs_cmd_t *zc)
{
	spa_t *spa;
	char *buf;

	if ((buf = history_str_get(zc)) == NULL)
		return;

	if (spa_open(zc->zc_name, &spa, FTAG) == 0) {
		if (spa_version(spa) >= SPA_VERSION_ZPOOL_HISTORY)
			(void) spa_history_log(spa, buf, LOG_CMD_NORMAL);
		spa_close(spa, FTAG);
	}
	history_str_free(buf);
}

/*
 * Policy for top-level read operations (list pools).  Requires no privileges,
 * and can be used in the local zone, as there is no associated dataset.
 */
/* ARGSUSED */
static int
zfs_secpolicy_none(zfs_cmd_t *zc, cred_t *cr)
{
	return (0);
}

/*
 * Policy for dataset read operations (list children, get statistics).  Requires
 * no privileges, but must be visible in the local zone.
 */
/* ARGSUSED */
static int
zfs_secpolicy_read(zfs_cmd_t *zc, cred_t *cr)
{
	if (INGLOBALZONE(curproc) ||
	    zone_dataset_visible(zc->zc_name, NULL))
		return (0);

	return (ENOENT);
}

static int
zfs_dozonecheck(const char *dataset, cred_t *cr)
{
	uint64_t zoned;
	int writable = 1;

	/*
	 * The dataset must be visible by this zone -- check this first
	 * so they don't see EPERM on something they shouldn't know about.
	 */
	if (!INGLOBALZONE(curproc) &&
	    !zone_dataset_visible(dataset, &writable))
		return (ENOENT);

	if (dsl_prop_get_integer(dataset, "zoned", &zoned, NULL))
		return (ENOENT);

	if (INGLOBALZONE(curproc)) {
		/*
		 * If the fs is zoned, only root can access it from the
		 * global zone.
		 */
		if (secpolicy_zfs(cr) && zoned)
			return (EPERM);
	} else {
		/*
		 * If we are in a local zone, the 'zoned' property must be set.
		 */
		if (!zoned)
			return (EPERM);

		/* must be writable by this zone */
		if (!writable)
			return (EPERM);
	}
	return (0);
}

int
zfs_secpolicy_write_perms(const char *name, const char *perm, cred_t *cr)
{
	int error;

	error = zfs_dozonecheck(name, cr);
	if (error == 0) {
		error = secpolicy_zfs(cr);
		if (error)
			error = dsl_deleg_access(name, perm, cr);
	}
	return (error);
}

/*
 * Policy for setting the security label property.
 *
 * Returns 0 for success, non-zero for access and other errors.
 */
static int
zfs_set_slabel_policy(const char *name, char *strval, cred_t *cr)
{
#ifdef HAVE_MLSLABEL
	char		ds_hexsl[MAXNAMELEN];
	bslabel_t	ds_sl, new_sl;
	boolean_t	new_default = FALSE;
	uint64_t	zoned;
	int		needed_priv = -1;
	int		error;

	/* First get the existing dataset label. */
	error = dsl_prop_get(name, zfs_prop_to_name(ZFS_PROP_MLSLABEL),
	    1, sizeof (ds_hexsl), &ds_hexsl, NULL);
	if (error)
		return (EPERM);

	if (strcasecmp(strval, ZFS_MLSLABEL_DEFAULT) == 0)
		new_default = TRUE;

	/* The label must be translatable */
	if (!new_default && (hexstr_to_label(strval, &new_sl) != 0))
		return (EINVAL);

	/*
	 * In a non-global zone, disallow attempts to set a label that
	 * doesn't match that of the zone; otherwise no other checks
	 * are needed.
	 */
	if (!INGLOBALZONE(curproc)) {
		if (new_default || !blequal(&new_sl, CR_SL(CRED())))
			return (EPERM);
		return (0);
	}

	/*
	 * For global-zone datasets (i.e., those whose zoned property is
	 * "off", verify that the specified new label is valid for the
	 * global zone.
	 */
	if (dsl_prop_get_integer(name,
	    zfs_prop_to_name(ZFS_PROP_ZONED), &zoned, NULL))
		return (EPERM);
	if (!zoned) {
		if (zfs_check_global_label(name, strval) != 0)
			return (EPERM);
	}

	/*
	 * If the existing dataset label is nondefault, check if the
	 * dataset is mounted (label cannot be changed while mounted).
	 * Get the zfsvfs; if there isn't one, then the dataset isn't
	 * mounted (or isn't a dataset, doesn't exist, ...).
	 */
	if (strcasecmp(ds_hexsl, ZFS_MLSLABEL_DEFAULT) != 0) {
		objset_t *os;
		static char *setsl_tag = "setsl_tag";

		/*
		 * Try to own the dataset; abort if there is any error,
		 * (e.g., already mounted, in use, or other error).
		 */
		error = dmu_objset_own(name, DMU_OST_ZFS, B_TRUE,
		    setsl_tag, &os);
		if (error)
			return (EPERM);

		dmu_objset_disown(os, setsl_tag);

		if (new_default) {
			needed_priv = PRIV_FILE_DOWNGRADE_SL;
			goto out_check;
		}

		if (hexstr_to_label(strval, &new_sl) != 0)
			return (EPERM);

		if (blstrictdom(&ds_sl, &new_sl))
			needed_priv = PRIV_FILE_DOWNGRADE_SL;
		else if (blstrictdom(&new_sl, &ds_sl))
			needed_priv = PRIV_FILE_UPGRADE_SL;
	} else {
		/* dataset currently has a default label */
		if (!new_default)
			needed_priv = PRIV_FILE_UPGRADE_SL;
	}

out_check:
	if (needed_priv != -1)
		return (PRIV_POLICY(cr, needed_priv, B_FALSE, EPERM, NULL));
	return (0);
#else
	return ENOTSUP;
#endif /* HAVE_MLSLABEL */
}

static int
zfs_secpolicy_setprop(const char *dsname, zfs_prop_t prop, nvpair_t *propval,
    cred_t *cr)
{
	char *strval;

	/*
	 * Check permissions for special properties.
	 */
	switch (prop) {
	default:
		break;
	case ZFS_PROP_ZONED:
		/*
		 * Disallow setting of 'zoned' from within a local zone.
		 */
		if (!INGLOBALZONE(curproc))
			return (EPERM);
		break;

	case ZFS_PROP_QUOTA:
		if (!INGLOBALZONE(curproc)) {
			uint64_t zoned;
			char setpoint[MAXNAMELEN];
			/*
			 * Unprivileged users are allowed to modify the
			 * quota on things *under* (ie. contained by)
			 * the thing they own.
			 */
			if (dsl_prop_get_integer(dsname, "zoned", &zoned,
			    setpoint))
				return (EPERM);
			if (!zoned || strlen(dsname) <= strlen(setpoint))
				return (EPERM);
		}
		break;

	case ZFS_PROP_MLSLABEL:
		if (!is_system_labeled())
			return (EPERM);

		if (nvpair_value_string(propval, &strval) == 0) {
			int err;

			err = zfs_set_slabel_policy(dsname, strval, CRED());
			if (err != 0)
				return (err);
		}
		break;
	}

	return (zfs_secpolicy_write_perms(dsname, zfs_prop_to_name(prop), cr));
}

int
zfs_secpolicy_fsacl(zfs_cmd_t *zc, cred_t *cr)
{
	int error;

	error = zfs_dozonecheck(zc->zc_name, cr);
	if (error)
		return (error);

	/*
	 * permission to set permissions will be evaluated later in
	 * dsl_deleg_can_allow()
	 */
	return (0);
}

int
zfs_secpolicy_rollback(zfs_cmd_t *zc, cred_t *cr)
{
	return (zfs_secpolicy_write_perms(zc->zc_name,
	    ZFS_DELEG_PERM_ROLLBACK, cr));
}

int
zfs_secpolicy_send(zfs_cmd_t *zc, cred_t *cr)
{
	return (zfs_secpolicy_write_perms(zc->zc_name,
	    ZFS_DELEG_PERM_SEND, cr));
}

#ifdef HAVE_ZPL
static int
zfs_secpolicy_deleg_share(zfs_cmd_t *zc, cred_t *cr)
{
	vnode_t *vp;
	int error;

	if ((error = lookupname(zc->zc_value, UIO_SYSSPACE,
	    NO_FOLLOW, NULL, &vp)) != 0)
		return (error);

	/* Now make sure mntpnt and dataset are ZFS */

	if (vp->v_vfsp->vfs_fstype != zfsfstype ||
	    (strcmp((char *)refstr_value(vp->v_vfsp->vfs_resource),
	    zc->zc_name) != 0)) {
		VN_RELE(vp);
		return (EPERM);
	}

	VN_RELE(vp);
	return (dsl_deleg_access(zc->zc_name,
	    ZFS_DELEG_PERM_SHARE, cr));
}
#endif /* HAVE_ZPL */

int
zfs_secpolicy_share(zfs_cmd_t *zc, cred_t *cr)
{
#ifdef HAVE_ZPL
	if (!INGLOBALZONE(curproc))
		return (EPERM);

	if (secpolicy_nfs(cr) == 0) {
		return (0);
	} else {
		return (zfs_secpolicy_deleg_share(zc, cr));
	}
#else
	return (ENOTSUP);
#endif /* HAVE_ZPL */
}

int
zfs_secpolicy_smb_acl(zfs_cmd_t *zc, cred_t *cr)
{
#ifdef HAVE_ZPL
	if (!INGLOBALZONE(curproc))
		return (EPERM);

	if (secpolicy_smb(cr) == 0) {
		return (0);
	} else {
		return (zfs_secpolicy_deleg_share(zc, cr));
	}
#else
	return (ENOTSUP);
#endif /* HAVE_ZPL */
}

static int
zfs_get_parent(const char *datasetname, char *parent, int parentsize)
{
	char *cp;

	/*
	 * Remove the @bla or /bla from the end of the name to get the parent.
	 */
	(void) strncpy(parent, datasetname, parentsize);
	cp = strrchr(parent, '@');
	if (cp != NULL) {
		cp[0] = '\0';
	} else {
		cp = strrchr(parent, '/');
		if (cp == NULL)
			return (ENOENT);
		cp[0] = '\0';
	}

	return (0);
}

int
zfs_secpolicy_destroy_perms(const char *name, cred_t *cr)
{
	int error;

	if ((error = zfs_secpolicy_write_perms(name,
	    ZFS_DELEG_PERM_MOUNT, cr)) != 0)
		return (error);

	return (zfs_secpolicy_write_perms(name, ZFS_DELEG_PERM_DESTROY, cr));
}

static int
zfs_secpolicy_destroy(zfs_cmd_t *zc, cred_t *cr)
{
	return (zfs_secpolicy_destroy_perms(zc->zc_name, cr));
}

/*
 * Destroying snapshots with delegated permissions requires
 * descendent mount and destroy permissions.
 * Reassemble the full filesystem@snap name so dsl_deleg_access()
 * can do the correct permission check.
 *
 * Since this routine is used when doing a recursive destroy of snapshots
 * and destroying snapshots requires descendent permissions, a successfull
 * check of the top level snapshot applies to snapshots of all descendent
 * datasets as well.
 */
static int
zfs_secpolicy_destroy_snaps(zfs_cmd_t *zc, cred_t *cr)
{
	int error;
	char *dsname;

	dsname = kmem_asprintf("%s@%s", zc->zc_name, zc->zc_value);

	error = zfs_secpolicy_destroy_perms(dsname, cr);

	strfree(dsname);
	return (error);
}

int
zfs_secpolicy_rename_perms(const char *from, const char *to, cred_t *cr)
{
	char	parentname[MAXNAMELEN];
	int	error;

	if ((error = zfs_secpolicy_write_perms(from,
	    ZFS_DELEG_PERM_RENAME, cr)) != 0)
		return (error);

	if ((error = zfs_secpolicy_write_perms(from,
	    ZFS_DELEG_PERM_MOUNT, cr)) != 0)
		return (error);

	if ((error = zfs_get_parent(to, parentname,
	    sizeof (parentname))) != 0)
		return (error);

	if ((error = zfs_secpolicy_write_perms(parentname,
	    ZFS_DELEG_PERM_CREATE, cr)) != 0)
		return (error);

	if ((error = zfs_secpolicy_write_perms(parentname,
	    ZFS_DELEG_PERM_MOUNT, cr)) != 0)
		return (error);

	return (error);
}

static int
zfs_secpolicy_rename(zfs_cmd_t *zc, cred_t *cr)
{
	return (zfs_secpolicy_rename_perms(zc->zc_name, zc->zc_value, cr));
}

static int
zfs_secpolicy_promote(zfs_cmd_t *zc, cred_t *cr)
{
	char	parentname[MAXNAMELEN];
	objset_t *clone;
	int error;

	error = zfs_secpolicy_write_perms(zc->zc_name,
	    ZFS_DELEG_PERM_PROMOTE, cr);
	if (error)
		return (error);

	error = dmu_objset_hold(zc->zc_name, FTAG, &clone);

	if (error == 0) {
		dsl_dataset_t *pclone = NULL;
		dsl_dir_t *dd;
		dd = clone->os_dsl_dataset->ds_dir;

		rw_enter(&dd->dd_pool->dp_config_rwlock, RW_READER);
		error = dsl_dataset_hold_obj(dd->dd_pool,
		    dd->dd_phys->dd_origin_obj, FTAG, &pclone);
		rw_exit(&dd->dd_pool->dp_config_rwlock);
		if (error) {
			dmu_objset_rele(clone, FTAG);
			return (error);
		}

		error = zfs_secpolicy_write_perms(zc->zc_name,
		    ZFS_DELEG_PERM_MOUNT, cr);

		dsl_dataset_name(pclone, parentname);
		dmu_objset_rele(clone, FTAG);
		dsl_dataset_rele(pclone, FTAG);
		if (error == 0)
			error = zfs_secpolicy_write_perms(parentname,
			    ZFS_DELEG_PERM_PROMOTE, cr);
	}
	return (error);
}

static int
zfs_secpolicy_receive(zfs_cmd_t *zc, cred_t *cr)
{
	int error;

	if ((error = zfs_secpolicy_write_perms(zc->zc_name,
	    ZFS_DELEG_PERM_RECEIVE, cr)) != 0)
		return (error);

	if ((error = zfs_secpolicy_write_perms(zc->zc_name,
	    ZFS_DELEG_PERM_MOUNT, cr)) != 0)
		return (error);

	return (zfs_secpolicy_write_perms(zc->zc_name,
	    ZFS_DELEG_PERM_CREATE, cr));
}

int
zfs_secpolicy_snapshot_perms(const char *name, cred_t *cr)
{
	return (zfs_secpolicy_write_perms(name,
	    ZFS_DELEG_PERM_SNAPSHOT, cr));
}

static int
zfs_secpolicy_snapshot(zfs_cmd_t *zc, cred_t *cr)
{

	return (zfs_secpolicy_snapshot_perms(zc->zc_name, cr));
}

static int
zfs_secpolicy_create(zfs_cmd_t *zc, cred_t *cr)
{
	char	parentname[MAXNAMELEN];
	int	error;

	if ((error = zfs_get_parent(zc->zc_name, parentname,
	    sizeof (parentname))) != 0)
		return (error);

	if (zc->zc_value[0] != '\0') {
		if ((error = zfs_secpolicy_write_perms(zc->zc_value,
		    ZFS_DELEG_PERM_CLONE, cr)) != 0)
			return (error);
	}

	if ((error = zfs_secpolicy_write_perms(parentname,
	    ZFS_DELEG_PERM_CREATE, cr)) != 0)
		return (error);

	error = zfs_secpolicy_write_perms(parentname,
	    ZFS_DELEG_PERM_MOUNT, cr);

	return (error);
}

#ifdef HAVE_ZPL
static int
zfs_secpolicy_umount(zfs_cmd_t *zc, cred_t *cr)
{
	int error;

	error = secpolicy_fs_unmount(cr, NULL);
	if (error) {
		error = dsl_deleg_access(zc->zc_name, ZFS_DELEG_PERM_MOUNT, cr);
	}
	return (error);
}
#endif /* HAVE_ZPL */

/*
 * Policy for pool operations - create/destroy pools, add vdevs, etc.  Requires
 * SYS_CONFIG privilege, which is not available in a local zone.
 */
/* ARGSUSED */
static int
zfs_secpolicy_config(zfs_cmd_t *zc, cred_t *cr)
{
	if (secpolicy_sys_config(cr, B_FALSE) != 0)
		return (EPERM);

	return (0);
}

/*
 * Policy for fault injection.  Requires all privileges.
 */
/* ARGSUSED */
static int
zfs_secpolicy_inject(zfs_cmd_t *zc, cred_t *cr)
{
	return (secpolicy_zinject(cr));
}

static int
zfs_secpolicy_inherit(zfs_cmd_t *zc, cred_t *cr)
{
	zfs_prop_t prop = zfs_name_to_prop(zc->zc_value);

	if (prop == ZPROP_INVAL) {
		if (!zfs_prop_user(zc->zc_value))
			return (EINVAL);
		return (zfs_secpolicy_write_perms(zc->zc_name,
		    ZFS_DELEG_PERM_USERPROP, cr));
	} else {
		return (zfs_secpolicy_setprop(zc->zc_name, prop,
		    NULL, cr));
	}
}

static int
zfs_secpolicy_userspace_one(zfs_cmd_t *zc, cred_t *cr)
{
	int err = zfs_secpolicy_read(zc, cr);
	if (err)
		return (err);

	if (zc->zc_objset_type >= ZFS_NUM_USERQUOTA_PROPS)
		return (EINVAL);

	if (zc->zc_value[0] == 0) {
		/*
		 * They are asking about a posix uid/gid.  If it's
		 * themself, allow it.
		 */
		if (zc->zc_objset_type == ZFS_PROP_USERUSED ||
		    zc->zc_objset_type == ZFS_PROP_USERQUOTA) {
			if (zc->zc_guid == crgetuid(cr))
				return (0);
		} else {
			if (groupmember(zc->zc_guid, cr))
				return (0);
		}
	}

	return (zfs_secpolicy_write_perms(zc->zc_name,
	    userquota_perms[zc->zc_objset_type], cr));
}

static int
zfs_secpolicy_userspace_many(zfs_cmd_t *zc, cred_t *cr)
{
	int err = zfs_secpolicy_read(zc, cr);
	if (err)
		return (err);

	if (zc->zc_objset_type >= ZFS_NUM_USERQUOTA_PROPS)
		return (EINVAL);

	return (zfs_secpolicy_write_perms(zc->zc_name,
	    userquota_perms[zc->zc_objset_type], cr));
}

static int
zfs_secpolicy_userspace_upgrade(zfs_cmd_t *zc, cred_t *cr)
{
	return (zfs_secpolicy_setprop(zc->zc_name, ZFS_PROP_VERSION,
	    NULL, cr));
}

static int
zfs_secpolicy_hold(zfs_cmd_t *zc, cred_t *cr)
{
	return (zfs_secpolicy_write_perms(zc->zc_name,
	    ZFS_DELEG_PERM_HOLD, cr));
}

static int
zfs_secpolicy_release(zfs_cmd_t *zc, cred_t *cr)
{
	return (zfs_secpolicy_write_perms(zc->zc_name,
	    ZFS_DELEG_PERM_RELEASE, cr));
}

/*
 * Returns the nvlist as specified by the user in the zfs_cmd_t.
 */
int
get_nvlist(uint64_t nvl, uint64_t size, int iflag, nvlist_t **nvp)
{
	char *packed;
	int error;
	nvlist_t *list = NULL;

	/*
	 * Read in and unpack the user-supplied nvlist.
	 */
	if (size == 0)
		return (EINVAL);

	packed = kmem_alloc(size, KM_SLEEP);

	if ((error = ddi_copyin((void *)(uintptr_t)nvl, packed, size,
	    iflag)) != 0) {
		kmem_free(packed, size);
		return (error);
	}

	if ((error = nvlist_unpack(packed, size, &list, 0)) != 0) {
		kmem_free(packed, size);
		return (error);
	}

	kmem_free(packed, size);

	*nvp = list;
	return (0);
}

static int
fit_error_list(zfs_cmd_t *zc, nvlist_t **errors)
{
	size_t size;

	VERIFY(nvlist_size(*errors, &size, NV_ENCODE_NATIVE) == 0);

	if (size > zc->zc_nvlist_dst_size) {
		nvpair_t *more_errors;
		int n = 0;

		if (zc->zc_nvlist_dst_size < 1024)
			return (ENOMEM);

		VERIFY(nvlist_add_int32(*errors, ZPROP_N_MORE_ERRORS, 0) == 0);
		more_errors = nvlist_prev_nvpair(*errors, NULL);

		do {
			nvpair_t *pair = nvlist_prev_nvpair(*errors,
			    more_errors);
			VERIFY(nvlist_remove_nvpair(*errors, pair) == 0);
			n++;
			VERIFY(nvlist_size(*errors, &size,
			    NV_ENCODE_NATIVE) == 0);
		} while (size > zc->zc_nvlist_dst_size);

		VERIFY(nvlist_remove_nvpair(*errors, more_errors) == 0);
		VERIFY(nvlist_add_int32(*errors, ZPROP_N_MORE_ERRORS, n) == 0);
		ASSERT(nvlist_size(*errors, &size, NV_ENCODE_NATIVE) == 0);
		ASSERT(size <= zc->zc_nvlist_dst_size);
	}

	return (0);
}

int
put_nvlist(zfs_cmd_t *zc, nvlist_t *nvl)
{
	char *packed = NULL;
	int error = 0;
	size_t size;

	VERIFY(nvlist_size(nvl, &size, NV_ENCODE_NATIVE) == 0);

	if (size > zc->zc_nvlist_dst_size) {
		error = ENOMEM;
	} else {
		packed = kmem_alloc(size, KM_SLEEP);
		VERIFY(nvlist_pack(nvl, &packed, &size, NV_ENCODE_NATIVE,
		    KM_SLEEP) == 0);
		if (ddi_copyout(packed, (void *)(uintptr_t)zc->zc_nvlist_dst,
		    size, zc->zc_iflags) != 0)
			error = EFAULT;
		kmem_free(packed, size);
	}

	zc->zc_nvlist_dst_size = size;
	return (error);
}

#ifdef HAVE_ZPL
static int
getzfsvfs(const char *dsname, zfsvfs_t **zfvp)
{
	objset_t *os;
	int error;

	error = dmu_objset_hold(dsname, FTAG, &os);
	if (error)
		return (error);
	if (dmu_objset_type(os) != DMU_OST_ZFS) {
		dmu_objset_rele(os, FTAG);
		return (EINVAL);
	}

	mutex_enter(&os->os_user_ptr_lock);
	*zfvp = dmu_objset_get_user(os);
	if (*zfvp) {
		VFS_HOLD((*zfvp)->z_vfs);
	} else {
		error = ESRCH;
	}
	mutex_exit(&os->os_user_ptr_lock);
	dmu_objset_rele(os, FTAG);
	return (error);
}
#endif

/*
 * Find a zfsvfs_t for a mounted filesystem, or create our own, in which
 * case its z_vfs will be NULL, and it will be opened as the owner.
 */
static int
zfsvfs_hold(const char *name, void *tag, zfsvfs_t **zfvp)
{
#ifdef HAVE_ZPL
	int error = 0;

	if (getzfsvfs(name, zfvp) != 0)
		error = zfsvfs_create(name, zfvp);
	if (error == 0) {
		rrw_enter(&(*zfvp)->z_teardown_lock, RW_READER, tag);
		if ((*zfvp)->z_unmounted) {
			/*
			 * XXX we could probably try again, since the unmounting
			 * thread should be just about to disassociate the
			 * objset from the zfsvfs.
			 */
			rrw_exit(&(*zfvp)->z_teardown_lock, tag);
			return (EBUSY);
		}
	}
	return (error);
#else
	return ENOTSUP;
#endif
}

static void
zfsvfs_rele(zfsvfs_t *zfsvfs, void *tag)
{
#ifdef HAVE_ZPL
	rrw_exit(&zfsvfs->z_teardown_lock, tag);

	if (zfsvfs->z_vfs) {
		VFS_RELE(zfsvfs->z_vfs);
	} else {
		dmu_objset_disown(zfsvfs->z_os, zfsvfs);
		zfsvfs_free(zfsvfs);
	}
#endif
}

static int
zfs_ioc_pool_create(struct file *filp, zfs_cmd_t *zc)
{
	int error;
	nvlist_t *config, *props = NULL;
	nvlist_t *rootprops = NULL;
	nvlist_t *zplprops = NULL;
	char *buf;

	if ((error = get_nvlist(zc->zc_nvlist_conf, zc->zc_nvlist_conf_size,
	    zc->zc_iflags, &config)))
		return (error);

	if (zc->zc_nvlist_src_size != 0 && (error =
	    get_nvlist(zc->zc_nvlist_src, zc->zc_nvlist_src_size,
	    zc->zc_iflags, &props))) {
		nvlist_free(config);
		return (error);
	}

	if (props) {
		nvlist_t *nvl = NULL;
		uint64_t version = SPA_VERSION;

		(void) nvlist_lookup_uint64(props,
		    zpool_prop_to_name(ZPOOL_PROP_VERSION), &version);
		if (version < SPA_VERSION_INITIAL || version > SPA_VERSION) {
			error = EINVAL;
			goto pool_props_bad;
		}
		(void) nvlist_lookup_nvlist(props, ZPOOL_ROOTFS_PROPS, &nvl);
		if (nvl) {
			error = nvlist_dup(nvl, &rootprops, KM_SLEEP);
			if (error != 0) {
				nvlist_free(config);
				nvlist_free(props);
				return (error);
			}
			(void) nvlist_remove_all(props, ZPOOL_ROOTFS_PROPS);
		}
		VERIFY(nvlist_alloc(&zplprops, NV_UNIQUE_NAME, KM_SLEEP) == 0);
		error = zfs_fill_zplprops_root(version, rootprops,
		    zplprops, NULL);
		if (error)
			goto pool_props_bad;
	}

	buf = history_str_get(zc);

	error = spa_create(zc->zc_name, config, props, buf, zplprops);

	/*
	 * Set the remaining root properties
	 */
	if (!error && (error = zfs_set_prop_nvlist(filp, zc->zc_name,
	    ZPROP_SRC_LOCAL, rootprops, NULL)) != 0)
		(void) spa_destroy(zc->zc_name);

	if (buf != NULL)
		history_str_free(buf);

pool_props_bad:
	nvlist_free(rootprops);
	nvlist_free(zplprops);
	nvlist_free(config);
	nvlist_free(props);

	return (error);
}

static int
zfs_ioc_pool_destroy(struct file *filp, zfs_cmd_t *zc)
{
	int error;
	zfs_log_history(zc);
	error = spa_destroy(zc->zc_name);
	if (error == 0)
		zvol_remove_minors(zc->zc_name);
	return (error);
}

static int
zfs_ioc_pool_import(struct file *filp, zfs_cmd_t *zc)
{
	nvlist_t *config, *props = NULL;
	uint64_t guid;
	int error;

	if ((error = get_nvlist(zc->zc_nvlist_conf, zc->zc_nvlist_conf_size,
	    zc->zc_iflags, &config)) != 0)
		return (error);

	if (zc->zc_nvlist_src_size != 0 && (error =
	    get_nvlist(zc->zc_nvlist_src, zc->zc_nvlist_src_size,
	    zc->zc_iflags, &props))) {
		nvlist_free(config);
		return (error);
	}

	if (nvlist_lookup_uint64(config, ZPOOL_CONFIG_POOL_GUID, &guid) != 0 ||
	    guid != zc->zc_guid)
		error = EINVAL;
	else if (zc->zc_cookie)
		error = spa_import_verbatim(zc->zc_name, config, props);
	else
		error = spa_import(zc->zc_name, config, props);

	if (error == 0)
		zvol_create_minors(zc->zc_name);

	if (zc->zc_nvlist_dst != 0)
		(void) put_nvlist(zc, config);

	nvlist_free(config);

	if (props)
		nvlist_free(props);

	return (error);
}

static int
zfs_ioc_pool_export(struct file *filp, zfs_cmd_t *zc)
{
	int error;
	boolean_t force = (boolean_t)zc->zc_cookie;
	boolean_t hardforce = (boolean_t)zc->zc_guid;

	zfs_log_history(zc);
	error = spa_export(zc->zc_name, NULL, force, hardforce);
	if (error == 0)
		zvol_remove_minors(zc->zc_name);
	return (error);
}

static int
zfs_ioc_pool_configs(struct file *filp, zfs_cmd_t *zc)
{
	nvlist_t *configs;
	int error;

	if ((configs = spa_all_configs(&zc->zc_cookie)) == NULL)
		return (EEXIST);

	error = put_nvlist(zc, configs);

	nvlist_free(configs);

	return (error);
}

static int
zfs_ioc_pool_stats(struct file *filp, zfs_cmd_t *zc)
{
	nvlist_t *config;
	int error;
	int ret = 0;

	error = spa_get_stats(zc->zc_name, &config, zc->zc_value,
	    sizeof (zc->zc_value));

	if (config != NULL) {
		ret = put_nvlist(zc, config);
		nvlist_free(config);

		/*
		 * The config may be present even if 'error' is non-zero.
		 * In this case we return success, and preserve the real errno
		 * in 'zc_cookie'.
		 */
		zc->zc_cookie = error;
	} else {
		ret = error;
	}

	return (ret);
}

/*
 * Try to import the given pool, returning pool stats as appropriate so that
 * user land knows which devices are available and overall pool health.
 */
static int
zfs_ioc_pool_tryimport(struct file *filp, zfs_cmd_t *zc)
{
	nvlist_t *tryconfig, *config;
	int error;

	if ((error = get_nvlist(zc->zc_nvlist_conf, zc->zc_nvlist_conf_size,
	    zc->zc_iflags, &tryconfig)) != 0)
		return (error);

	config = spa_tryimport(tryconfig);

	nvlist_free(tryconfig);

	if (config == NULL)
		return (EINVAL);

	error = put_nvlist(zc, config);
	nvlist_free(config);

	return (error);
}

/*
 * inputs:
 * zc_name              name of the pool
 * zc_cookie            scan func (pool_scan_func_t)
 */
static int
zfs_ioc_pool_scan(struct file *filp, zfs_cmd_t *zc)
{
	spa_t *spa;
	int error;

	if ((error = spa_open(zc->zc_name, &spa, FTAG)) != 0)
		return (error);

	if (zc->zc_cookie == POOL_SCAN_NONE)
		error = spa_scan_stop(spa);
	else
		error = spa_scan(spa, zc->zc_cookie);

	spa_close(spa, FTAG);

	return (error);
}

static int
zfs_ioc_pool_freeze(struct file *filp, zfs_cmd_t *zc)
{
	spa_t *spa;
	int error;

	error = spa_open(zc->zc_name, &spa, FTAG);
	if (error == 0) {
		spa_freeze(spa);
		spa_close(spa, FTAG);
	}
	return (error);
}

static int
zfs_ioc_pool_upgrade(struct file *filp, zfs_cmd_t *zc)
{
	spa_t *spa;
	int error;

	if ((error = spa_open(zc->zc_name, &spa, FTAG)) != 0)
		return (error);

	if (zc->zc_cookie < spa_version(spa) || zc->zc_cookie > SPA_VERSION) {
		spa_close(spa, FTAG);
		return (EINVAL);
	}

	spa_upgrade(spa, zc->zc_cookie);
	spa_close(spa, FTAG);

	return (error);
}

static int
zfs_ioc_pool_get_history(struct file *filp, zfs_cmd_t *zc)
{
	spa_t *spa;
	char *hist_buf;
	uint64_t size;
	int error;

	if ((size = zc->zc_history_len) == 0)
		return (EINVAL);

	if ((error = spa_open(zc->zc_name, &spa, FTAG)) != 0)
		return (error);

	if (spa_version(spa) < SPA_VERSION_ZPOOL_HISTORY) {
		spa_close(spa, FTAG);
		return (ENOTSUP);
	}

	hist_buf = kmem_alloc(size, KM_SLEEP);
	if ((error = spa_history_get(spa, &zc->zc_history_offset,
	    &zc->zc_history_len, hist_buf)) == 0) {
		error = ddi_copyout(hist_buf,
		    (void *)(uintptr_t)zc->zc_history,
		    zc->zc_history_len, zc->zc_iflags);
	}

	spa_close(spa, FTAG);
	kmem_free(hist_buf, size);
	return (error);
}

static int
zfs_ioc_dsobj_to_dsname(struct file *filp, zfs_cmd_t *zc)
{
	int error;

	if ((error = dsl_dsobj_to_dsname(zc->zc_name,zc->zc_obj,zc->zc_value)))
		return (error);

	return (0);
}

/*
 * inputs:
 * zc_name		name of filesystem
 * zc_obj		object to find
 *
 * outputs:
 * zc_value		name of object
 */
static int
zfs_ioc_obj_to_path(struct file *filp, zfs_cmd_t *zc)
{
	objset_t *os;
	int error;

	/* XXX reading from objset not owned */
	if ((error = dmu_objset_hold(zc->zc_name, FTAG, &os)) != 0)
		return (error);
	if (dmu_objset_type(os) != DMU_OST_ZFS) {
		dmu_objset_rele(os, FTAG);
		return (EINVAL);
	}
	error = zfs_obj_to_path(os, zc->zc_obj, zc->zc_value,
	    sizeof (zc->zc_value));
	dmu_objset_rele(os, FTAG);

	return (error);
}

static int
zfs_ioc_vdev_add(struct file *filp, zfs_cmd_t *zc)
{
	spa_t *spa;
	int error;
	nvlist_t *config, **l2cache, **spares;
	uint_t nl2cache = 0, nspares = 0;

	error = spa_open(zc->zc_name, &spa, FTAG);
	if (error != 0)
		return (error);

	error = get_nvlist(zc->zc_nvlist_conf, zc->zc_nvlist_conf_size,
	    zc->zc_iflags, &config);
	(void) nvlist_lookup_nvlist_array(config, ZPOOL_CONFIG_L2CACHE,
	    &l2cache, &nl2cache);

	(void) nvlist_lookup_nvlist_array(config, ZPOOL_CONFIG_SPARES,
	    &spares, &nspares);

	/*
	 * A root pool with concatenated devices is not supported.
	 * Thus, can not add a device to a root pool.
	 *
	 * Intent log device can not be added to a rootpool because
	 * during mountroot, zil is replayed, a seperated log device
	 * can not be accessed during the mountroot time.
	 *
	 * l2cache and spare devices are ok to be added to a rootpool.
	 */
	if (spa_bootfs(spa) != 0 && nl2cache == 0 && nspares == 0) {
		nvlist_free(config);
		spa_close(spa, FTAG);
		return (EDOM);
	}

	if (error == 0) {
		error = spa_vdev_add(spa, config);
		nvlist_free(config);
	}
	spa_close(spa, FTAG);
	return (error);
}

/*
 * inputs:
 * zc_name		name of the pool
 * zc_nvlist_conf	nvlist of devices to remove
 * zc_cookie		to stop the remove?
 */
static int
zfs_ioc_vdev_remove(struct file *filp, zfs_cmd_t *zc)
{
	spa_t *spa;
	int error;

	error = spa_open(zc->zc_name, &spa, FTAG);
	if (error != 0)
		return (error);
	error = spa_vdev_remove(spa, zc->zc_guid, B_FALSE);
	spa_close(spa, FTAG);
	return (error);
}

static int
zfs_ioc_vdev_set_state(struct file *filp, zfs_cmd_t *zc)
{
	spa_t *spa;
	int error;
	vdev_state_t newstate = VDEV_STATE_UNKNOWN;

	if ((error = spa_open(zc->zc_name, &spa, FTAG)) != 0)
		return (error);
	switch (zc->zc_cookie) {
	case VDEV_STATE_ONLINE:
		error = vdev_online(spa, zc->zc_guid, zc->zc_obj, &newstate);
		break;

	case VDEV_STATE_OFFLINE:
		error = vdev_offline(spa, zc->zc_guid, zc->zc_obj);
		break;

	case VDEV_STATE_FAULTED:
		if (zc->zc_obj != VDEV_AUX_ERR_EXCEEDED &&
		    zc->zc_obj != VDEV_AUX_EXTERNAL)
			zc->zc_obj = VDEV_AUX_ERR_EXCEEDED;

		error = vdev_fault(spa, zc->zc_guid, zc->zc_obj);
		break;

	case VDEV_STATE_DEGRADED:
		if (zc->zc_obj != VDEV_AUX_ERR_EXCEEDED &&
		    zc->zc_obj != VDEV_AUX_EXTERNAL)
			zc->zc_obj = VDEV_AUX_ERR_EXCEEDED;

		error = vdev_degrade(spa, zc->zc_guid, zc->zc_obj);
		break;

	default:
		error = EINVAL;
	}
	zc->zc_cookie = newstate;
	spa_close(spa, FTAG);
	return (error);
}

static int
zfs_ioc_vdev_attach(struct file *filp, zfs_cmd_t *zc)
{
	spa_t *spa;
	int replacing = zc->zc_cookie;
	nvlist_t *config;
	int error;

	if ((error = spa_open(zc->zc_name, &spa, FTAG)) != 0)
		return (error);

	if ((error = get_nvlist(zc->zc_nvlist_conf, zc->zc_nvlist_conf_size,
	    zc->zc_iflags, &config)) == 0) {
		error = spa_vdev_attach(spa, zc->zc_guid, config, replacing);
		nvlist_free(config);
	}

	spa_close(spa, FTAG);
	return (error);
}

static int
zfs_ioc_vdev_detach(struct file *filp, zfs_cmd_t *zc)
{
	spa_t *spa;
	int error;

	if ((error = spa_open(zc->zc_name, &spa, FTAG)) != 0)
		return (error);

	error = spa_vdev_detach(spa, zc->zc_guid, 0, B_FALSE);

	spa_close(spa, FTAG);
	return (error);
}

static int
zfs_ioc_vdev_split(struct file *filp, zfs_cmd_t *zc)
{
	spa_t *spa;
	nvlist_t *config, *props = NULL;
	int error;
	boolean_t exp = !!(zc->zc_cookie & ZPOOL_EXPORT_AFTER_SPLIT);

	if ((error = spa_open(zc->zc_name, &spa, FTAG)) != 0)
		return (error);

	if ((error = get_nvlist(zc->zc_nvlist_conf, zc->zc_nvlist_conf_size,
	    zc->zc_iflags, &config))) {
		spa_close(spa, FTAG);
		return (error);
	}

	if (zc->zc_nvlist_src_size != 0 && (error =
	    get_nvlist(zc->zc_nvlist_src, zc->zc_nvlist_src_size,
	    zc->zc_iflags, &props))) {
		spa_close(spa, FTAG);
		nvlist_free(config);
		return (error);
	}

	error = spa_vdev_split_mirror(spa, zc->zc_string, config, props, exp);

	spa_close(spa, FTAG);

	nvlist_free(config);
	nvlist_free(props);

	return (error);
}

static int
zfs_ioc_vdev_setpath(struct file *filp, zfs_cmd_t *zc)
{
	spa_t *spa;
	char *path = zc->zc_value;
	uint64_t guid = zc->zc_guid;
	int error;

	error = spa_open(zc->zc_name, &spa, FTAG);
	if (error != 0)
		return (error);

	error = spa_vdev_setpath(spa, guid, path);
	spa_close(spa, FTAG);
	return (error);
}

static int
zfs_ioc_vdev_setfru(struct file *filp, zfs_cmd_t *zc)
{
	spa_t *spa;
	char *fru = zc->zc_value;
	uint64_t guid = zc->zc_guid;
	int error;

	error = spa_open(zc->zc_name, &spa, FTAG);
	if (error != 0)
		return (error);

	error = spa_vdev_setfru(spa, guid, fru);
	spa_close(spa, FTAG);
	return (error);
}

/*
 * inputs:
 * zc_name		name of filesystem
 * zc_nvlist_dst_size	size of buffer for property nvlist
 *
 * outputs:
 * zc_objset_stats	stats
 * zc_nvlist_dst	property nvlist
 * zc_nvlist_dst_size	size of property nvlist
 */
static int
zfs_ioc_objset_stats(struct file *filp, zfs_cmd_t *zc)
{
	objset_t *os = NULL;
	int error;
	nvlist_t *nv;

	if ((error = dmu_objset_hold(zc->zc_name, FTAG, &os)))
		return (error);

	dmu_objset_fast_stat(os, &zc->zc_objset_stats);

	if (zc->zc_nvlist_dst != 0 &&
	    (error = dsl_prop_get_all(os, &nv)) == 0) {
		dmu_objset_stats(os, nv);
		/*
		 * NB: zvol_get_stats() will read the objset contents,
		 * which we aren't supposed to do with a
		 * DS_MODE_USER hold, because it could be
		 * inconsistent.  So this is a bit of a workaround...
		 * XXX reading with out owning
		 */
		if (!zc->zc_objset_stats.dds_inconsistent) {
			if (dmu_objset_type(os) == DMU_OST_ZVOL)
				error = zvol_get_stats(os, nv);
		}
		if (error == 0)
			error = put_nvlist(zc, nv);
		nvlist_free(nv);
	}

	dmu_objset_rele(os, FTAG);
	return (error);
}

/*
 * inputs:
 * zc_name		name of filesystem
 * zc_nvlist_dst_size	size of buffer for property nvlist
 *
 * outputs:
 * zc_nvlist_dst	received property nvlist
 * zc_nvlist_dst_size	size of received property nvlist
 *
 * Gets received properties (distinct from local properties on or after
 * SPA_VERSION_RECVD_PROPS) for callers who want to differentiate received from
 * local property values.
 */
static int
zfs_ioc_objset_recvd_props(struct file *filp, zfs_cmd_t *zc)
{
	objset_t *os = NULL;
	int error;
	nvlist_t *nv;

	if ((error = dmu_objset_hold(zc->zc_name, FTAG, &os)))
		return (error);

	/*
	 * Without this check, we would return local property values if the
	 * caller has not already received properties on or after
	 * SPA_VERSION_RECVD_PROPS.
	 */
	if (!dsl_prop_get_hasrecvd(os)) {
		dmu_objset_rele(os, FTAG);
		return (ENOTSUP);
	}

	if (zc->zc_nvlist_dst != 0 &&
	    (error = dsl_prop_get_received(os, &nv)) == 0) {
		error = put_nvlist(zc, nv);
		nvlist_free(nv);
	}

	dmu_objset_rele(os, FTAG);
	return (error);
}

static int
nvl_add_zplprop(objset_t *os, nvlist_t *props, zfs_prop_t prop)
{
	uint64_t value;
	int error;

	/*
	 * zfs_get_zplprop() will either find a value or give us
	 * the default value (if there is one).
	 */
	if ((error = zfs_get_zplprop(os, prop, &value)) != 0)
		return (error);
	VERIFY(nvlist_add_uint64(props, zfs_prop_to_name(prop), value) == 0);
	return (0);
}

/*
 * inputs:
 * zc_name		name of filesystem
 * zc_nvlist_dst_size	size of buffer for zpl property nvlist
 *
 * outputs:
 * zc_nvlist_dst	zpl property nvlist
 * zc_nvlist_dst_size	size of zpl property nvlist
 */
static int
zfs_ioc_objset_zplprops(struct file *filp, zfs_cmd_t *zc)
{
	objset_t *os;
	int err;

	/* XXX reading without owning */
	if ((err = dmu_objset_hold(zc->zc_name, FTAG, &os)))
		return (err);

	dmu_objset_fast_stat(os, &zc->zc_objset_stats);

	/*
	 * NB: nvl_add_zplprop() will read the objset contents,
	 * which we aren't supposed to do with a DS_MODE_USER
	 * hold, because it could be inconsistent.
	 */
	if (zc->zc_nvlist_dst != 0 &&
	    !zc->zc_objset_stats.dds_inconsistent &&
	    dmu_objset_type(os) == DMU_OST_ZFS) {
		nvlist_t *nv;

		VERIFY(nvlist_alloc(&nv, NV_UNIQUE_NAME, KM_SLEEP) == 0);
		if ((err = nvl_add_zplprop(os, nv, ZFS_PROP_VERSION)) == 0 &&
		    (err = nvl_add_zplprop(os, nv, ZFS_PROP_NORMALIZE)) == 0 &&
		    (err = nvl_add_zplprop(os, nv, ZFS_PROP_UTF8ONLY)) == 0 &&
		    (err = nvl_add_zplprop(os, nv, ZFS_PROP_CASE)) == 0)
			err = put_nvlist(zc, nv);
		nvlist_free(nv);
	} else {
		err = ENOENT;
	}
	dmu_objset_rele(os, FTAG);
	return (err);
}

static boolean_t
dataset_name_hidden(const char *name)
{
	/*
	 * Skip over datasets that are not visible in this zone,
	 * internal datasets (which have a $ in their name), and
	 * temporary datasets (which have a % in their name).
	 */
	if (strchr(name, '$') != NULL)
		return (B_TRUE);
	if (strchr(name, '%') != NULL)
		return (B_TRUE);
	if (!INGLOBALZONE(curproc) && !zone_dataset_visible(name, NULL))
		return (B_TRUE);
	return (B_FALSE);
}

/*
 * inputs:
 * zc_name		name of filesystem
 * zc_cookie		zap cursor
 * zc_nvlist_dst_size	size of buffer for property nvlist
 *
 * outputs:
 * zc_name		name of next filesystem
 * zc_cookie		zap cursor
 * zc_objset_stats	stats
 * zc_nvlist_dst	property nvlist
 * zc_nvlist_dst_size	size of property nvlist
 */
static int
zfs_ioc_dataset_list_next(struct file *filp, zfs_cmd_t *zc)
{
	objset_t *os;
	int error;
	char *p;
	size_t orig_len = strlen(zc->zc_name);

top:
	if ((error = dmu_objset_hold(zc->zc_name, FTAG, &os))) {
		if (error == ENOENT)
			error = ESRCH;
		return (error);
	}

	p = strrchr(zc->zc_name, '/');
	if (p == NULL || p[1] != '\0')
		(void) strlcat(zc->zc_name, "/", sizeof (zc->zc_name));
	p = zc->zc_name + strlen(zc->zc_name);

	/*
	 * Pre-fetch the datasets.  dmu_objset_prefetch() always returns 0
	 * but is not declared void because its called by dmu_objset_find().
	 */
	if (zc->zc_cookie == 0) {
		uint64_t cookie = 0;
		int len = sizeof (zc->zc_name) - (p - zc->zc_name);

		while (dmu_dir_list_next(os, len, p, NULL, &cookie) == 0)
			(void) dmu_objset_prefetch(p, NULL);
	}

	do {
		error = dmu_dir_list_next(os,
		    sizeof (zc->zc_name) - (p - zc->zc_name), p,
		    NULL, &zc->zc_cookie);
		if (error == ENOENT)
			error = ESRCH;
	} while (error == 0 && dataset_name_hidden(zc->zc_name) &&
	    !(zc->zc_iflags & FKIOCTL));
	dmu_objset_rele(os, FTAG);

	/*
	 * If it's an internal dataset (ie. with a '$' in its name),
	 * don't try to get stats for it, otherwise we'll return ENOENT.
	 */
	if (error == 0 && strchr(zc->zc_name, '$') == NULL) {
		error = zfs_ioc_objset_stats(filp, zc); /* fill in the stats */
		if (error == ENOENT) {
			/* We lost a race with destroy, get the next one. */
			zc->zc_name[orig_len] = '\0';
			goto top;
		}
	}
	return (error);
}

/*
 * inputs:
 * zc_name		name of filesystem
 * zc_cookie		zap cursor
 * zc_nvlist_dst_size	size of buffer for property nvlist
 *
 * outputs:
 * zc_name		name of next snapshot
 * zc_objset_stats	stats
 * zc_nvlist_dst	property nvlist
 * zc_nvlist_dst_size	size of property nvlist
 */
static int
zfs_ioc_snapshot_list_next(struct file *filp, zfs_cmd_t *zc)
{
	objset_t *os;
	int error;

top:
	if (zc->zc_cookie == 0)
		(void) dmu_objset_find(zc->zc_name, dmu_objset_prefetch,
		    NULL, DS_FIND_SNAPSHOTS);

	error = dmu_objset_hold(zc->zc_name, FTAG, &os);
	if (error)
		return (error == ENOENT ? ESRCH : error);

	/*
	 * A dataset name of maximum length cannot have any snapshots,
	 * so exit immediately.
	 */
	if (strlcat(zc->zc_name, "@", sizeof (zc->zc_name)) >= MAXNAMELEN) {
		dmu_objset_rele(os, FTAG);
		return (ESRCH);
	}

	error = dmu_snapshot_list_next(os,
	    sizeof (zc->zc_name) - strlen(zc->zc_name),
	    zc->zc_name + strlen(zc->zc_name), NULL, &zc->zc_cookie, NULL);
	dmu_objset_rele(os, FTAG);
	if (error == 0) {
		error = zfs_ioc_objset_stats(filp, zc); /* fill in the stats */
		if (error == ENOENT)  {
			/* We lost a race with destroy, get the next one. */
			*strchr(zc->zc_name, '@') = '\0';
			goto top;
		}
	} else if (error == ENOENT) {
		error = ESRCH;
	}

	/* if we failed, undo the @ that we tacked on to zc_name */
	if (error)
		*strchr(zc->zc_name, '@') = '\0';
	return (error);
}

static int
zfs_prop_set_userquota(struct file *filp, const char *dsname, nvpair_t *pair)
{
#ifdef HAVE_ZPL
	const char *propname = nvpair_name(pair);
	uint64_t *valary;
	unsigned int vallen;
	const char *domain;
	char *dash;
	zfs_userquota_prop_t type;
	uint64_t rid;
	uint64_t quota;
	zfsvfs_t *zfsvfs;
	int err;

	if (nvpair_type(pair) == DATA_TYPE_NVLIST) {
		nvlist_t *attrs;
		VERIFY(nvpair_value_nvlist(pair, &attrs) == 0);
		if (nvlist_lookup_nvpair(attrs, ZPROP_VALUE,
		    &pair) != 0)
			return (EINVAL);
	}

	/*
	 * A correctly constructed propname is encoded as
	 * userquota@<rid>-<domain>.
	 */
	if ((dash = strchr(propname, '-')) == NULL ||
	    nvpair_value_uint64_array(pair, &valary, &vallen) != 0 ||
	    vallen != 3)
		return (EINVAL);

	domain = dash + 1;
	type = valary[0];
	rid = valary[1];
	quota = valary[2];

	err = zfsvfs_hold(dsname, FTAG, &zfsvfs);
	if (err == 0) {
		err = zfs_set_userquota(zfsvfs, type, domain, rid, quota);
		zfsvfs_rele(zfsvfs, FTAG);
	}

	return (err);
#else
	return ENOTSUP;
#endif
}

/*
 * If the named property is one that has a special function to set its value,
 * return 0 on success and a positive error code on failure; otherwise if it is
 * not one of the special properties handled by this function, return -1.
 *
 * XXX: It would be better for callers of the property interface if we handled
 * these special cases in dsl_prop.c (in the dsl layer).
 */
static int
zfs_prop_set_special(struct file *filp, const char *dsname,
    zprop_source_t source, nvpair_t *pair)
{
	const char *propname = nvpair_name(pair);
	zfs_prop_t prop = zfs_name_to_prop(propname);
	uint64_t intval;
	int err;

	if (prop == ZPROP_INVAL) {
		if (zfs_prop_userquota(propname))
			return (zfs_prop_set_userquota(filp, dsname, pair));
		return (-1);
	}

	if (nvpair_type(pair) == DATA_TYPE_NVLIST) {
		nvlist_t *attrs;
		VERIFY(nvpair_value_nvlist(pair, &attrs) == 0);
		VERIFY(nvlist_lookup_nvpair(attrs, ZPROP_VALUE,
		    &pair) == 0);
	}

	if (zfs_prop_get_type(prop) == PROP_TYPE_STRING)
		return (-1);

	VERIFY(0 == nvpair_value_uint64(pair, &intval));

	switch (prop) {
	case ZFS_PROP_QUOTA:
		err = dsl_dir_set_quota(dsname, source, intval);
		break;
	case ZFS_PROP_REFQUOTA:
		err = dsl_dataset_set_quota(dsname, source, intval);
		break;
	case ZFS_PROP_RESERVATION:
		err = dsl_dir_set_reservation(dsname, source, intval);
		break;
	case ZFS_PROP_REFRESERVATION:
		err = dsl_dataset_set_reservation(dsname, source, intval);
		break;
	case ZFS_PROP_VOLSIZE:
		err = zvol_set_volsize(dsname, intval);
		break;
	case ZFS_PROP_VERSION:
	{
		zfsvfs_t *zfsvfs;

		if ((err = zfsvfs_hold(dsname, FTAG, &zfsvfs)) != 0)
			break;

#ifdef HAVE_ZPL
		err = zfs_set_version(zfsvfs, intval);
#endif
		zfsvfs_rele(zfsvfs, FTAG);

		if (err == 0 && intval >= ZPL_VERSION_USERSPACE) {
			zfs_cmd_t *zc;

			zc = kmem_zalloc(sizeof (zfs_cmd_t), KM_SLEEP);
			(void) strcpy(zc->zc_name, dsname);
			(void) zfs_ioc_userspace_upgrade(filp, zc);
			kmem_free(zc, sizeof (zfs_cmd_t));
		}
		break;
	}

	default:
		err = -1;
	}

	return (err);
}

/*
 * This function is best effort. If it fails to set any of the given properties,
 * it continues to set as many as it can and returns the first error
 * encountered. If the caller provides a non-NULL errlist, it also gives the
 * complete list of names of all the properties it failed to set along with the
 * corresponding error numbers. The caller is responsible for freeing the
 * returned errlist.
 *
 * If every property is set successfully, zero is returned and the list pointed
 * at by errlist is NULL.
 */
int
zfs_set_prop_nvlist(struct file *filp, const char *dsname,
    zprop_source_t source, nvlist_t *nvl, nvlist_t **errlist)
{
	nvpair_t *pair;
	nvpair_t *propval;
	int rv = 0;
	uint64_t intval;
	char *strval;
	nvlist_t *genericnvl;
	nvlist_t *errors;
	nvlist_t *retrynvl;

	VERIFY(nvlist_alloc(&genericnvl, NV_UNIQUE_NAME, KM_SLEEP) == 0);
	VERIFY(nvlist_alloc(&errors, NV_UNIQUE_NAME, KM_SLEEP) == 0);
	VERIFY(nvlist_alloc(&retrynvl, NV_UNIQUE_NAME, KM_SLEEP) == 0);

retry:
	pair = NULL;
	while ((pair = nvlist_next_nvpair(nvl, pair)) != NULL) {
		const char *propname = nvpair_name(pair);
		zfs_prop_t prop = zfs_name_to_prop(propname);
		int err = 0;

		/* decode the property value */
		propval = pair;
		if (nvpair_type(pair) == DATA_TYPE_NVLIST) {
			nvlist_t *attrs;
			VERIFY(nvpair_value_nvlist(pair, &attrs) == 0);
			if (nvlist_lookup_nvpair(attrs, ZPROP_VALUE,
			    &propval) != 0)
				err = EINVAL;
		}

		/* Validate value type */
		if (err == 0 && prop == ZPROP_INVAL) {
			if (zfs_prop_user(propname)) {
				if (nvpair_type(propval) != DATA_TYPE_STRING)
					err = EINVAL;
			} else if (zfs_prop_userquota(propname)) {
				if (nvpair_type(propval) !=
				    DATA_TYPE_UINT64_ARRAY)
					err = EINVAL;
			}
		} else if (err == 0) {
			if (nvpair_type(propval) == DATA_TYPE_STRING) {
				if (zfs_prop_get_type(prop) != PROP_TYPE_STRING)
					err = EINVAL;
			} else if (nvpair_type(propval) == DATA_TYPE_UINT64) {
				const char *unused;

				VERIFY(nvpair_value_uint64(propval,
				    &intval) == 0);

				switch (zfs_prop_get_type(prop)) {
				case PROP_TYPE_NUMBER:
					break;
				case PROP_TYPE_STRING:
					err = EINVAL;
					break;
				case PROP_TYPE_INDEX:
					if (zfs_prop_index_to_string(prop,
					    intval, &unused) != 0)
						err = EINVAL;
					break;
				default:
					cmn_err(CE_PANIC,
					    "unknown property type");
				}
			} else {
				err = EINVAL;
			}
		}

		/* Validate permissions */
		if (err == 0)
			err = zfs_check_settable(filp, dsname, pair, CRED());

		if (err == 0) {
			err = zfs_prop_set_special(filp, dsname, source, pair);
			if (err == -1) {
				/*
				 * For better performance we build up a list of
				 * properties to set in a single transaction.
				 */
				err = nvlist_add_nvpair(genericnvl, pair);
			} else if (err != 0 && nvl != retrynvl) {
				/*
				 * This may be a spurious error caused by
				 * receiving quota and reservation out of order.
				 * Try again in a second pass.
				 */
				err = nvlist_add_nvpair(retrynvl, pair);
			}
		}

		if (err != 0)
			VERIFY(nvlist_add_int32(errors, propname, err) == 0);
	}

	if (nvl != retrynvl && !nvlist_empty(retrynvl)) {
		nvl = retrynvl;
		goto retry;
	}

	if (!nvlist_empty(genericnvl) &&
	    dsl_props_set(dsname, source, genericnvl) != 0) {
		/*
		 * If this fails, we still want to set as many properties as we
		 * can, so try setting them individually.
		 */
		pair = NULL;
		while ((pair = nvlist_next_nvpair(genericnvl, pair)) != NULL) {
			const char *propname = nvpair_name(pair);
			int err = 0;

			propval = pair;
			if (nvpair_type(pair) == DATA_TYPE_NVLIST) {
				nvlist_t *attrs;
				VERIFY(nvpair_value_nvlist(pair, &attrs) == 0);
				VERIFY(nvlist_lookup_nvpair(attrs, ZPROP_VALUE,
				    &propval) == 0);
			}

			if (nvpair_type(propval) == DATA_TYPE_STRING) {
				VERIFY(nvpair_value_string(propval,
				    &strval) == 0);
				err = dsl_prop_set(dsname, propname, source, 1,
				    strlen(strval) + 1, strval);
			} else {
				VERIFY(nvpair_value_uint64(propval,
				    &intval) == 0);
				err = dsl_prop_set(dsname, propname, source, 8,
				    1, &intval);
			}

			if (err != 0) {
				VERIFY(nvlist_add_int32(errors, propname,
				    err) == 0);
			}
		}
	}
	nvlist_free(genericnvl);
	nvlist_free(retrynvl);

	if ((pair = nvlist_next_nvpair(errors, NULL)) == NULL) {
		nvlist_free(errors);
		errors = NULL;
	} else {
		VERIFY(nvpair_value_int32(pair, &rv) == 0);
	}

	if (errlist == NULL)
		nvlist_free(errors);
	else
		*errlist = errors;

	return (rv);
}

/*
 * Check that all the properties are valid user properties.
 */
static int
zfs_check_userprops(char *fsname, nvlist_t *nvl)
{
	nvpair_t *pair = NULL;
	int error = 0;

	while ((pair = nvlist_next_nvpair(nvl, pair)) != NULL) {
		const char *propname = nvpair_name(pair);
		char *valstr;

		if (!zfs_prop_user(propname) ||
		    nvpair_type(pair) != DATA_TYPE_STRING)
			return (EINVAL);

		if ((error = zfs_secpolicy_write_perms(fsname,
		    ZFS_DELEG_PERM_USERPROP, CRED())))
			return (error);

		if (strlen(propname) >= ZAP_MAXNAMELEN)
			return (ENAMETOOLONG);

		VERIFY(nvpair_value_string(pair, &valstr) == 0);
		if (strlen(valstr) >= ZAP_MAXVALUELEN)
			return (E2BIG);
	}
	return (0);
}

static void
props_skip(nvlist_t *props, nvlist_t *skipped, nvlist_t **newprops)
{
	nvpair_t *pair;

	VERIFY(nvlist_alloc(newprops, NV_UNIQUE_NAME, KM_SLEEP) == 0);

	pair = NULL;
	while ((pair = nvlist_next_nvpair(props, pair)) != NULL) {
		if (nvlist_exists(skipped, nvpair_name(pair)))
			continue;

		VERIFY(nvlist_add_nvpair(*newprops, pair) == 0);
	}
}

static int
clear_received_props(struct file *filp, objset_t *os,
    const char *fs, nvlist_t *props, nvlist_t *skipped)
{
	int err = 0;
	nvlist_t *cleared_props = NULL;
	props_skip(props, skipped, &cleared_props);
	if (!nvlist_empty(cleared_props)) {
		/*
		 * Acts on local properties until the dataset has received
		 * properties at least once on or after SPA_VERSION_RECVD_PROPS.
		 */
		zprop_source_t flags = (ZPROP_SRC_NONE |
		    (dsl_prop_get_hasrecvd(os) ? ZPROP_SRC_RECEIVED : 0));
		err = zfs_set_prop_nvlist(filp, fs, flags, cleared_props, NULL);
	}
	nvlist_free(cleared_props);
	return (err);
}

/*
 * inputs:
 * zc_name		name of filesystem
 * zc_value		name of property to set
 * zc_nvlist_src{_size}	nvlist of properties to apply
 * zc_cookie		received properties flag
 *
 * outputs:
 * zc_nvlist_dst{_size} error for each unapplied received property
 */
static int
zfs_ioc_set_prop(struct file *filp, zfs_cmd_t *zc)
{
	nvlist_t *nvl;
	boolean_t received = zc->zc_cookie;
	zprop_source_t source = (received ? ZPROP_SRC_RECEIVED :
	    ZPROP_SRC_LOCAL);
	nvlist_t *errors = NULL;
	int error;

	if ((error = get_nvlist(zc->zc_nvlist_src, zc->zc_nvlist_src_size,
	    zc->zc_iflags, &nvl)) != 0)
		return (error);

	if (received) {
		nvlist_t *origprops;
		objset_t *os;

		if (dmu_objset_hold(zc->zc_name, FTAG, &os) == 0) {
			if (dsl_prop_get_received(os, &origprops) == 0) {
				(void) clear_received_props(filp, os,
				    zc->zc_name, origprops, nvl);
				nvlist_free(origprops);
			}

			dsl_prop_set_hasrecvd(os);
			dmu_objset_rele(os, FTAG);
		}
	}

	error = zfs_set_prop_nvlist(filp, zc->zc_name, source, nvl, &errors);

	if (zc->zc_nvlist_dst != 0 && errors != NULL) {
		(void) put_nvlist(zc, errors);
	}

	nvlist_free(errors);
	nvlist_free(nvl);
	return (error);
}

/*
 * inputs:
 * zc_name		name of filesystem
 * zc_value		name of property to inherit
 * zc_cookie		revert to received value if TRUE
 *
 * outputs:		none
 */
static int
zfs_ioc_inherit_prop(struct file *filp, zfs_cmd_t *zc)
{
	const char *propname = zc->zc_value;
	zfs_prop_t prop = zfs_name_to_prop(propname);
	boolean_t received = zc->zc_cookie;
	zprop_source_t source = (received
	    ? ZPROP_SRC_NONE		/* revert to received value, if any */
	    : ZPROP_SRC_INHERITED);	/* explicitly inherit */

	if (received) {
		nvlist_t *dummy;
		nvpair_t *pair;
		zprop_type_t type;
		int err;

		/*
		 * zfs_prop_set_special() expects properties in the form of an
		 * nvpair with type info.
		 */
		if (prop == ZPROP_INVAL) {
			if (!zfs_prop_user(propname))
				return (EINVAL);

			type = PROP_TYPE_STRING;
		} else if (prop == ZFS_PROP_VOLSIZE ||
		    prop == ZFS_PROP_VERSION) {
			return (EINVAL);
		} else {
			type = zfs_prop_get_type(prop);
		}

		VERIFY(nvlist_alloc(&dummy, NV_UNIQUE_NAME, KM_SLEEP) == 0);

		switch (type) {
		case PROP_TYPE_STRING:
			VERIFY(0 == nvlist_add_string(dummy, propname, ""));
			break;
		case PROP_TYPE_NUMBER:
		case PROP_TYPE_INDEX:
			VERIFY(0 == nvlist_add_uint64(dummy, propname, 0));
			break;
		default:
			nvlist_free(dummy);
			return (EINVAL);
		}

		pair = nvlist_next_nvpair(dummy, NULL);
		err = zfs_prop_set_special(filp, zc->zc_name, source, pair);
		nvlist_free(dummy);
		if (err != -1)
			return (err); /* special property already handled */
	} else {
		/*
		 * Only check this in the non-received case. We want to allow
		 * 'inherit -S' to revert non-inheritable properties like quota
		 * and reservation to the received or default values even though
		 * they are not considered inheritable.
		 */
		if (prop != ZPROP_INVAL && !zfs_prop_inheritable(prop))
			return (EINVAL);
	}

	/* the property name has been validated by zfs_secpolicy_inherit() */
	return (dsl_prop_set(zc->zc_name, zc->zc_value, source, 0, 0, NULL));
}

static int
zfs_ioc_pool_set_props(struct file *filp, zfs_cmd_t *zc)
{
	nvlist_t *props;
	spa_t *spa;
	int error;
	nvpair_t *pair;

	if ((error = get_nvlist(zc->zc_nvlist_src, zc->zc_nvlist_src_size,
	    zc->zc_iflags, &props)))
		return (error);

	/*
	 * If the only property is the configfile, then just do a spa_lookup()
	 * to handle the faulted case.
	 */
	pair = nvlist_next_nvpair(props, NULL);
	if (pair != NULL && strcmp(nvpair_name(pair),
	    zpool_prop_to_name(ZPOOL_PROP_CACHEFILE)) == 0 &&
	    nvlist_next_nvpair(props, pair) == NULL) {
		mutex_enter(&spa_namespace_lock);
		if ((spa = spa_lookup(zc->zc_name)) != NULL) {
			spa_configfile_set(spa, props, B_FALSE);
			spa_config_sync(spa, B_FALSE, B_TRUE);
		}
		mutex_exit(&spa_namespace_lock);
		if (spa != NULL) {
			nvlist_free(props);
			return (0);
		}
	}

	if ((error = spa_open(zc->zc_name, &spa, FTAG)) != 0) {
		nvlist_free(props);
		return (error);
	}

	error = spa_prop_set(spa, props);

	nvlist_free(props);
	spa_close(spa, FTAG);

	return (error);
}

static int
zfs_ioc_pool_get_props(struct file *filp, zfs_cmd_t *zc)
{
	spa_t *spa;
	int error;
	nvlist_t *nvp = NULL;

	if ((error = spa_open(zc->zc_name, &spa, FTAG)) != 0) {
		/*
		 * If the pool is faulted, there may be properties we can still
		 * get (such as altroot and cachefile), so attempt to get them
		 * anyway.
		 */
		mutex_enter(&spa_namespace_lock);
		if ((spa = spa_lookup(zc->zc_name)) != NULL)
			error = spa_prop_get(spa, &nvp);
		mutex_exit(&spa_namespace_lock);
	} else {
		error = spa_prop_get(spa, &nvp);
		spa_close(spa, FTAG);
	}

	if (error == 0 && zc->zc_nvlist_dst != 0)
		error = put_nvlist(zc, nvp);
	else
		error = EFAULT;

	nvlist_free(nvp);
	return (error);
}

/*
 * inputs:
 * zc_name              name of volume
 *
 * outputs:             none
 */
static int
zfs_ioc_create_minor(struct file *filp, zfs_cmd_t *zc)
{
	return (zvol_create_minor(zc->zc_name));
}

/*
 * inputs:
 * zc_name              name of volume
 *
 * outputs:             none
 */
static int
zfs_ioc_remove_minor(struct file *filp, zfs_cmd_t *zc)
{
	return (zvol_remove_minor(zc->zc_name));
}

/*
 * inputs:
 * zc_name		name of filesystem
 * zc_nvlist_src{_size}	nvlist of delegated permissions
 * zc_perm_action	allow/unallow flag
 *
 * outputs:		none
 */
static int
zfs_ioc_set_fsacl(struct file *filp, zfs_cmd_t *zc)
{
	int error;
	nvlist_t *fsaclnv = NULL;

	if ((error = get_nvlist(zc->zc_nvlist_src, zc->zc_nvlist_src_size,
	    zc->zc_iflags, &fsaclnv)) != 0)
		return (error);

	/*
	 * Verify nvlist is constructed correctly
	 */
	if ((error = zfs_deleg_verify_nvlist(fsaclnv)) != 0) {
		nvlist_free(fsaclnv);
		return (EINVAL);
	}

	/*
	 * If we don't have PRIV_SYS_MOUNT, then validate
	 * that user is allowed to hand out each permission in
	 * the nvlist(s)
	 */

	error = secpolicy_zfs(CRED());
	if (error) {
		if (zc->zc_perm_action == B_FALSE) {
			error = dsl_deleg_can_allow(zc->zc_name,
			    fsaclnv, CRED());
		} else {
			error = dsl_deleg_can_unallow(zc->zc_name,
			    fsaclnv, CRED());
		}
	}

	if (error == 0)
		error = dsl_deleg_set(zc->zc_name, fsaclnv, zc->zc_perm_action);

	nvlist_free(fsaclnv);
	return (error);
}

/*
 * inputs:
 * zc_name		name of filesystem
 *
 * outputs:
 * zc_nvlist_src{_size}	nvlist of delegated permissions
 */
static int
zfs_ioc_get_fsacl(struct file *filp, zfs_cmd_t *zc)
{
	nvlist_t *nvp;
	int error;

	if ((error = dsl_deleg_get(zc->zc_name, &nvp)) == 0) {
		error = put_nvlist(zc, nvp);
		nvlist_free(nvp);
	}

	return (error);
}

#ifdef HAVE_ZPL
/*
 * Search the vfs list for a specified resource.  Returns a pointer to it
 * or NULL if no suitable entry is found. The caller of this routine
 * is responsible for releasing the returned vfs pointer.
 */
static vfs_t *
zfs_get_vfs(const char *resource)
{
	struct vfs *vfsp;
	struct vfs *vfs_found = NULL;

	vfs_list_read_lock();
	vfsp = rootvfs;
	do {
		if (strcmp(refstr_value(vfsp->vfs_resource), resource) == 0) {
			VFS_HOLD(vfsp);
			vfs_found = vfsp;
			break;
		}
		vfsp = vfsp->vfs_next;
	} while (vfsp != rootvfs);
	vfs_list_unlock();
	return (vfs_found);
}
#endif /* HAVE_ZPL */

/* ARGSUSED */
static void
zfs_create_cb(objset_t *os, void *arg, cred_t *cr, dmu_tx_t *tx)
{
	zfs_creat_t *zct = arg;

	zfs_create_fs(os, cr, zct->zct_zplprops, tx);
}

#define	ZFS_PROP_UNDEFINED	((uint64_t)-1)

/*
 * inputs:
 * createprops		list of properties requested by creator
 * default_zplver	zpl version to use if unspecified in createprops
 * fuids_ok		fuids allowed in this version of the spa?
 * os			parent objset pointer (NULL if root fs)
 *
 * outputs:
 * zplprops	values for the zplprops we attach to the master node object
 * is_ci	true if requested file system will be purely case-insensitive
 *
 * Determine the settings for utf8only, normalization and
 * casesensitivity.  Specific values may have been requested by the
 * creator and/or we can inherit values from the parent dataset.  If
 * the file system is of too early a vintage, a creator can not
 * request settings for these properties, even if the requested
 * setting is the default value.  We don't actually want to create dsl
 * properties for these, so remove them from the source nvlist after
 * processing.
 */
static int
zfs_fill_zplprops_impl(objset_t *os, uint64_t zplver,
    boolean_t fuids_ok, boolean_t sa_ok, nvlist_t *createprops,
    nvlist_t *zplprops, boolean_t *is_ci)
{
	uint64_t sense = ZFS_PROP_UNDEFINED;
	uint64_t norm = ZFS_PROP_UNDEFINED;
	uint64_t u8 = ZFS_PROP_UNDEFINED;

	ASSERT(zplprops != NULL);

	/*
	 * Pull out creator prop choices, if any.
	 */
	if (createprops) {
		(void) nvlist_lookup_uint64(createprops,
		    zfs_prop_to_name(ZFS_PROP_VERSION), &zplver);
		(void) nvlist_lookup_uint64(createprops,
		    zfs_prop_to_name(ZFS_PROP_NORMALIZE), &norm);
		(void) nvlist_remove_all(createprops,
		    zfs_prop_to_name(ZFS_PROP_NORMALIZE));
		(void) nvlist_lookup_uint64(createprops,
		    zfs_prop_to_name(ZFS_PROP_UTF8ONLY), &u8);
		(void) nvlist_remove_all(createprops,
		    zfs_prop_to_name(ZFS_PROP_UTF8ONLY));
		(void) nvlist_lookup_uint64(createprops,
		    zfs_prop_to_name(ZFS_PROP_CASE), &sense);
		(void) nvlist_remove_all(createprops,
		    zfs_prop_to_name(ZFS_PROP_CASE));
	}

	/*
	 * If the zpl version requested is whacky or the file system
	 * or pool is version is too "young" to support normalization
	 * and the creator tried to set a value for one of the props,
	 * error out.
	 */
	if ((zplver < ZPL_VERSION_INITIAL || zplver > ZPL_VERSION) ||
	    (zplver >= ZPL_VERSION_FUID && !fuids_ok) ||
	    (zplver >= ZPL_VERSION_SA && !sa_ok) ||
	    (zplver < ZPL_VERSION_NORMALIZATION &&
	    (norm != ZFS_PROP_UNDEFINED || u8 != ZFS_PROP_UNDEFINED ||
	    sense != ZFS_PROP_UNDEFINED)))
		return (ENOTSUP);

	/*
	 * Put the version in the zplprops
	 */
	VERIFY(nvlist_add_uint64(zplprops,
	    zfs_prop_to_name(ZFS_PROP_VERSION), zplver) == 0);

	if (norm == ZFS_PROP_UNDEFINED)
		VERIFY(zfs_get_zplprop(os, ZFS_PROP_NORMALIZE, &norm) == 0);
	VERIFY(nvlist_add_uint64(zplprops,
	    zfs_prop_to_name(ZFS_PROP_NORMALIZE), norm) == 0);

	/*
	 * If we're normalizing, names must always be valid UTF-8 strings.
	 */
	if (norm)
		u8 = 1;
	if (u8 == ZFS_PROP_UNDEFINED)
		VERIFY(zfs_get_zplprop(os, ZFS_PROP_UTF8ONLY, &u8) == 0);
	VERIFY(nvlist_add_uint64(zplprops,
	    zfs_prop_to_name(ZFS_PROP_UTF8ONLY), u8) == 0);

	if (sense == ZFS_PROP_UNDEFINED)
		VERIFY(zfs_get_zplprop(os, ZFS_PROP_CASE, &sense) == 0);
	VERIFY(nvlist_add_uint64(zplprops,
	    zfs_prop_to_name(ZFS_PROP_CASE), sense) == 0);

	if (is_ci)
		*is_ci = (sense == ZFS_CASE_INSENSITIVE);

	return (0);
}

static int
zfs_fill_zplprops(const char *dataset, nvlist_t *createprops,
    nvlist_t *zplprops, boolean_t *is_ci)
{
	boolean_t fuids_ok, sa_ok;
	uint64_t zplver = ZPL_VERSION;
	objset_t *os = NULL;
	char parentname[MAXNAMELEN];
	char *cp;
	spa_t *spa;
	uint64_t spa_vers;
	int error;

	(void) strlcpy(parentname, dataset, sizeof (parentname));
	cp = strrchr(parentname, '/');
	ASSERT(cp != NULL);
	cp[0] = '\0';

	if ((error = spa_open(dataset, &spa, FTAG)) != 0)
		return (error);

	spa_vers = spa_version(spa);
	spa_close(spa, FTAG);

	zplver = zfs_zpl_version_map(spa_vers);
	fuids_ok = (zplver >= ZPL_VERSION_FUID);
	sa_ok = (zplver >= ZPL_VERSION_SA);

	/*
	 * Open parent object set so we can inherit zplprop values.
	 */
	if ((error = dmu_objset_hold(parentname, FTAG, &os)) != 0)
		return (error);

	error = zfs_fill_zplprops_impl(os, zplver, fuids_ok, sa_ok, createprops,
	    zplprops, is_ci);
	dmu_objset_rele(os, FTAG);
	return (error);
}

static int
zfs_fill_zplprops_root(uint64_t spa_vers, nvlist_t *createprops,
    nvlist_t *zplprops, boolean_t *is_ci)
{
	boolean_t fuids_ok;
	boolean_t sa_ok;
	uint64_t zplver = ZPL_VERSION;
	int error;

	zplver = zfs_zpl_version_map(spa_vers);
	fuids_ok = (zplver >= ZPL_VERSION_FUID);
	sa_ok = (zplver >= ZPL_VERSION_SA);

	error = zfs_fill_zplprops_impl(NULL, zplver, fuids_ok, sa_ok,
	    createprops, zplprops, is_ci);
	return (error);
}

/*
 * inputs:
 * zc_objset_type	type of objset to create (fs vs zvol)
 * zc_name		name of new objset
 * zc_value		name of snapshot to clone from (may be empty)
 * zc_nvlist_src{_size}	nvlist of properties to apply
 *
 * outputs: none
 */
static int
zfs_ioc_create(struct file *filp, zfs_cmd_t *zc)
{
	objset_t *clone;
	int error = 0;
	zfs_creat_t zct;
	nvlist_t *nvprops = NULL;
	void (*cbfunc)(objset_t *os, void *arg, cred_t *cr, dmu_tx_t *tx);
	dmu_objset_type_t type = zc->zc_objset_type;

	switch (type) {

	case DMU_OST_ZFS:
		cbfunc = zfs_create_cb;
		break;

	case DMU_OST_ZVOL:
		cbfunc = zvol_create_cb;
		break;

	default:
		cbfunc = NULL;
		break;
	}
	if (strchr(zc->zc_name, '@') ||
	    strchr(zc->zc_name, '%'))
		return (EINVAL);

	if (zc->zc_nvlist_src != 0 &&
	    (error = get_nvlist(zc->zc_nvlist_src, zc->zc_nvlist_src_size,
	    zc->zc_iflags, &nvprops)) != 0)
		return (error);

	zct.zct_zplprops = NULL;
	zct.zct_props = nvprops;

	if (zc->zc_value[0] != '\0') {
		/*
		 * We're creating a clone of an existing snapshot.
		 */
		zc->zc_value[sizeof (zc->zc_value) - 1] = '\0';
		if (dataset_namecheck(zc->zc_value, NULL, NULL) != 0) {
			nvlist_free(nvprops);
			return (EINVAL);
		}

		error = dmu_objset_hold(zc->zc_value, FTAG, &clone);
		if (error) {
			nvlist_free(nvprops);
			return (error);
		}

		error = dmu_objset_clone(zc->zc_name, dmu_objset_ds(clone), 0);
		dmu_objset_rele(clone, FTAG);
		if (error) {
			nvlist_free(nvprops);
			return (error);
		}
	} else {
		boolean_t is_insensitive = B_FALSE;

		if (cbfunc == NULL) {
			nvlist_free(nvprops);
			return (EINVAL);
		}

		if (type == DMU_OST_ZVOL) {
			uint64_t volsize, volblocksize;

			if (nvprops == NULL ||
			    nvlist_lookup_uint64(nvprops,
			    zfs_prop_to_name(ZFS_PROP_VOLSIZE),
			    &volsize) != 0) {
				nvlist_free(nvprops);
				return (EINVAL);
			}

			if ((error = nvlist_lookup_uint64(nvprops,
			    zfs_prop_to_name(ZFS_PROP_VOLBLOCKSIZE),
			    &volblocksize)) != 0 && error != ENOENT) {
				nvlist_free(nvprops);
				return (EINVAL);
			}

			if (error != 0)
				volblocksize = zfs_prop_default_numeric(
				    ZFS_PROP_VOLBLOCKSIZE);

			if ((error = zvol_check_volblocksize(
			    volblocksize)) != 0 ||
			    (error = zvol_check_volsize(volsize,
			    volblocksize)) != 0) {
				nvlist_free(nvprops);
				return (error);
			}
		} else if (type == DMU_OST_ZFS) {
			int error;

			/*
			 * We have to have normalization and
			 * case-folding flags correct when we do the
			 * file system creation, so go figure them out
			 * now.
			 */
			VERIFY(nvlist_alloc(&zct.zct_zplprops,
			    NV_UNIQUE_NAME, KM_SLEEP) == 0);
			error = zfs_fill_zplprops(zc->zc_name, nvprops,
			    zct.zct_zplprops, &is_insensitive);
			if (error != 0) {
				nvlist_free(nvprops);
				nvlist_free(zct.zct_zplprops);
				return (error);
			}
		}
		error = dmu_objset_create(zc->zc_name, type,
		    is_insensitive ? DS_FLAG_CI_DATASET : 0, cbfunc, &zct);
		nvlist_free(zct.zct_zplprops);
	}

	/*
	 * It would be nice to do this atomically.
	 */
	if (error == 0) {
		error = zfs_set_prop_nvlist(filp, zc->zc_name, ZPROP_SRC_LOCAL,
		    nvprops, NULL);
		if (error != 0)
			(void) dmu_objset_destroy(zc->zc_name, B_FALSE);
	}
	nvlist_free(nvprops);
	return (error);
}

/*
 * inputs:
 * zc_name	name of filesystem
 * zc_value	short name of snapshot
 * zc_cookie	recursive flag
 * zc_nvlist_src[_size] property list
 *
 * outputs:
 * zc_value	short snapname (i.e. part after the '@')
 */
static int
zfs_ioc_snapshot(struct file *filp, zfs_cmd_t *zc)
{
	nvlist_t *nvprops = NULL;
	int error;
	boolean_t recursive = zc->zc_cookie;

	if (snapshot_namecheck(zc->zc_value, NULL, NULL) != 0)
		return (EINVAL);

	if (zc->zc_nvlist_src != 0 &&
	    (error = get_nvlist(zc->zc_nvlist_src, zc->zc_nvlist_src_size,
	    zc->zc_iflags, &nvprops)) != 0)
		return (error);

	error = zfs_check_userprops(zc->zc_name, nvprops);
	if (error)
		goto out;

	if (!nvlist_empty(nvprops) &&
	    zfs_earlier_version(zc->zc_name, SPA_VERSION_SNAP_PROPS)) {
		error = ENOTSUP;
		goto out;
	}

	error = dmu_objset_snapshot(zc->zc_name, zc->zc_value,
	    nvprops, recursive);

out:
	nvlist_free(nvprops);
	return (error);
}

int
zfs_unmount_snap(const char *name, void *arg)
{
#ifdef HAVE_ZPL
	vfs_t *vfsp = NULL;

	if (arg) {
		char *snapname = arg;
		char *fullname = kmem_asprintf("%s@%s", name, snapname);
		vfsp = zfs_get_vfs(fullname);
		strfree(fullname);
	} else if (strchr(name, '@')) {
		vfsp = zfs_get_vfs(name);
	}

	if (vfsp) {
		/*
		 * Always force the unmount for snapshots.
		 */
		int flag = MS_FORCE;
		int err;

		if ((err = vn_vfswlock(vfsp->vfs_vnodecovered)) != 0) {
			VFS_RELE(vfsp);
			return (err);
		}
		VFS_RELE(vfsp);
		if ((err = dounmount(vfsp, flag, kcred)) != 0)
			return (err);
	}
#endif /* HAVE_ZPL */
	return (0);
}

/*
 * inputs:
 * zc_name		name of filesystem
 * zc_value		short name of snapshot
 * zc_defer_destroy	mark for deferred destroy
 *
 * outputs:	none
 */
static int
zfs_ioc_destroy_snaps(struct file *filp, zfs_cmd_t *zc)
{
	int err;

	if (snapshot_namecheck(zc->zc_value, NULL, NULL) != 0)
		return (EINVAL);
	err = dmu_objset_find(zc->zc_name,
	    zfs_unmount_snap, zc->zc_value, DS_FIND_CHILDREN);
	if (err)
		return (err);
	return (dmu_snapshots_destroy(zc->zc_name, zc->zc_value,
	    zc->zc_defer_destroy));
}

/*
 * inputs:
 * zc_name		name of dataset to destroy
 * zc_objset_type	type of objset
 * zc_defer_destroy	mark for deferred destroy
 *
 * outputs:		none
 */
static int
zfs_ioc_destroy(struct file *filp, zfs_cmd_t *zc)
{
	int err;
	if (strchr(zc->zc_name, '@') && zc->zc_objset_type == DMU_OST_ZFS) {
		err = zfs_unmount_snap(zc->zc_name, NULL);
		if (err)
			return (err);
	}

	err = dmu_objset_destroy(zc->zc_name, zc->zc_defer_destroy);
	if (zc->zc_objset_type == DMU_OST_ZVOL && err == 0)
		(void) zvol_remove_minor(zc->zc_name);
	return (err);
}

/*
 * inputs:
 * zc_name	name of dataset to rollback (to most recent snapshot)
 *
 * outputs:	none
 */
static int
zfs_ioc_rollback(struct file *filp, zfs_cmd_t *zc)
{
#ifdef HAVE_ZPL
	dsl_dataset_t *ds, *clone;
	int error;
	zfsvfs_t *zfsvfs;
	char *clone_name;

	error = dsl_dataset_hold(zc->zc_name, FTAG, &ds);
	if (error)
		return (error);

	/* must not be a snapshot */
	if (dsl_dataset_is_snapshot(ds)) {
		dsl_dataset_rele(ds, FTAG);
		return (EINVAL);
	}

	/* must have a most recent snapshot */
	if (ds->ds_phys->ds_prev_snap_txg < TXG_INITIAL) {
		dsl_dataset_rele(ds, FTAG);
		return (EINVAL);
	}

	/*
	 * Create clone of most recent snapshot.
	 */
	clone_name = kmem_asprintf("%s/%%rollback", zc->zc_name);
	error = dmu_objset_clone(clone_name, ds->ds_prev, DS_FLAG_INCONSISTENT);
	if (error)
		goto out;

	error = dsl_dataset_own(clone_name, B_TRUE, FTAG, &clone);
	if (error)
		goto out;

	/*
	 * Do clone swap.
	 */
	if (getzfsvfs(zc->zc_name, &zfsvfs) == 0) {
		error = zfs_suspend_fs(zfsvfs);
		if (error == 0) {
			int resume_err;

			if (dsl_dataset_tryown(ds, B_FALSE, FTAG)) {
				error = dsl_dataset_clone_swap(clone, ds,
				    B_TRUE);
				dsl_dataset_disown(ds, FTAG);
				ds = NULL;
			} else {
				error = EBUSY;
			}
			resume_err = zfs_resume_fs(zfsvfs, zc->zc_name);
			error = error ? error : resume_err;
		}
		VFS_RELE(zfsvfs->z_vfs);
	} else {
		if (dsl_dataset_tryown(ds, B_FALSE, FTAG)) {
			error = dsl_dataset_clone_swap(clone, ds, B_TRUE);
			dsl_dataset_disown(ds, FTAG);
			ds = NULL;
		} else {
			error = EBUSY;
		}
	}

	/*
	 * Destroy clone (which also closes it).
	 */
	(void) dsl_dataset_destroy(clone, FTAG, B_FALSE);

out:
	strfree(clone_name);
	if (ds)
		dsl_dataset_rele(ds, FTAG);
	return (error);
#else
	return (ENOTSUP);
#endif /* HAVE_ZPL */
}

/*
 * inputs:
 * zc_name	old name of dataset
 * zc_value	new name of dataset
 * zc_cookie	recursive flag (only valid for snapshots)
 *
 * outputs:	none
 */
static int
zfs_ioc_rename(struct file *filp, zfs_cmd_t *zc)
{
	boolean_t recursive = zc->zc_cookie & 1;

	zc->zc_value[sizeof (zc->zc_value) - 1] = '\0';
	if (dataset_namecheck(zc->zc_value, NULL, NULL) != 0 ||
	    strchr(zc->zc_value, '%'))
		return (EINVAL);

	/*
	 * Unmount snapshot unless we're doing a recursive rename,
	 * in which case the dataset code figures out which snapshots
	 * to unmount.
	 */
	if (!recursive && strchr(zc->zc_name, '@') != NULL &&
	    zc->zc_objset_type == DMU_OST_ZFS) {
		int err = zfs_unmount_snap(zc->zc_name, NULL);
		if (err)
			return (err);
	}
	if (zc->zc_objset_type == DMU_OST_ZVOL)
		(void) zvol_remove_minor(zc->zc_name);
	return (dmu_objset_rename(zc->zc_name, zc->zc_value, recursive));
}

static int
zfs_check_settable(struct file *filp, const char *dsname,
    nvpair_t *pair, cred_t *cr)
{
	const char *propname = nvpair_name(pair);
	boolean_t issnap = (strchr(dsname, '@') != NULL);
	zfs_prop_t prop = zfs_name_to_prop(propname);
	uint64_t intval;
	int err;

	if (prop == ZPROP_INVAL) {
		if (zfs_prop_user(propname)) {
			if ((err = zfs_secpolicy_write_perms(dsname,
			    ZFS_DELEG_PERM_USERPROP, cr)))
				return (err);
			return (0);
		}

		if (!issnap && zfs_prop_userquota(propname)) {
			const char *perm = NULL;
			const char *uq_prefix =
			    zfs_userquota_prop_prefixes[ZFS_PROP_USERQUOTA];
			const char *gq_prefix =
			    zfs_userquota_prop_prefixes[ZFS_PROP_GROUPQUOTA];

			if (strncmp(propname, uq_prefix,
			    strlen(uq_prefix)) == 0) {
				perm = ZFS_DELEG_PERM_USERQUOTA;
			} else if (strncmp(propname, gq_prefix,
			    strlen(gq_prefix)) == 0) {
				perm = ZFS_DELEG_PERM_GROUPQUOTA;
			} else {
				/* USERUSED and GROUPUSED are read-only */
				return (EINVAL);
			}

			if ((err = zfs_secpolicy_write_perms(dsname, perm, cr)))
				return (err);
			return (0);
		}

		return (EINVAL);
	}

	if (issnap)
		return (EINVAL);

	if (nvpair_type(pair) == DATA_TYPE_NVLIST) {
		/*
		 * dsl_prop_get_all_impl() returns properties in this
		 * format.
		 */
		nvlist_t *attrs;
		VERIFY(nvpair_value_nvlist(pair, &attrs) == 0);
		VERIFY(nvlist_lookup_nvpair(attrs, ZPROP_VALUE,
		    &pair) == 0);
	}

	/*
	 * Check that this value is valid for this pool version
	 */
	switch (prop) {
	case ZFS_PROP_COMPRESSION:
		/*
		 * If the user specified gzip compression, make sure
		 * the SPA supports it. We ignore any errors here since
		 * we'll catch them later.
		 */
		if (nvpair_type(pair) == DATA_TYPE_UINT64 &&
		    nvpair_value_uint64(pair, &intval) == 0) {
			if (intval >= ZIO_COMPRESS_GZIP_1 &&
			    intval <= ZIO_COMPRESS_GZIP_9 &&
			    zfs_earlier_version(dsname,
			    SPA_VERSION_GZIP_COMPRESSION)) {
				return (ENOTSUP);
			}

			if (intval == ZIO_COMPRESS_ZLE &&
			    zfs_earlier_version(dsname,
			    SPA_VERSION_ZLE_COMPRESSION))
				return (ENOTSUP);

			/*
			 * If this is a bootable dataset then
			 * verify that the compression algorithm
			 * is supported for booting. We must return
			 * something other than ENOTSUP since it
			 * implies a downrev pool version.
			 */
			if (zfs_is_bootfs(dsname) &&
			    !BOOTFS_COMPRESS_VALID(intval)) {
				return (ERANGE);
			}
		}
		break;

	case ZFS_PROP_COPIES:
		if (zfs_earlier_version(dsname, SPA_VERSION_DITTO_BLOCKS))
			return (ENOTSUP);
		break;

	case ZFS_PROP_DEDUP:
		if (zfs_earlier_version(dsname, SPA_VERSION_DEDUP))
			return (ENOTSUP);
		break;

	case ZFS_PROP_SHARESMB:
		if (zpl_earlier_version(dsname, ZPL_VERSION_FUID))
			return (ENOTSUP);
		break;

	case ZFS_PROP_ACLINHERIT:
		if (nvpair_type(pair) == DATA_TYPE_UINT64 &&
		    nvpair_value_uint64(pair, &intval) == 0) {
			if (intval == ZFS_ACL_PASSTHROUGH_X &&
			    zfs_earlier_version(dsname,
			    SPA_VERSION_PASSTHROUGH_X))
				return (ENOTSUP);
		}
		break;
	default:
		break;
	}

	return (zfs_secpolicy_setprop(dsname, prop, pair, CRED()));
}

/*
 * Removes properties from the given props list that fail permission checks
 * needed to clear them and to restore them in case of a receive error. For each
 * property, make sure we have both set and inherit permissions.
 *
 * Returns the first error encountered if any permission checks fail. If the
 * caller provides a non-NULL errlist, it also gives the complete list of names
 * of all the properties that failed a permission check along with the
 * corresponding error numbers. The caller is responsible for freeing the
 * returned errlist.
 *
 * If every property checks out successfully, zero is returned and the list
 * pointed at by errlist is NULL.
 */
static int
zfs_check_clearable(struct file *filp, char *dataset, nvlist_t *props,
    nvlist_t **errlist)
{
	zfs_cmd_t *zc;
	nvpair_t *pair, *next_pair;
	nvlist_t *errors;
	int err, rv = 0;

	if (props == NULL)
		return (0);

	VERIFY(nvlist_alloc(&errors, NV_UNIQUE_NAME, KM_SLEEP) == 0);

	zc = kmem_alloc(sizeof (zfs_cmd_t), KM_SLEEP);
	(void) strcpy(zc->zc_name, dataset);
	pair = nvlist_next_nvpair(props, NULL);
	while (pair != NULL) {
		next_pair = nvlist_next_nvpair(props, pair);

		(void) strcpy(zc->zc_value, nvpair_name(pair));
		if ((err = zfs_check_settable(filp,dataset,pair,CRED()))!=0 ||
		    (err = zfs_secpolicy_inherit(zc, CRED())) != 0) {
			VERIFY(nvlist_remove_nvpair(props, pair) == 0);
			VERIFY(nvlist_add_int32(errors,
			    zc->zc_value, err) == 0);
		}
		pair = next_pair;
	}
	kmem_free(zc, sizeof (zfs_cmd_t));

	if ((pair = nvlist_next_nvpair(errors, NULL)) == NULL) {
		nvlist_free(errors);
		errors = NULL;
	} else {
		VERIFY(nvpair_value_int32(pair, &rv) == 0);
	}

	if (errlist == NULL)
		nvlist_free(errors);
	else
		*errlist = errors;

	return (rv);
}

static boolean_t
propval_equals(nvpair_t *p1, nvpair_t *p2)
{
	if (nvpair_type(p1) == DATA_TYPE_NVLIST) {
		/* dsl_prop_get_all_impl() format */
		nvlist_t *attrs;
		VERIFY(nvpair_value_nvlist(p1, &attrs) == 0);
		VERIFY(nvlist_lookup_nvpair(attrs, ZPROP_VALUE,
		    &p1) == 0);
	}

	if (nvpair_type(p2) == DATA_TYPE_NVLIST) {
		nvlist_t *attrs;
		VERIFY(nvpair_value_nvlist(p2, &attrs) == 0);
		VERIFY(nvlist_lookup_nvpair(attrs, ZPROP_VALUE,
		    &p2) == 0);
	}

	if (nvpair_type(p1) != nvpair_type(p2))
		return (B_FALSE);

	if (nvpair_type(p1) == DATA_TYPE_STRING) {
		char *valstr1, *valstr2;

		VERIFY(nvpair_value_string(p1, (char **)&valstr1) == 0);
		VERIFY(nvpair_value_string(p2, (char **)&valstr2) == 0);
		return (strcmp(valstr1, valstr2) == 0);
	} else {
		uint64_t intval1, intval2;

		VERIFY(nvpair_value_uint64(p1, &intval1) == 0);
		VERIFY(nvpair_value_uint64(p2, &intval2) == 0);
		return (intval1 == intval2);
	}
}

/*
 * Remove properties from props if they are not going to change (as determined
 * by comparison with origprops). Remove them from origprops as well, since we
 * do not need to clear or restore properties that won't change.
 */
static void
props_reduce(nvlist_t *props, nvlist_t *origprops)
{
	nvpair_t *pair, *next_pair;

	if (origprops == NULL)
		return; /* all props need to be received */

	pair = nvlist_next_nvpair(props, NULL);
	while (pair != NULL) {
		const char *propname = nvpair_name(pair);
		nvpair_t *match;

		next_pair = nvlist_next_nvpair(props, pair);

		if ((nvlist_lookup_nvpair(origprops, propname,
		    &match) != 0) || !propval_equals(pair, match))
			goto next; /* need to set received value */

		/* don't clear the existing received value */
		(void) nvlist_remove_nvpair(origprops, match);
		/* don't bother receiving the property */
		(void) nvlist_remove_nvpair(props, pair);
next:
		pair = next_pair;
	}
}

#ifdef	DEBUG
static boolean_t zfs_ioc_recv_inject_err;
#endif

/*
 * inputs:
 * zc_name		name of containing filesystem
 * zc_nvlist_src{_size}	nvlist of properties to apply
 * zc_value		name of snapshot to create
 * zc_string		name of clone origin (if DRR_FLAG_CLONE)
 * zc_cookie		file descriptor to recv from
 * zc_begin_record	the BEGIN record of the stream (not byteswapped)
 * zc_guid		force flag
 *
 * outputs:
 * zc_cookie		number of bytes read
 * zc_nvlist_dst{_size} error for each unapplied received property
 * zc_obj		zprop_errflags_t
 */
static int
zfs_ioc_recv(struct file *filp, zfs_cmd_t *zc)
{
	file_t *fp;
	objset_t *os;
	dmu_recv_cookie_t drc;
	boolean_t force = (boolean_t)zc->zc_guid;
	int fd;
	int error = 0;
	int props_error = 0;
	nvlist_t *errors;
	offset_t off;
	nvlist_t *props = NULL; /* sent properties */
	nvlist_t *origprops = NULL; /* existing properties */
	objset_t *origin = NULL;
	char *tosnap;
	char tofs[ZFS_MAXNAMELEN];
	boolean_t first_recvd_props = B_FALSE;

	if (dataset_namecheck(zc->zc_value, NULL, NULL) != 0 ||
	    strchr(zc->zc_value, '@') == NULL ||
	    strchr(zc->zc_value, '%'))
		return (EINVAL);

	(void) strcpy(tofs, zc->zc_value);
	tosnap = strchr(tofs, '@');
	*tosnap++ = '\0';

	if (zc->zc_nvlist_src != 0 &&
	    (error = get_nvlist(zc->zc_nvlist_src, zc->zc_nvlist_src_size,
	    zc->zc_iflags, &props)) != 0)
		return (error);

	fd = zc->zc_cookie;
	fp = getf(fd);
	if (fp == NULL) {
		nvlist_free(props);
		return (EBADF);
	}

	VERIFY(nvlist_alloc(&errors, NV_UNIQUE_NAME, KM_SLEEP) == 0);

	if (props && dmu_objset_hold(tofs, FTAG, &os) == 0) {
		if ((spa_version(os->os_spa) >= SPA_VERSION_RECVD_PROPS) &&
		    !dsl_prop_get_hasrecvd(os)) {
			first_recvd_props = B_TRUE;
		}

		/*
		 * If new received properties are supplied, they are to
		 * completely replace the existing received properties, so stash
		 * away the existing ones.
		 */
		if (dsl_prop_get_received(os, &origprops) == 0) {
			nvlist_t *errlist = NULL;
			/*
			 * Don't bother writing a property if its value won't
			 * change (and avoid the unnecessary security checks).
			 *
			 * The first receive after SPA_VERSION_RECVD_PROPS is a
			 * special case where we blow away all local properties
			 * regardless.
			 */
			if (!first_recvd_props)
				props_reduce(props, origprops);
			if (zfs_check_clearable(filp, tofs, origprops,
			    &errlist) != 0)
				(void) nvlist_merge(errors, errlist, 0);
			nvlist_free(errlist);
		}

		dmu_objset_rele(os, FTAG);
	}

	if (zc->zc_string[0]) {
		error = dmu_objset_hold(zc->zc_string, FTAG, &origin);
		if (error)
			goto out;
	}

	error = dmu_recv_begin(tofs, tosnap, zc->zc_top_ds,
	    &zc->zc_begin_record, force, origin, &drc);
	if (origin)
		dmu_objset_rele(origin, FTAG);
	if (error)
		goto out;

	/*
	 * Set properties before we receive the stream so that they are applied
	 * to the new data. Note that we must call dmu_recv_stream() if
	 * dmu_recv_begin() succeeds.
	 */
	if (props) {
		nvlist_t *errlist;

		if (dmu_objset_from_ds(drc.drc_logical_ds, &os) == 0) {
			if (drc.drc_newfs) {
				if (spa_version(os->os_spa) >=
				    SPA_VERSION_RECVD_PROPS)
					first_recvd_props = B_TRUE;
			} else if (origprops != NULL) {
				if (clear_received_props(filp,os,tofs,origprops,
				    first_recvd_props ? NULL : props) != 0)
					zc->zc_obj |= ZPROP_ERR_NOCLEAR;
			} else {
				zc->zc_obj |= ZPROP_ERR_NOCLEAR;
			}
			dsl_prop_set_hasrecvd(os);
		} else if (!drc.drc_newfs) {
			zc->zc_obj |= ZPROP_ERR_NOCLEAR;
		}

		(void) zfs_set_prop_nvlist(filp, tofs, ZPROP_SRC_RECEIVED,
		    props, &errlist);
		(void) nvlist_merge(errors, errlist, 0);
		nvlist_free(errlist);
	}

	if (fit_error_list(zc, &errors) != 0 || put_nvlist(zc, errors) != 0) {
		/*
		 * Caller made zc->zc_nvlist_dst less than the minimum expected
		 * size or supplied an invalid address.
		 */
		props_error = EINVAL;
	}

	off = fp->f_offset;
	error = dmu_recv_stream(&drc, fp->f_vnode, &off);

	if (error == 0) {
#ifdef HAVE_ZPL
		zfsvfs_t *zfsvfs = NULL;

		if (getzfsvfs(tofs, &zfsvfs) == 0) {
			/* online recv */
			int end_err;

			error = zfs_suspend_fs(zfsvfs);
			/*
			 * If the suspend fails, then the recv_end will
			 * likely also fail, and clean up after itself.
			 */
			end_err = dmu_recv_end(&drc);
			if (error == 0)
				error = zfs_resume_fs(zfsvfs, tofs);
			error = error ? error : end_err;
			VFS_RELE(zfsvfs->z_vfs);
		} else {
			error = dmu_recv_end(&drc);
		}
#else
		error = dmu_recv_end(&drc);
#endif /* HAVE_ZPL */
	}

	zc->zc_cookie = off - fp->f_offset;
	if (VOP_SEEK(fp->f_vnode, fp->f_offset, &off, NULL) == 0)
		fp->f_offset = off;

#ifdef	DEBUG
	if (zfs_ioc_recv_inject_err) {
		zfs_ioc_recv_inject_err = B_FALSE;
		error = 1;
	}
#endif
	/*
	 * On error, restore the original props.
	 */
	if (error && props) {
		if (dmu_objset_hold(tofs, FTAG, &os) == 0) {
			if (clear_received_props(filp,os,tofs,props,NULL)!=0) {
				/*
				 * We failed to clear the received properties.
				 * Since we may have left a $recvd value on the
				 * system, we can't clear the $hasrecvd flag.
				 */
				zc->zc_obj |= ZPROP_ERR_NORESTORE;
			} else if (first_recvd_props) {
				dsl_prop_unset_hasrecvd(os);
			}
			dmu_objset_rele(os, FTAG);
		} else if (!drc.drc_newfs) {
			/* We failed to clear the received properties. */
			zc->zc_obj |= ZPROP_ERR_NORESTORE;
		}

		if (origprops == NULL && !drc.drc_newfs) {
			/* We failed to stash the original properties. */
			zc->zc_obj |= ZPROP_ERR_NORESTORE;
		}

		/*
		 * dsl_props_set() will not convert RECEIVED to LOCAL on or
		 * after SPA_VERSION_RECVD_PROPS, so we need to specify LOCAL
		 * explictly if we're restoring local properties cleared in the
		 * first new-style receive.
		 */
		if (origprops != NULL &&
		    zfs_set_prop_nvlist(filp, tofs, (first_recvd_props ?
		    ZPROP_SRC_LOCAL : ZPROP_SRC_RECEIVED),
		    origprops, NULL) != 0) {
			/*
			 * We stashed the original properties but failed to
			 * restore them.
			 */
			zc->zc_obj |= ZPROP_ERR_NORESTORE;
		}
	}
out:
	nvlist_free(props);
	nvlist_free(origprops);
	nvlist_free(errors);
	releasef(fd);

	if (error == 0)
		error = props_error;

	return (error);
}

/*
 * inputs:
 * zc_name	name of snapshot to send
 * zc_value	short name of incremental fromsnap (may be empty)
 * zc_cookie	file descriptor to send stream to
 * zc_obj	fromorigin flag (mutually exclusive with zc_value)
 *
 * outputs: none
 */
static int
zfs_ioc_send(struct file *filp, zfs_cmd_t *zc)
{
	objset_t *fromsnap = NULL;
	objset_t *tosnap;
	file_t *fp;
	int error;
	offset_t off;

	error = dmu_objset_hold(zc->zc_name, FTAG, &tosnap);
	if (error)
		return (error);

	if (zc->zc_value[0] != '\0') {
		char *buf;
		char *cp;

		buf = kmem_alloc(MAXPATHLEN, KM_SLEEP);
		(void) strncpy(buf, zc->zc_name, MAXPATHLEN);
		cp = strchr(buf, '@');
		if (cp)
			*(cp+1) = 0;
		(void) strncat(buf, zc->zc_value, MAXPATHLEN);
		error = dmu_objset_hold(buf, FTAG, &fromsnap);
		kmem_free(buf, MAXPATHLEN);
		if (error) {
			dmu_objset_rele(tosnap, FTAG);
			return (error);
		}
	}

	fp = getf(zc->zc_cookie);
	if (fp == NULL) {
		dmu_objset_rele(tosnap, FTAG);
		if (fromsnap)
			dmu_objset_rele(fromsnap, FTAG);
		return (EBADF);
	}

	off = fp->f_offset;
	error = dmu_sendbackup(tosnap, fromsnap, zc->zc_obj, fp->f_vnode, &off);

	if (VOP_SEEK(fp->f_vnode, fp->f_offset, &off, NULL) == 0)
		fp->f_offset = off;
	releasef(zc->zc_cookie);
	if (fromsnap)
		dmu_objset_rele(fromsnap, FTAG);
	dmu_objset_rele(tosnap, FTAG);
	return (error);
}

static int
zfs_ioc_inject_fault(struct file *filp, zfs_cmd_t *zc)
{
	int id, error;

	error = zio_inject_fault(zc->zc_name, (int)zc->zc_guid, &id,
	    &zc->zc_inject_record);

	if (error == 0)
		zc->zc_guid = (uint64_t)id;

	return (error);
}

static int
zfs_ioc_clear_fault(struct file *filp, zfs_cmd_t *zc)
{
	return (zio_clear_fault((int)zc->zc_guid));
}

static int
zfs_ioc_inject_list_next(struct file *filp, zfs_cmd_t *zc)
{
	int id = (int)zc->zc_guid;
	int error;

	error = zio_inject_list_next(&id, zc->zc_name, sizeof (zc->zc_name),
	    &zc->zc_inject_record);

	zc->zc_guid = id;

	return (error);
}

static int
zfs_ioc_error_log(struct file *filp, zfs_cmd_t *zc)
{
	spa_t *spa;
	int error;
	size_t count = (size_t)zc->zc_nvlist_dst_size;

	if ((error = spa_open(zc->zc_name, &spa, FTAG)) != 0)
		return (error);

	error = spa_get_errlog(spa, (void *)(uintptr_t)zc->zc_nvlist_dst,
	    &count);
	if (error == 0)
		zc->zc_nvlist_dst_size = count;
	else
		zc->zc_nvlist_dst_size = spa_get_errlog_size(spa);

	spa_close(spa, FTAG);

	return (error);
}

static int
zfs_ioc_clear(struct file *filp, zfs_cmd_t *zc)
{
	spa_t *spa;
	vdev_t *vd;
	int error;

	/*
	 * On zpool clear we also fix up missing slogs
	 */
	mutex_enter(&spa_namespace_lock);
	spa = spa_lookup(zc->zc_name);
	if (spa == NULL) {
		mutex_exit(&spa_namespace_lock);
		return (EIO);
	}
	if (spa_get_log_state(spa) == SPA_LOG_MISSING) {
		/* we need to let spa_open/spa_load clear the chains */
		spa_set_log_state(spa, SPA_LOG_CLEAR);
	}
	spa->spa_last_open_failed = 0;
	mutex_exit(&spa_namespace_lock);

	if (zc->zc_cookie & ZPOOL_NO_REWIND) {
		error = spa_open(zc->zc_name, &spa, FTAG);
	} else {
		nvlist_t *policy;
		nvlist_t *config = NULL;

		if (zc->zc_nvlist_src == 0)
			return (EINVAL);

		if ((error = get_nvlist(zc->zc_nvlist_src,
		    zc->zc_nvlist_src_size, zc->zc_iflags, &policy)) == 0) {
			error = spa_open_rewind(zc->zc_name, &spa, FTAG,
			    policy, &config);
			if (config != NULL) {
				(void) put_nvlist(zc, config);
				nvlist_free(config);
			}
			nvlist_free(policy);
		}
	}

	if (error)
		return (error);

	spa_vdev_state_enter(spa, SCL_NONE);

	if (zc->zc_guid == 0) {
		vd = NULL;
	} else {
		vd = spa_lookup_by_guid(spa, zc->zc_guid, B_TRUE);
		if (vd == NULL) {
			(void) spa_vdev_state_exit(spa, NULL, ENODEV);
			spa_close(spa, FTAG);
			return (ENODEV);
		}
	}

	vdev_clear(spa, vd);

	(void) spa_vdev_state_exit(spa, NULL, 0);

	/*
	 * Resume any suspended I/Os.
	 */
	if (zio_resume(spa) != 0)
		error = EIO;

	spa_close(spa, FTAG);

	return (error);
}

/*
 * inputs:
 * zc_name	name of filesystem
 * zc_value	name of origin snapshot
 *
 * outputs:
 * zc_string	name of conflicting snapshot, if there is one
 */
static int
zfs_ioc_promote(struct file *filp, zfs_cmd_t *zc)
{
	char *cp;

	/*
	 * We don't need to unmount *all* the origin fs's snapshots, but
	 * it's easier.
	 */
	cp = strchr(zc->zc_value, '@');
	if (cp)
		*cp = '\0';
	(void) dmu_objset_find(zc->zc_value,
	    zfs_unmount_snap, NULL, DS_FIND_SNAPSHOTS);
	return (dsl_dataset_promote(zc->zc_name, zc->zc_string));
}

/*
 * Retrieve a single {user|group}{used|quota}@... property.
 *
 * inputs:
 * zc_name	name of filesystem
 * zc_objset_type zfs_userquota_prop_t
 * zc_value	domain name (eg. "S-1-234-567-89")
 * zc_guid	RID/UID/GID
 *
 * outputs:
 * zc_cookie	property value
 */
static int
zfs_ioc_userspace_one(struct file *filp, zfs_cmd_t *zc)
{
#ifdef HAVE_ZPL
	zfsvfs_t *zfsvfs;
	int error;

	if (zc->zc_objset_type >= ZFS_NUM_USERQUOTA_PROPS)
		return (EINVAL);

	error = zfsvfs_hold(zc->zc_name, FTAG, &zfsvfs);
	if (error)
		return (error);

	error = zfs_userspace_one(zfsvfs,
	    zc->zc_objset_type, zc->zc_value, zc->zc_guid, &zc->zc_cookie);
	zfsvfs_rele(zfsvfs, FTAG);

	return (error);
#else
	return (ENOTSUP);
#endif /* HAVE_ZPL */
}

/*
 * inputs:
 * zc_name		name of filesystem
 * zc_cookie		zap cursor
 * zc_objset_type	zfs_userquota_prop_t
 * zc_nvlist_dst[_size] buffer to fill (not really an nvlist)
 *
 * outputs:
 * zc_nvlist_dst[_size]	data buffer (array of zfs_useracct_t)
 * zc_cookie	zap cursor
 */
static int
zfs_ioc_userspace_many(struct file *filp, zfs_cmd_t *zc)
{
#ifdef HAVE_ZPL
	zfsvfs_t *zfsvfs;
	int bufsize = zc->zc_nvlist_dst_size;

	if (bufsize <= 0)
		return (ENOMEM);

	int error = zfsvfs_hold(zc->zc_name, FTAG, &zfsvfs);
	if (error)
		return (error);

	void *buf = kmem_alloc(bufsize, KM_SLEEP);

	error = zfs_userspace_many(zfsvfs, zc->zc_objset_type, &zc->zc_cookie,
	    buf, &zc->zc_nvlist_dst_size);

	if (error == 0) {
		error = xcopyout(buf,
		    (void *)(uintptr_t)zc->zc_nvlist_dst,
		    zc->zc_nvlist_dst_size);
	}
	kmem_free(buf, bufsize);
	zfsvfs_rele(zfsvfs, FTAG);

	return (error);
#else
	return (ENOTSUP);
#endif /* HAVE_ZPL */
}

/*
 * inputs:
 * zc_name		name of filesystem
 *
 * outputs:
 * none
 */
static int
zfs_ioc_userspace_upgrade(struct file *filp, zfs_cmd_t *zc)
{
#ifdef HAVE_ZPL
	objset_t *os;
	int error = 0;
	zfsvfs_t *zfsvfs;

	if (getzfsvfs(zc->zc_name, &zfsvfs) == 0) {
		if (!dmu_objset_userused_enabled(zfsvfs->z_os)) {
			/*
			 * If userused is not enabled, it may be because the
			 * objset needs to be closed & reopened (to grow the
			 * objset_phys_t).  Suspend/resume the fs will do that.
			 */
			error = zfs_suspend_fs(zfsvfs);
			if (error == 0)
				error = zfs_resume_fs(zfsvfs, zc->zc_name);
		}
		if (error == 0)
			error = dmu_objset_userspace_upgrade(zfsvfs->z_os);
		VFS_RELE(zfsvfs->z_vfs);
	} else {
		/* XXX kind of reading contents without owning */
		error = dmu_objset_hold(zc->zc_name, FTAG, &os);
		if (error)
			return (error);

		error = dmu_objset_userspace_upgrade(os);
		dmu_objset_rele(os, FTAG);
	}

	return (error);
#else
	return (ENOTSUP);
#endif /* HAVE_ZPL */
}

/*
 * We don't want to have a hard dependency
 * against some special symbols in sharefs
 * nfs, and smbsrv.  Determine them if needed when
 * the first file system is shared.
 * Neither sharefs, nfs or smbsrv are unloadable modules.
 */
#ifdef HAVE_ZPL
int (*znfsexport_fs)(void *arg);
int (*zshare_fs)(enum sharefs_sys_op, share_t *, uint32_t);
int (*zsmbexport_fs)(void *arg, boolean_t add_share);

int zfs_nfsshare_inited;
int zfs_smbshare_inited;

ddi_modhandle_t nfs_mod;
ddi_modhandle_t sharefs_mod;
ddi_modhandle_t smbsrv_mod;
kmutex_t zfs_share_lock;

static int
zfs_init_sharefs()
{
	int error;

	ASSERT(MUTEX_HELD(&zfs_share_lock));
	/* Both NFS and SMB shares also require sharetab support. */
	if (sharefs_mod == NULL && ((sharefs_mod =
	    ddi_modopen("fs/sharefs",
	    KRTLD_MODE_FIRST, &error)) == NULL)) {
		return (ENOSYS);
	}
	if (zshare_fs == NULL && ((zshare_fs =
	    (int (*)(enum sharefs_sys_op, share_t *, uint32_t))
	    ddi_modsym(sharefs_mod, "sharefs_impl", &error)) == NULL)) {
		return (ENOSYS);
	}
	return (0);
}
#endif /* HAVE_ZPL */

static int
zfs_ioc_share(struct file *filp, zfs_cmd_t *zc)
{
#ifdef HAVE_ZPL
	int error;
	int opcode;

	switch (zc->zc_share.z_sharetype) {
	case ZFS_SHARE_NFS:
	case ZFS_UNSHARE_NFS:
		if (zfs_nfsshare_inited == 0) {
			mutex_enter(&zfs_share_lock);
			if (nfs_mod == NULL && ((nfs_mod = ddi_modopen("fs/nfs",
			    KRTLD_MODE_FIRST, &error)) == NULL)) {
				mutex_exit(&zfs_share_lock);
				return (ENOSYS);
			}
			if (znfsexport_fs == NULL &&
			    ((znfsexport_fs = (int (*)(void *))
			    ddi_modsym(nfs_mod,
			    "nfs_export", &error)) == NULL)) {
				mutex_exit(&zfs_share_lock);
				return (ENOSYS);
			}
			error = zfs_init_sharefs();
			if (error) {
				mutex_exit(&zfs_share_lock);
				return (ENOSYS);
			}
			zfs_nfsshare_inited = 1;
			mutex_exit(&zfs_share_lock);
		}
		break;
	case ZFS_SHARE_SMB:
	case ZFS_UNSHARE_SMB:
		if (zfs_smbshare_inited == 0) {
			mutex_enter(&zfs_share_lock);
			if (smbsrv_mod == NULL && ((smbsrv_mod =
			    ddi_modopen("drv/smbsrv",
			    KRTLD_MODE_FIRST, &error)) == NULL)) {
				mutex_exit(&zfs_share_lock);
				return (ENOSYS);
			}
			if (zsmbexport_fs == NULL && ((zsmbexport_fs =
			    (int (*)(void *, boolean_t))ddi_modsym(smbsrv_mod,
			    "smb_server_share", &error)) == NULL)) {
				mutex_exit(&zfs_share_lock);
				return (ENOSYS);
			}
			error = zfs_init_sharefs();
			if (error) {
				mutex_exit(&zfs_share_lock);
				return (ENOSYS);
			}
			zfs_smbshare_inited = 1;
			mutex_exit(&zfs_share_lock);
		}
		break;
	default:
		return (EINVAL);
	}

	switch (zc->zc_share.z_sharetype) {
	case ZFS_SHARE_NFS:
	case ZFS_UNSHARE_NFS:
		if (error =
		    znfsexport_fs((void *)
		    (uintptr_t)zc->zc_share.z_exportdata))
			return (error);
		break;
	case ZFS_SHARE_SMB:
	case ZFS_UNSHARE_SMB:
		if (error = zsmbexport_fs((void *)
		    (uintptr_t)zc->zc_share.z_exportdata,
		    zc->zc_share.z_sharetype == ZFS_SHARE_SMB ?
		    B_TRUE: B_FALSE)) {
			return (error);
		}
		break;
	}

	opcode = (zc->zc_share.z_sharetype == ZFS_SHARE_NFS ||
	    zc->zc_share.z_sharetype == ZFS_SHARE_SMB) ?
	    SHAREFS_ADD : SHAREFS_REMOVE;

	/*
	 * Add or remove share from sharetab
	 */
	error = zshare_fs(opcode,
	    (void *)(uintptr_t)zc->zc_share.z_sharedata,
	    zc->zc_share.z_sharemax);

	return (error);
#else
	return (ENOTSUP);
#endif /* HAVE_ZPL */
}

ace_t full_access[] = {
	{(uid_t)-1, ACE_ALL_PERMS, ACE_EVERYONE, 0}
};

/*
 * Remove all ACL files in shares dir
 */
#ifdef HAVE_ZPL
static int
zfs_smb_acl_purge(znode_t *dzp)
{
	zap_cursor_t	zc;
	zap_attribute_t	zap;
	zfsvfs_t *zfsvfs = dzp->z_zfsvfs;
	int error;

	for (zap_cursor_init(&zc, zfsvfs->z_os, dzp->z_id);
	    (error = zap_cursor_retrieve(&zc, &zap)) == 0;
	    zap_cursor_advance(&zc)) {
		if ((error = VOP_REMOVE(ZTOV(dzp), zap.za_name, kcred,
		    NULL, 0)) != 0)
			break;
	}
	zap_cursor_fini(&zc);
	return (error);
}
#endif /* HAVE ZPL */

static int
zfs_ioc_smb_acl(struct file *filp, zfs_cmd_t *zc)
{
#ifdef HAVE_ZPL
	vnode_t *vp;
	znode_t *dzp;
	vnode_t *resourcevp = NULL;
	znode_t *sharedir;
	zfsvfs_t *zfsvfs;
	nvlist_t *nvlist;
	char *src, *target;
	vattr_t vattr;
	vsecattr_t vsec;
	int error = 0;

	if ((error = lookupname(zc->zc_value, UIO_SYSSPACE,
	    NO_FOLLOW, NULL, &vp)) != 0)
		return (error);

	/* Now make sure mntpnt and dataset are ZFS */

	if (vp->v_vfsp->vfs_fstype != zfsfstype ||
	    (strcmp((char *)refstr_value(vp->v_vfsp->vfs_resource),
	    zc->zc_name) != 0)) {
		VN_RELE(vp);
		return (EINVAL);
	}

	dzp = VTOZ(vp);
	zfsvfs = dzp->z_zfsvfs;
	ZFS_ENTER(zfsvfs);

	/*
	 * Create share dir if its missing.
	 */
	mutex_enter(&zfsvfs->z_lock);
	if (zfsvfs->z_shares_dir == 0) {
		dmu_tx_t *tx;

		tx = dmu_tx_create(zfsvfs->z_os);
		dmu_tx_hold_zap(tx, MASTER_NODE_OBJ, TRUE,
		    ZFS_SHARES_DIR);
		dmu_tx_hold_zap(tx, DMU_NEW_OBJECT, FALSE, NULL);
		error = dmu_tx_assign(tx, TXG_WAIT);
		if (error) {
			dmu_tx_abort(tx);
		} else {
			error = zfs_create_share_dir(zfsvfs, tx);
			dmu_tx_commit(tx);
		}
		if (error) {
			mutex_exit(&zfsvfs->z_lock);
			VN_RELE(vp);
			ZFS_EXIT(zfsvfs);
			return (error);
		}
	}
	mutex_exit(&zfsvfs->z_lock);

	ASSERT(zfsvfs->z_shares_dir);
	if ((error = zfs_zget(zfsvfs, zfsvfs->z_shares_dir, &sharedir)) != 0) {
		VN_RELE(vp);
		ZFS_EXIT(zfsvfs);
		return (error);
	}

	switch (zc->zc_cookie) {
	case ZFS_SMB_ACL_ADD:
		vattr.va_mask = AT_MODE|AT_UID|AT_GID|AT_TYPE;
		vattr.va_type = VREG;
		vattr.va_mode = S_IFREG|0777;
		vattr.va_uid = 0;
		vattr.va_gid = 0;

		vsec.vsa_mask = VSA_ACE;
		vsec.vsa_aclentp = &full_access;
		vsec.vsa_aclentsz = sizeof (full_access);
		vsec.vsa_aclcnt = 1;

		error = VOP_CREATE(ZTOV(sharedir), zc->zc_string,
		    &vattr, EXCL, 0, &resourcevp, kcred, 0, NULL, &vsec);
		if (resourcevp)
			VN_RELE(resourcevp);
		break;

	case ZFS_SMB_ACL_REMOVE:
		error = VOP_REMOVE(ZTOV(sharedir), zc->zc_string, kcred,
		    NULL, 0);
		break;

	case ZFS_SMB_ACL_RENAME:
		if ((error = get_nvlist(zc->zc_nvlist_src,
		    zc->zc_nvlist_src_size, zc->zc_iflags, &nvlist)) != 0) {
			VN_RELE(vp);
			ZFS_EXIT(zfsvfs);
			return (error);
		}
		if (nvlist_lookup_string(nvlist, ZFS_SMB_ACL_SRC, &src) ||
		    nvlist_lookup_string(nvlist, ZFS_SMB_ACL_TARGET,
		    &target)) {
			VN_RELE(vp);
			VN_RELE(ZTOV(sharedir));
			ZFS_EXIT(zfsvfs);
			nvlist_free(nvlist);
			return (error);
		}
		error = VOP_RENAME(ZTOV(sharedir), src, ZTOV(sharedir), target,
		    kcred, NULL, 0);
		nvlist_free(nvlist);
		break;

	case ZFS_SMB_ACL_PURGE:
		error = zfs_smb_acl_purge(sharedir);
		break;

	default:
		error = EINVAL;
		break;
	}

	VN_RELE(vp);
	VN_RELE(ZTOV(sharedir));

	ZFS_EXIT(zfsvfs);

	return (error);
#else
	return (ENOTSUP);
#endif /* HAVE_ZPL */
}

/*
 * inputs:
 * zc_name	name of filesystem
 * zc_value	short name of snap
 * zc_string	user-supplied tag for this reference
 * zc_cookie	recursive flag
 * zc_temphold	set if hold is temporary
 *
 * outputs:		none
 */
static int
zfs_ioc_hold(struct file *filp, zfs_cmd_t *zc)
{
	boolean_t recursive = zc->zc_cookie;

	if (snapshot_namecheck(zc->zc_value, NULL, NULL) != 0)
		return (EINVAL);

	return (dsl_dataset_user_hold(zc->zc_name, zc->zc_value,
	    zc->zc_string, recursive, zc->zc_temphold));
}

/*
 * inputs:
 * zc_name	name of dataset from which we're releasing a user reference
 * zc_value	short name of snap
 * zc_string	user-supplied tag for this reference
 * zc_cookie	recursive flag
 *
 * outputs:		none
 */
static int
zfs_ioc_release(struct file *filp, zfs_cmd_t *zc)
{
	boolean_t recursive = zc->zc_cookie;

	if (snapshot_namecheck(zc->zc_value, NULL, NULL) != 0)
		return (EINVAL);

	return (dsl_dataset_user_release(zc->zc_name, zc->zc_value,
	    zc->zc_string, recursive));
}

/*
 * inputs:
 * zc_name		name of filesystem
 *
 * outputs:
 * zc_nvlist_src{_size}	nvlist of snapshot holds
 */
static int
zfs_ioc_get_holds(struct file *filp, zfs_cmd_t *zc)
{
	nvlist_t *nvp;
	int error;

	if ((error = dsl_dataset_get_holds(zc->zc_name, &nvp)) == 0) {
		error = put_nvlist(zc, nvp);
		nvlist_free(nvp);
	}

	return (error);
}

/*
 * inputs:
 * zc_guid		flags (ZEVENT_NONBLOCK)
 *
 * outputs:
 * zc_nvlist_dst	next nvlist event
 * zc_cookie		dropped events since last get
 */
static int
zfs_ioc_events_next(struct file *filp, zfs_cmd_t *zc)
{
	zfs_private_data_t *zpd = filp->private_data;
	int error;

	do {
		error = fm_zevent_next(zpd, zc);
		if (zc->zc_guid & ZEVENT_NONBLOCK)
			break;

		if ((error == 0) || (error != ENOENT))
			break;

		error = fm_zevent_wait(zpd);
		if (error)
			break;
	} while (1);

	return (error);
}

/*
 * outputs:
 * zc_cookie		cleared events count
 */
static int
zfs_ioc_events_clear(struct file *filp, zfs_cmd_t *zc)
{
	int count;

	fm_zevent_drain_all(&count);
	zc->zc_cookie = count;

	return 0;
}

/*
 * pool create, destroy, and export don't log the history as part of
 * zfsdev_ioctl, but rather zfs_ioc_pool_create, and zfs_ioc_pool_export
 * do the logging of those commands.
 */
static zfs_ioc_vec_t zfs_ioc_vec[] = {
	{ zfs_ioc_pool_create, zfs_secpolicy_config, POOL_NAME, B_FALSE,
	    B_FALSE },
	{ zfs_ioc_pool_destroy,	zfs_secpolicy_config, POOL_NAME, B_FALSE,
	    B_FALSE },
	{ zfs_ioc_pool_import, zfs_secpolicy_config, POOL_NAME, B_TRUE,
	    B_FALSE },
	{ zfs_ioc_pool_export, zfs_secpolicy_config, POOL_NAME, B_FALSE,
	    B_FALSE },
	{ zfs_ioc_pool_configs,	zfs_secpolicy_none, NO_NAME, B_FALSE,
	    B_FALSE },
	{ zfs_ioc_pool_stats, zfs_secpolicy_read, POOL_NAME, B_FALSE,
	    B_FALSE },
	{ zfs_ioc_pool_tryimport, zfs_secpolicy_config, NO_NAME, B_FALSE,
	    B_FALSE },
	{ zfs_ioc_pool_scan, zfs_secpolicy_config, POOL_NAME, B_TRUE,
	    B_TRUE },
	{ zfs_ioc_pool_freeze, zfs_secpolicy_config, NO_NAME, B_FALSE,
	    B_FALSE },
	{ zfs_ioc_pool_upgrade,	zfs_secpolicy_config, POOL_NAME, B_TRUE,
	    B_TRUE },
	{ zfs_ioc_pool_get_history, zfs_secpolicy_config, POOL_NAME, B_FALSE,
	    B_FALSE },
	{ zfs_ioc_vdev_add, zfs_secpolicy_config, POOL_NAME, B_TRUE,
	    B_TRUE },
	{ zfs_ioc_vdev_remove, zfs_secpolicy_config, POOL_NAME, B_TRUE,
	    B_TRUE },
	{ zfs_ioc_vdev_set_state, zfs_secpolicy_config,	POOL_NAME, B_TRUE,
	    B_FALSE },
	{ zfs_ioc_vdev_attach, zfs_secpolicy_config, POOL_NAME, B_TRUE,
	    B_TRUE },
	{ zfs_ioc_vdev_detach, zfs_secpolicy_config, POOL_NAME, B_TRUE,
	    B_TRUE },
	{ zfs_ioc_vdev_setpath,	zfs_secpolicy_config, POOL_NAME, B_FALSE,
	    B_TRUE },
	{ zfs_ioc_vdev_setfru,	zfs_secpolicy_config, POOL_NAME, B_FALSE,
	    B_TRUE },
	{ zfs_ioc_objset_stats,	zfs_secpolicy_read, DATASET_NAME, B_FALSE,
	    B_TRUE },
	{ zfs_ioc_objset_zplprops, zfs_secpolicy_read, DATASET_NAME, B_FALSE,
	    B_FALSE },
	{ zfs_ioc_dataset_list_next, zfs_secpolicy_read, DATASET_NAME, B_FALSE,
	    B_TRUE },
	{ zfs_ioc_snapshot_list_next, zfs_secpolicy_read, DATASET_NAME, B_FALSE,
	    B_TRUE },
	{ zfs_ioc_set_prop, zfs_secpolicy_none, DATASET_NAME, B_TRUE, B_TRUE },
	{ zfs_ioc_create_minor, zfs_secpolicy_config, DATASET_NAME, B_FALSE,
	    B_FALSE },
	{ zfs_ioc_remove_minor, zfs_secpolicy_config, DATASET_NAME, B_FALSE,
	    B_FALSE },
	{ zfs_ioc_create, zfs_secpolicy_create, DATASET_NAME, B_TRUE, B_TRUE },
	{ zfs_ioc_destroy, zfs_secpolicy_destroy, DATASET_NAME, B_TRUE,
	    B_TRUE},
	{ zfs_ioc_rollback, zfs_secpolicy_rollback, DATASET_NAME, B_TRUE,
	    B_TRUE },
	{ zfs_ioc_rename, zfs_secpolicy_rename,	DATASET_NAME, B_TRUE, B_TRUE },
	{ zfs_ioc_recv, zfs_secpolicy_receive, DATASET_NAME, B_TRUE, B_TRUE },
	{ zfs_ioc_send, zfs_secpolicy_send, DATASET_NAME, B_TRUE, B_FALSE },
	{ zfs_ioc_inject_fault,	zfs_secpolicy_inject, NO_NAME, B_FALSE,
	    B_FALSE },
	{ zfs_ioc_clear_fault, zfs_secpolicy_inject, NO_NAME, B_FALSE,
	    B_FALSE },
	{ zfs_ioc_inject_list_next, zfs_secpolicy_inject, NO_NAME, B_FALSE,
	    B_FALSE },
	{ zfs_ioc_error_log, zfs_secpolicy_inject, POOL_NAME, B_FALSE,
	    B_FALSE },
	{ zfs_ioc_clear, zfs_secpolicy_config, POOL_NAME, B_TRUE, B_FALSE },
	{ zfs_ioc_promote, zfs_secpolicy_promote, DATASET_NAME, B_TRUE,
	    B_TRUE },
	{ zfs_ioc_destroy_snaps, zfs_secpolicy_destroy_snaps, DATASET_NAME,
	    B_TRUE, B_TRUE },
	{ zfs_ioc_snapshot, zfs_secpolicy_snapshot, DATASET_NAME, B_TRUE,
	    B_TRUE },
	{ zfs_ioc_dsobj_to_dsname, zfs_secpolicy_config, POOL_NAME, B_FALSE,
	    B_FALSE },
	{ zfs_ioc_obj_to_path, zfs_secpolicy_config, DATASET_NAME, B_FALSE,
	    B_TRUE },
	{ zfs_ioc_pool_set_props, zfs_secpolicy_config,	POOL_NAME, B_TRUE,
	    B_TRUE },
	{ zfs_ioc_pool_get_props, zfs_secpolicy_read, POOL_NAME, B_FALSE,
	    B_FALSE },
	{ zfs_ioc_set_fsacl, zfs_secpolicy_fsacl, DATASET_NAME, B_TRUE,
	    B_TRUE },
	{ zfs_ioc_get_fsacl, zfs_secpolicy_read, DATASET_NAME, B_FALSE,
	    B_FALSE },
	{ zfs_ioc_share, zfs_secpolicy_share, DATASET_NAME, B_FALSE, B_FALSE },
	{ zfs_ioc_inherit_prop, zfs_secpolicy_inherit, DATASET_NAME, B_TRUE,
	    B_TRUE },
	{ zfs_ioc_smb_acl, zfs_secpolicy_smb_acl, DATASET_NAME, B_FALSE,
	    B_FALSE },
	{ zfs_ioc_userspace_one, zfs_secpolicy_userspace_one,
	    DATASET_NAME, B_FALSE, B_FALSE },
	{ zfs_ioc_userspace_many, zfs_secpolicy_userspace_many,
	    DATASET_NAME, B_FALSE, B_FALSE },
	{ zfs_ioc_userspace_upgrade, zfs_secpolicy_userspace_upgrade,
	    DATASET_NAME, B_FALSE, B_TRUE },
	{ zfs_ioc_hold, zfs_secpolicy_hold, DATASET_NAME, B_TRUE, B_TRUE },
	{ zfs_ioc_release, zfs_secpolicy_release, DATASET_NAME, B_TRUE,
	    B_TRUE },
	{ zfs_ioc_get_holds, zfs_secpolicy_read, DATASET_NAME, B_FALSE,
	    B_TRUE },
	{ zfs_ioc_objset_recvd_props, zfs_secpolicy_read, DATASET_NAME, B_FALSE,
	    B_FALSE },
	{ zfs_ioc_vdev_split, zfs_secpolicy_config, POOL_NAME, B_TRUE,
	    B_TRUE },
	{ zfs_ioc_events_next, zfs_secpolicy_config, NO_NAME, B_FALSE,
	    B_FALSE },
	{ zfs_ioc_events_clear, zfs_secpolicy_config, NO_NAME, B_FALSE,
	    B_FALSE },
};

int
pool_status_check(const char *name, zfs_ioc_namecheck_t type)
{
	spa_t *spa;
	int error;

	ASSERT(type == POOL_NAME || type == DATASET_NAME);

	error = spa_open(name, &spa, FTAG);
	if (error == 0) {
		if (spa_suspended(spa))
			error = EAGAIN;
		spa_close(spa, FTAG);
	}
	return (error);
}

static int
zfs_open(struct inode *ino, struct file *filp)
{
	zfs_private_data_t *zpd;

	zpd = kmem_zalloc(sizeof(zfs_private_data_t), KM_SLEEP);
	if (zpd == NULL)
		return -ENOMEM;

	fm_zevent_init(zpd);
	filp->private_data = zpd;

	return 0;
}

static int
zfs_release(struct inode *ino, struct file *filp)
{
	zfs_private_data_t *zpd = filp->private_data;

	fm_zevent_fini(zpd);
	kmem_free(zpd, sizeof(zfs_private_data_t));

	return 0;
}

static long
zfs_ioctl(struct file *filp, unsigned cmd, unsigned long arg)
{
	zfs_cmd_t *zc;
	uint_t vec;
	int error, rc, flag = 0;

	vec = cmd - ZFS_IOC;
	if (vec >= sizeof (zfs_ioc_vec) / sizeof (zfs_ioc_vec[0]))
		return (-EINVAL);

	zc = kmem_zalloc(sizeof (zfs_cmd_t), KM_SLEEP);

	error = ddi_copyin((void *)arg, zc, sizeof (zfs_cmd_t), flag);
	if (error != 0)
		error = EFAULT;

	if ((error == 0) && !(flag & FKIOCTL))
		error = zfs_ioc_vec[vec].zvec_secpolicy(zc, NULL);

	/*
	 * Ensure that all pool/dataset names are valid before we pass down to
	 * the lower layers.
	 */
	if (error == 0) {
		zc->zc_name[sizeof (zc->zc_name) - 1] = '\0';
		zc->zc_iflags = flag & FKIOCTL;
		switch (zfs_ioc_vec[vec].zvec_namecheck) {
		case POOL_NAME:
			if (pool_namecheck(zc->zc_name, NULL, NULL) != 0)
				error = EINVAL;
			if (zfs_ioc_vec[vec].zvec_pool_check)
				error = pool_status_check(zc->zc_name,
				    zfs_ioc_vec[vec].zvec_namecheck);
			break;

		case DATASET_NAME:
			if (dataset_namecheck(zc->zc_name, NULL, NULL) != 0)
				error = EINVAL;
			if (zfs_ioc_vec[vec].zvec_pool_check)
				error = pool_status_check(zc->zc_name,
				    zfs_ioc_vec[vec].zvec_namecheck);
			break;

		case NO_NAME:
			break;
		}
	}

	if (error == 0)
		error = zfs_ioc_vec[vec].zvec_func(filp, zc);

	rc = ddi_copyout(zc, (void *)arg, sizeof (zfs_cmd_t), flag);
	if (error == 0) {
		if (rc != 0)
			error = EFAULT;
		if (zfs_ioc_vec[vec].zvec_his_log)
			zfs_log_history(zc);
	}

	kmem_free(zc, sizeof (zfs_cmd_t));
<<<<<<< HEAD
	return (-error);
=======
	return (error);
>>>>>>> 992e89df
}

#ifdef CONFIG_COMPAT
static long
zfs_compat_ioctl(struct file *filp, unsigned cmd, unsigned long arg)
{
        return zfs_ioctl(filp, cmd, arg);
}
#else
#define zfs_compat_ioctl   NULL
#endif

static const struct file_operations zfs_fops = {
	.open            = zfs_open,
	.release         = zfs_release,
	.unlocked_ioctl  = zfs_ioctl,
	.compat_ioctl    = zfs_compat_ioctl,
	.owner           = THIS_MODULE,
};

static struct miscdevice zfs_misc = {
	.minor          = MISC_DYNAMIC_MINOR,
	.name           = ZFS_DRIVER,
	.fops           = &zfs_fops,
};

static int
zfs_attach(void)
{
	int error;

	error = misc_register(&zfs_misc);
        if (error) {
		printk(KERN_INFO "ZFS: misc_register() failed %d\n", error);
		return (error);
	}

	return (0);
}

static void
zfs_detach(void)
{
	int error;

	error = misc_deregister(&zfs_misc);
	if (error)
		printk(KERN_INFO "ZFS: misc_deregister() failed %d\n", error);
}

#ifdef HAVE_ZPL
uint_t zfs_fsyncer_key;
extern uint_t rrw_tsd_key;
#endif

#ifdef DEBUG
#define ZFS_DEBUG_STR	" (DEBUG mode)"
#else
#define ZFS_DEBUG_STR	""
#endif

int
_init(void)
{
	int error;

	spa_init(FREAD | FWRITE);
	zfs_init();

	if ((error = zvol_init()) != 0)
		goto out1;

	if ((error = zfs_attach()) != 0)
		goto out2;

#ifdef HAVE_ZPL
	tsd_create(&zfs_fsyncer_key, NULL);
	tsd_create(&rrw_tsd_key, NULL);

	mutex_init(&zfs_share_lock, NULL, MUTEX_DEFAULT, NULL);
#endif /* HAVE_ZPL */

	printk(KERN_NOTICE "ZFS: Loaded ZFS Filesystem v%s%s\n",
	       ZFS_META_VERSION, ZFS_DEBUG_STR);

	return (0);

out2:
	(void) zvol_fini();
out1:
	zfs_fini();
	spa_fini();
	printk(KERN_NOTICE "ZFS: Failed to Load ZFS Filesystem v%s%s"
	       ", rc = %d\n", ZFS_META_VERSION, ZFS_DEBUG_STR, error);

	return (error);
}

int
_fini(void)
{
	zfs_detach();
	zvol_fini();
	zfs_fini();
	spa_fini();
#ifdef HAVE_ZPL
	if (zfs_nfsshare_inited)
		(void) ddi_modclose(nfs_mod);
	if (zfs_smbshare_inited)
		(void) ddi_modclose(smbsrv_mod);
	if (zfs_nfsshare_inited || zfs_smbshare_inited)
		(void) ddi_modclose(sharefs_mod);

	mutex_destroy(&zfs_share_lock);
	tsd_destroy(&zfs_fsyncer_key);
#endif /* HAVE_ZPL */

	printk(KERN_NOTICE "ZFS: Unloaded ZFS Filesystem v%s%s\n",
	       ZFS_META_VERSION, ZFS_DEBUG_STR);

	return (0);
}

#ifdef HAVE_SPL
spl_module_init(_init);
spl_module_exit(_fini);

MODULE_DESCRIPTION("ZFS");
MODULE_AUTHOR(ZFS_META_AUTHOR);
MODULE_LICENSE(ZFS_META_LICENSE);
#endif /* HAVE_SPL */<|MERGE_RESOLUTION|>--- conflicted
+++ resolved
@@ -4606,11 +4606,7 @@
 	}
 
 	kmem_free(zc, sizeof (zfs_cmd_t));
-<<<<<<< HEAD
 	return (-error);
-=======
-	return (error);
->>>>>>> 992e89df
 }
 
 #ifdef CONFIG_COMPAT
