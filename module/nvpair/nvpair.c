/*
 * CDDL HEADER START
 *
 * The contents of this file are subject to the terms of the
 * Common Development and Distribution License (the "License").
 * You may not use this file except in compliance with the License.
 *
 * You can obtain a copy of the license at usr/src/OPENSOLARIS.LICENSE
 * or http://www.opensolaris.org/os/licensing.
 * See the License for the specific language governing permissions
 * and limitations under the License.
 *
 * When distributing Covered Code, include this CDDL HEADER in each
 * file and include the License file at usr/src/OPENSOLARIS.LICENSE.
 * If applicable, add the following below this CDDL HEADER, with the
 * fields enclosed by brackets "[]" replaced with your own identifying
 * information: Portions Copyright [yyyy] [name of copyright owner]
 *
 * CDDL HEADER END
 */

/*
 * Copyright 2009 Sun Microsystems, Inc.  All rights reserved.
 * Use is subject to license terms.
 */

<<<<<<< HEAD


=======
>>>>>>> 957b7b41
#include <sys/stropts.h>
#include <sys/debug.h>
#include <sys/isa_defs.h>
#include <sys/int_limits.h>
#include <sys/nvpair.h>
#include <sys/nvpair_impl.h>
#include <rpc/types.h>
#include <rpc/xdr.h>

#if defined(_KERNEL) && !defined(_BOOT)
#include <sys/varargs.h>
#include <sys/ddi.h>
#include <sys/sunddi.h>
#else
#include <stdarg.h>
#include <stdlib.h>
#include <string.h>
#include <strings.h>
#endif

#ifndef	offsetof
#define	offsetof(s, m)		((size_t)(&(((s *)0)->m)))
#endif
#define	skip_whitespace(p)	while ((*(p) == ' ') || (*(p) == '\t')) p++

/*
 * nvpair.c - Provides kernel & userland interfaces for manipulating
 *	name-value pairs.
 *
 * Overview Diagram
 *
 *  +--------------+
 *  |  nvlist_t    |
 *  |--------------|
 *  | nvl_version  |
 *  | nvl_nvflag   |
 *  | nvl_priv    -+-+
 *  | nvl_flag     | |
 *  | nvl_pad      | |
 *  +--------------+ |
 *                   V
 *      +--------------+      last i_nvp in list
 *      | nvpriv_t     |  +--------------------->
 *      |--------------|  |
 *   +--+- nvp_list    |  |   +------------+
 *   |  |  nvp_last   -+--+   + nv_alloc_t |
 *   |  |  nvp_curr    |      |------------|
 *   |  |  nvp_nva    -+----> | nva_ops    |
 *   |  |  nvp_stat    |      | nva_arg    |
 *   |  +--------------+      +------------+
 *   |
 *   +-------+
 *           V
 *   +---------------------+      +-------------------+
 *   |  i_nvp_t            |  +-->|  i_nvp_t          |  +-->
 *   |---------------------|  |   |-------------------|  |
 *   | nvi_next           -+--+   | nvi_next         -+--+
 *   | nvi_prev (NULL)     | <----+ nvi_prev          |
 *   | . . . . . . . . . . |      | . . . . . . . . . |
 *   | nvp (nvpair_t)      |      | nvp (nvpair_t)    |
 *   |  - nvp_size         |      |  - nvp_size       |
 *   |  - nvp_name_sz      |      |  - nvp_name_sz    |
 *   |  - nvp_value_elem   |      |  - nvp_value_elem |
 *   |  - nvp_type         |      |  - nvp_type       |
 *   |  - data ...         |      |  - data ...       |
 *   +---------------------+      +-------------------+
 *
 *
 *
 *   +---------------------+              +---------------------+
 *   |  i_nvp_t            |  +-->    +-->|  i_nvp_t (last)     |
 *   |---------------------|  |       |   |---------------------|
 *   |  nvi_next          -+--+ ... --+   | nvi_next (NULL)     |
 * <-+- nvi_prev           |<-- ...  <----+ nvi_prev            |
 *   | . . . . . . . . .   |              | . . . . . . . . .   |
 *   | nvp (nvpair_t)      |              | nvp (nvpair_t)      |
 *   |  - nvp_size         |              |  - nvp_size         |
 *   |  - nvp_name_sz      |              |  - nvp_name_sz      |
 *   |  - nvp_value_elem   |              |  - nvp_value_elem   |
 *   |  - DATA_TYPE_NVLIST |              |  - nvp_type         |
 *   |  - data (embedded)  |              |  - data ...         |
 *   |    nvlist name      |              +---------------------+
 *   |  +--------------+   |
 *   |  |  nvlist_t    |   |
 *   |  |--------------|   |
 *   |  | nvl_version  |   |
 *   |  | nvl_nvflag   |   |
 *   |  | nvl_priv   --+---+---->
 *   |  | nvl_flag     |   |
 *   |  | nvl_pad      |   |
 *   |  +--------------+   |
 *   +---------------------+
 *
 *
 * N.B. nvpair_t may be aligned on 4 byte boundary, so +4 will
 * allow value to be aligned on 8 byte boundary
 *
 * name_len is the length of the name string including the null terminator
 * so it must be >= 1
 */
#define	NVP_SIZE_CALC(name_len, data_len) \
	(NV_ALIGN((sizeof (nvpair_t)) + name_len) + NV_ALIGN(data_len))

static int i_get_value_size(data_type_t type, const void *data, uint_t nelem);
static int nvlist_add_common(nvlist_t *nvl, const char *name, data_type_t type,
    uint_t nelem, const void *data);

#define	NV_STAT_EMBEDDED	0x1
#define	EMBEDDED_NVL(nvp)	((nvlist_t *)(void *)NVP_VALUE(nvp))
#define	EMBEDDED_NVL_ARRAY(nvp)	((nvlist_t **)(void *)NVP_VALUE(nvp))

#define	NVP_VALOFF(nvp)	(NV_ALIGN(sizeof (nvpair_t) + (nvp)->nvp_name_sz))
#define	NVPAIR2I_NVP(nvp) \
	((i_nvp_t *)((size_t)(nvp) - offsetof(i_nvp_t, nvi_nvp)))


int
nv_alloc_init(nv_alloc_t *nva, const nv_alloc_ops_t *nvo, /* args */ ...)
{
	va_list valist;
	int err = 0;

	nva->nva_ops = nvo;
	nva->nva_arg = NULL;

	va_start(valist, nvo);
	if (nva->nva_ops->nv_ao_init != NULL)
		err = nva->nva_ops->nv_ao_init(nva, valist);
	va_end(valist);

	return (err);
}

void
nv_alloc_reset(nv_alloc_t *nva)
{
	if (nva->nva_ops->nv_ao_reset != NULL)
		nva->nva_ops->nv_ao_reset(nva);
}

void
nv_alloc_fini(nv_alloc_t *nva)
{
	if (nva->nva_ops->nv_ao_fini != NULL)
		nva->nva_ops->nv_ao_fini(nva);
}

nv_alloc_t *
nvlist_lookup_nv_alloc(nvlist_t *nvl)
{
	nvpriv_t *priv;

	if (nvl == NULL ||
	    (priv = (nvpriv_t *)(uintptr_t)nvl->nvl_priv) == NULL)
		return (NULL);

	return (priv->nvp_nva);
}

static void *
nv_mem_zalloc(nvpriv_t *nvp, size_t size)
{
	nv_alloc_t *nva = nvp->nvp_nva;
	void *buf;

	if ((buf = nva->nva_ops->nv_ao_alloc(nva, size)) != NULL)
		bzero(buf, size);

	return (buf);
}

static void
nv_mem_free(nvpriv_t *nvp, void *buf, size_t size)
{
	nv_alloc_t *nva = nvp->nvp_nva;

	nva->nva_ops->nv_ao_free(nva, buf, size);
}

static void
nv_priv_init(nvpriv_t *priv, nv_alloc_t *nva, uint32_t stat)
{
	bzero(priv, sizeof (nvpriv_t));

	priv->nvp_nva = nva;
	priv->nvp_stat = stat;
}

static nvpriv_t *
nv_priv_alloc(nv_alloc_t *nva)
{
	nvpriv_t *priv;

	/*
	 * nv_mem_alloc() cannot called here because it needs the priv
	 * argument.
	 */
	if ((priv = nva->nva_ops->nv_ao_alloc(nva, sizeof (nvpriv_t))) == NULL)
		return (NULL);

	nv_priv_init(priv, nva, 0);

	return (priv);
}

/*
 * Embedded lists need their own nvpriv_t's.  We create a new
 * nvpriv_t using the parameters and allocator from the parent
 * list's nvpriv_t.
 */
static nvpriv_t *
nv_priv_alloc_embedded(nvpriv_t *priv)
{
	nvpriv_t *emb_priv;

	if ((emb_priv = nv_mem_zalloc(priv, sizeof (nvpriv_t))) == NULL)
		return (NULL);

	nv_priv_init(emb_priv, priv->nvp_nva, NV_STAT_EMBEDDED);

	return (emb_priv);
}

static void
nvlist_init(nvlist_t *nvl, uint32_t nvflag, nvpriv_t *priv)
{
	nvl->nvl_version = NV_VERSION;
	nvl->nvl_nvflag = nvflag & (NV_UNIQUE_NAME|NV_UNIQUE_NAME_TYPE);
	nvl->nvl_priv = (uint64_t)(uintptr_t)priv;
	nvl->nvl_flag = 0;
	nvl->nvl_pad = 0;
}

/*
 * nvlist_alloc - Allocate nvlist.
 */
/*ARGSUSED1*/
int
nvlist_alloc(nvlist_t **nvlp, uint_t nvflag, int kmflag)
{
#if defined(_KERNEL) && !defined(_BOOT)
	return (nvlist_xalloc(nvlp, nvflag,
	    (kmflag == KM_SLEEP ? nv_alloc_sleep : nv_alloc_nosleep)));
#else
	return (nvlist_xalloc(nvlp, nvflag, nv_alloc_nosleep));
#endif
}

int
nvlist_xalloc(nvlist_t **nvlp, uint_t nvflag, nv_alloc_t *nva)
{
	nvpriv_t *priv;

	if (nvlp == NULL || nva == NULL)
		return (EINVAL);

	if ((priv = nv_priv_alloc(nva)) == NULL)
		return (ENOMEM);

	if ((*nvlp = nv_mem_zalloc(priv,
	    NV_ALIGN(sizeof (nvlist_t)))) == NULL) {
		nv_mem_free(priv, priv, sizeof (nvpriv_t));
		return (ENOMEM);
	}

	nvlist_init(*nvlp, nvflag, priv);

	return (0);
}

/*
 * nvp_buf_alloc - Allocate i_nvp_t for storing a new nv pair.
 */
static nvpair_t *
nvp_buf_alloc(nvlist_t *nvl, size_t len)
{
	nvpriv_t *priv = (nvpriv_t *)(uintptr_t)nvl->nvl_priv;
	i_nvp_t *buf;
	nvpair_t *nvp;
	size_t nvsize;

	/*
	 * Allocate the buffer
	 */
	nvsize = len + offsetof(i_nvp_t, nvi_nvp);

	if ((buf = nv_mem_zalloc(priv, nvsize)) == NULL)
		return (NULL);

	nvp = &buf->nvi_nvp;
	nvp->nvp_size = len;

	return (nvp);
}

/*
 * nvp_buf_free - de-Allocate an i_nvp_t.
 */
static void
nvp_buf_free(nvlist_t *nvl, nvpair_t *nvp)
{
	nvpriv_t *priv = (nvpriv_t *)(uintptr_t)nvl->nvl_priv;
	size_t nvsize = nvp->nvp_size + offsetof(i_nvp_t, nvi_nvp);

	nv_mem_free(priv, NVPAIR2I_NVP(nvp), nvsize);
}

/*
 * nvp_buf_link - link a new nv pair into the nvlist.
 */
static void
nvp_buf_link(nvlist_t *nvl, nvpair_t *nvp)
{
	nvpriv_t *priv = (nvpriv_t *)(uintptr_t)nvl->nvl_priv;
	i_nvp_t *curr = NVPAIR2I_NVP(nvp);

	/* Put element at end of nvlist */
	if (priv->nvp_list == NULL) {
		priv->nvp_list = priv->nvp_last = curr;
	} else {
		curr->nvi_prev = priv->nvp_last;
		priv->nvp_last->nvi_next = curr;
		priv->nvp_last = curr;
	}
}

/*
 * nvp_buf_unlink - unlink an removed nvpair out of the nvlist.
 */
static void
nvp_buf_unlink(nvlist_t *nvl, nvpair_t *nvp)
{
	nvpriv_t *priv = (nvpriv_t *)(uintptr_t)nvl->nvl_priv;
	i_nvp_t *curr = NVPAIR2I_NVP(nvp);

	/*
	 * protect nvlist_next_nvpair() against walking on freed memory.
	 */
	if (priv->nvp_curr == curr)
		priv->nvp_curr = curr->nvi_next;

	if (curr == priv->nvp_list)
		priv->nvp_list = curr->nvi_next;
	else
		curr->nvi_prev->nvi_next = curr->nvi_next;

	if (curr == priv->nvp_last)
		priv->nvp_last = curr->nvi_prev;
	else
		curr->nvi_next->nvi_prev = curr->nvi_prev;
}

/*
 * take a nvpair type and number of elements and make sure the are valid
 */
static int
i_validate_type_nelem(data_type_t type, uint_t nelem)
{
	switch (type) {
	case DATA_TYPE_BOOLEAN:
		if (nelem != 0)
			return (EINVAL);
		break;
	case DATA_TYPE_BOOLEAN_VALUE:
	case DATA_TYPE_BYTE:
	case DATA_TYPE_INT8:
	case DATA_TYPE_UINT8:
	case DATA_TYPE_INT16:
	case DATA_TYPE_UINT16:
	case DATA_TYPE_INT32:
	case DATA_TYPE_UINT32:
	case DATA_TYPE_INT64:
	case DATA_TYPE_UINT64:
	case DATA_TYPE_STRING:
	case DATA_TYPE_HRTIME:
	case DATA_TYPE_NVLIST:
#if !defined(_KERNEL)
	case DATA_TYPE_DOUBLE:
#endif
		if (nelem != 1)
			return (EINVAL);
		break;
	case DATA_TYPE_BOOLEAN_ARRAY:
	case DATA_TYPE_BYTE_ARRAY:
	case DATA_TYPE_INT8_ARRAY:
	case DATA_TYPE_UINT8_ARRAY:
	case DATA_TYPE_INT16_ARRAY:
	case DATA_TYPE_UINT16_ARRAY:
	case DATA_TYPE_INT32_ARRAY:
	case DATA_TYPE_UINT32_ARRAY:
	case DATA_TYPE_INT64_ARRAY:
	case DATA_TYPE_UINT64_ARRAY:
	case DATA_TYPE_STRING_ARRAY:
	case DATA_TYPE_NVLIST_ARRAY:
		/* we allow arrays with 0 elements */
		break;
	default:
		return (EINVAL);
	}
	return (0);
}

/*
 * Verify nvp_name_sz and check the name string length.
 */
static int
i_validate_nvpair_name(nvpair_t *nvp)
{
	if ((nvp->nvp_name_sz <= 0) ||
	    (nvp->nvp_size < NVP_SIZE_CALC(nvp->nvp_name_sz, 0)))
		return (EFAULT);

	/* verify the name string, make sure its terminated */
	if (NVP_NAME(nvp)[nvp->nvp_name_sz - 1] != '\0')
		return (EFAULT);

	return (strlen(NVP_NAME(nvp)) == nvp->nvp_name_sz - 1 ? 0 : EFAULT);
}

static int
i_validate_nvpair_value(data_type_t type, uint_t nelem, const void *data)
{
	switch (type) {
	case DATA_TYPE_BOOLEAN_VALUE:
		if (*(boolean_t *)data != B_TRUE &&
		    *(boolean_t *)data != B_FALSE)
			return (EINVAL);
		break;
	case DATA_TYPE_BOOLEAN_ARRAY: {
		int i;

		for (i = 0; i < nelem; i++)
			if (((boolean_t *)data)[i] != B_TRUE &&
			    ((boolean_t *)data)[i] != B_FALSE)
				return (EINVAL);
		break;
	}
	default:
		break;
	}

	return (0);
}

/*
 * This function takes a pointer to what should be a nvpair and it's size
 * and then verifies that all the nvpair fields make sense and can be
 * trusted.  This function is used when decoding packed nvpairs.
 */
static int
i_validate_nvpair(nvpair_t *nvp)
{
	data_type_t type = NVP_TYPE(nvp);
	int size1, size2;

	/* verify nvp_name_sz, check the name string length */
	if (i_validate_nvpair_name(nvp) != 0)
		return (EFAULT);

	if (i_validate_nvpair_value(type, NVP_NELEM(nvp), NVP_VALUE(nvp)) != 0)
		return (EFAULT);

	/*
	 * verify nvp_type, nvp_value_elem, and also possibly
	 * verify string values and get the value size.
	 */
	size2 = i_get_value_size(type, NVP_VALUE(nvp), NVP_NELEM(nvp));
	size1 = nvp->nvp_size - NVP_VALOFF(nvp);
	if (size2 < 0 || size1 != NV_ALIGN(size2))
		return (EFAULT);

	return (0);
}

static int
nvlist_copy_pairs(nvlist_t *snvl, nvlist_t *dnvl)
{
	nvpriv_t *priv;
	i_nvp_t *curr;

	if ((priv = (nvpriv_t *)(uintptr_t)snvl->nvl_priv) == NULL)
		return (EINVAL);

	for (curr = priv->nvp_list; curr != NULL; curr = curr->nvi_next) {
		nvpair_t *nvp = &curr->nvi_nvp;
		int err;

		if ((err = nvlist_add_common(dnvl, NVP_NAME(nvp), NVP_TYPE(nvp),
		    NVP_NELEM(nvp), NVP_VALUE(nvp))) != 0)
			return (err);
	}

	return (0);
}

/*
 * Frees all memory allocated for an nvpair (like embedded lists) with
 * the exception of the nvpair buffer itself.
 */
static void
nvpair_free(nvpair_t *nvp)
{
	switch (NVP_TYPE(nvp)) {
	case DATA_TYPE_NVLIST:
		nvlist_free(EMBEDDED_NVL(nvp));
		break;
	case DATA_TYPE_NVLIST_ARRAY: {
		nvlist_t **nvlp = EMBEDDED_NVL_ARRAY(nvp);
		int i;

		for (i = 0; i < NVP_NELEM(nvp); i++)
			if (nvlp[i] != NULL)
				nvlist_free(nvlp[i]);
		break;
	}
	default:
		break;
	}
}

/*
 * nvlist_free - free an unpacked nvlist
 */
void
nvlist_free(nvlist_t *nvl)
{
	nvpriv_t *priv;
	i_nvp_t *curr;

	if (nvl == NULL ||
	    (priv = (nvpriv_t *)(uintptr_t)nvl->nvl_priv) == NULL)
		return;

	/*
	 * Unpacked nvlist are linked through i_nvp_t
	 */
	curr = priv->nvp_list;
	while (curr != NULL) {
		nvpair_t *nvp = &curr->nvi_nvp;
		curr = curr->nvi_next;

		nvpair_free(nvp);
		nvp_buf_free(nvl, nvp);
	}

	if (!(priv->nvp_stat & NV_STAT_EMBEDDED))
		nv_mem_free(priv, nvl, NV_ALIGN(sizeof (nvlist_t)));
	else
		nvl->nvl_priv = 0;

	nv_mem_free(priv, priv, sizeof (nvpriv_t));
}

static int
nvlist_contains_nvp(nvlist_t *nvl, nvpair_t *nvp)
{
	nvpriv_t *priv = (nvpriv_t *)(uintptr_t)nvl->nvl_priv;
	i_nvp_t *curr;

	if (nvp == NULL)
		return (0);

	for (curr = priv->nvp_list; curr != NULL; curr = curr->nvi_next)
		if (&curr->nvi_nvp == nvp)
			return (1);

	return (0);
}

/*
 * Make a copy of nvlist
 */
/*ARGSUSED1*/
int
nvlist_dup(nvlist_t *nvl, nvlist_t **nvlp, int kmflag)
{
#if defined(_KERNEL) && !defined(_BOOT)
	return (nvlist_xdup(nvl, nvlp,
	    (kmflag == KM_SLEEP ? nv_alloc_sleep : nv_alloc_nosleep)));
#else
	return (nvlist_xdup(nvl, nvlp, nv_alloc_nosleep));
#endif
}

int
nvlist_xdup(nvlist_t *nvl, nvlist_t **nvlp, nv_alloc_t *nva)
{
	int err;
	nvlist_t *ret;

	if (nvl == NULL || nvlp == NULL)
		return (EINVAL);

	if ((err = nvlist_xalloc(&ret, nvl->nvl_nvflag, nva)) != 0)
		return (err);

	if ((err = nvlist_copy_pairs(nvl, ret)) != 0)
		nvlist_free(ret);
	else
		*nvlp = ret;

	return (err);
}

/*
 * Remove all with matching name
 */
int
nvlist_remove_all(nvlist_t *nvl, const char *name)
{
	nvpriv_t *priv;
	i_nvp_t *curr;
	int error = ENOENT;

	if (nvl == NULL || name == NULL ||
	    (priv = (nvpriv_t *)(uintptr_t)nvl->nvl_priv) == NULL)
		return (EINVAL);

	curr = priv->nvp_list;
	while (curr != NULL) {
		nvpair_t *nvp = &curr->nvi_nvp;

		curr = curr->nvi_next;
		if (strcmp(name, NVP_NAME(nvp)) != 0)
			continue;

		nvp_buf_unlink(nvl, nvp);
		nvpair_free(nvp);
		nvp_buf_free(nvl, nvp);

		error = 0;
	}

	return (error);
}

/*
 * Remove first one with matching name and type
 */
int
nvlist_remove(nvlist_t *nvl, const char *name, data_type_t type)
{
	nvpriv_t *priv;
	i_nvp_t *curr;

	if (nvl == NULL || name == NULL ||
	    (priv = (nvpriv_t *)(uintptr_t)nvl->nvl_priv) == NULL)
		return (EINVAL);

	curr = priv->nvp_list;
	while (curr != NULL) {
		nvpair_t *nvp = &curr->nvi_nvp;

		if (strcmp(name, NVP_NAME(nvp)) == 0 && NVP_TYPE(nvp) == type) {
			nvp_buf_unlink(nvl, nvp);
			nvpair_free(nvp);
			nvp_buf_free(nvl, nvp);

			return (0);
		}
		curr = curr->nvi_next;
	}

	return (ENOENT);
}

int
nvlist_remove_nvpair(nvlist_t *nvl, nvpair_t *nvp)
{
	if (nvl == NULL || nvp == NULL)
		return (EINVAL);

	nvp_buf_unlink(nvl, nvp);
	nvpair_free(nvp);
	nvp_buf_free(nvl, nvp);
	return (0);
}

/*
 * This function calculates the size of an nvpair value.
 *
 * The data argument controls the behavior in case of the data types
 * 	DATA_TYPE_STRING    	and
 *	DATA_TYPE_STRING_ARRAY
 * Is data == NULL then the size of the string(s) is excluded.
 */
static int
i_get_value_size(data_type_t type, const void *data, uint_t nelem)
{
	uint64_t value_sz;

	if (i_validate_type_nelem(type, nelem) != 0)
		return (-1);

	/* Calculate required size for holding value */
	switch (type) {
	case DATA_TYPE_BOOLEAN:
		value_sz = 0;
		break;
	case DATA_TYPE_BOOLEAN_VALUE:
		value_sz = sizeof (boolean_t);
		break;
	case DATA_TYPE_BYTE:
		value_sz = sizeof (uchar_t);
		break;
	case DATA_TYPE_INT8:
		value_sz = sizeof (int8_t);
		break;
	case DATA_TYPE_UINT8:
		value_sz = sizeof (uint8_t);
		break;
	case DATA_TYPE_INT16:
		value_sz = sizeof (int16_t);
		break;
	case DATA_TYPE_UINT16:
		value_sz = sizeof (uint16_t);
		break;
	case DATA_TYPE_INT32:
		value_sz = sizeof (int32_t);
		break;
	case DATA_TYPE_UINT32:
		value_sz = sizeof (uint32_t);
		break;
	case DATA_TYPE_INT64:
		value_sz = sizeof (int64_t);
		break;
	case DATA_TYPE_UINT64:
		value_sz = sizeof (uint64_t);
		break;
#if !defined(_KERNEL)
	case DATA_TYPE_DOUBLE:
		value_sz = sizeof (double);
		break;
#endif
	case DATA_TYPE_STRING:
		if (data == NULL)
			value_sz = 0;
		else
			value_sz = strlen(data) + 1;
		break;
	case DATA_TYPE_BOOLEAN_ARRAY:
		value_sz = (uint64_t)nelem * sizeof (boolean_t);
		break;
	case DATA_TYPE_BYTE_ARRAY:
		value_sz = (uint64_t)nelem * sizeof (uchar_t);
		break;
	case DATA_TYPE_INT8_ARRAY:
		value_sz = (uint64_t)nelem * sizeof (int8_t);
		break;
	case DATA_TYPE_UINT8_ARRAY:
		value_sz = (uint64_t)nelem * sizeof (uint8_t);
		break;
	case DATA_TYPE_INT16_ARRAY:
		value_sz = (uint64_t)nelem * sizeof (int16_t);
		break;
	case DATA_TYPE_UINT16_ARRAY:
		value_sz = (uint64_t)nelem * sizeof (uint16_t);
		break;
	case DATA_TYPE_INT32_ARRAY:
		value_sz = (uint64_t)nelem * sizeof (int32_t);
		break;
	case DATA_TYPE_UINT32_ARRAY:
		value_sz = (uint64_t)nelem * sizeof (uint32_t);
		break;
	case DATA_TYPE_INT64_ARRAY:
		value_sz = (uint64_t)nelem * sizeof (int64_t);
		break;
	case DATA_TYPE_UINT64_ARRAY:
		value_sz = (uint64_t)nelem * sizeof (uint64_t);
		break;
	case DATA_TYPE_STRING_ARRAY:
		value_sz = (uint64_t)nelem * sizeof (uint64_t);

		if (data != NULL) {
			char *const *strs = data;
			uint_t i;

			/* no alignment requirement for strings */
			for (i = 0; i < nelem; i++) {
				if (strs[i] == NULL)
					return (-1);
				value_sz += strlen(strs[i]) + 1;
			}
		}
		break;
	case DATA_TYPE_HRTIME:
		value_sz = sizeof (hrtime_t);
		break;
	case DATA_TYPE_NVLIST:
		value_sz = NV_ALIGN(sizeof (nvlist_t));
		break;
	case DATA_TYPE_NVLIST_ARRAY:
		value_sz = (uint64_t)nelem * sizeof (uint64_t) +
		    (uint64_t)nelem * NV_ALIGN(sizeof (nvlist_t));
		break;
	default:
		return (-1);
	}

	return (value_sz > INT32_MAX ? -1 : (int)value_sz);
}

static int
nvlist_copy_embedded(nvlist_t *nvl, nvlist_t *onvl, nvlist_t *emb_nvl)
{
	nvpriv_t *priv;
	int err;

	if ((priv = nv_priv_alloc_embedded((nvpriv_t *)(uintptr_t)
	    nvl->nvl_priv)) == NULL)
		return (ENOMEM);

	nvlist_init(emb_nvl, onvl->nvl_nvflag, priv);

	if ((err = nvlist_copy_pairs(onvl, emb_nvl)) != 0) {
		nvlist_free(emb_nvl);
		emb_nvl->nvl_priv = 0;
	}

	return (err);
}

/*
 * nvlist_add_common - Add new <name,value> pair to nvlist
 */
static int
nvlist_add_common(nvlist_t *nvl, const char *name,
    data_type_t type, uint_t nelem, const void *data)
{
	nvpair_t *nvp;
	uint_t i;

	int nvp_sz, name_sz, value_sz;
	int err = 0;

	if (name == NULL || nvl == NULL || nvl->nvl_priv == 0)
		return (EINVAL);

	if (nelem != 0 && data == NULL)
		return (EINVAL);

	/*
	 * Verify type and nelem and get the value size.
	 * In case of data types DATA_TYPE_STRING and DATA_TYPE_STRING_ARRAY
	 * is the size of the string(s) included.
	 */
	if ((value_sz = i_get_value_size(type, data, nelem)) < 0)
		return (EINVAL);

	if (i_validate_nvpair_value(type, nelem, data) != 0)
		return (EINVAL);

	/*
	 * If we're adding an nvlist or nvlist array, ensure that we are not
	 * adding the input nvlist to itself, which would cause recursion,
	 * and ensure that no NULL nvlist pointers are present.
	 */
	switch (type) {
	case DATA_TYPE_NVLIST:
		if (data == nvl || data == NULL)
			return (EINVAL);
		break;
	case DATA_TYPE_NVLIST_ARRAY: {
		nvlist_t **onvlp = (nvlist_t **)data;
		for (i = 0; i < nelem; i++) {
			if (onvlp[i] == nvl || onvlp[i] == NULL)
				return (EINVAL);
		}
		break;
	}
	default:
		break;
	}

	/* calculate sizes of the nvpair elements and the nvpair itself */
	name_sz = strlen(name) + 1;

	nvp_sz = NVP_SIZE_CALC(name_sz, value_sz);

	if ((nvp = nvp_buf_alloc(nvl, nvp_sz)) == NULL)
		return (ENOMEM);

	ASSERT(nvp->nvp_size == nvp_sz);
	nvp->nvp_name_sz = name_sz;
	nvp->nvp_value_elem = nelem;
	nvp->nvp_type = type;
	bcopy(name, NVP_NAME(nvp), name_sz);

	switch (type) {
	case DATA_TYPE_BOOLEAN:
		break;
	case DATA_TYPE_STRING_ARRAY: {
		char *const *strs = data;
		char *buf = NVP_VALUE(nvp);
		char **cstrs = (void *)buf;

		/* skip pre-allocated space for pointer array */
		buf += nelem * sizeof (uint64_t);
		for (i = 0; i < nelem; i++) {
			int slen = strlen(strs[i]) + 1;
			bcopy(strs[i], buf, slen);
			cstrs[i] = buf;
			buf += slen;
		}
		break;
	}
	case DATA_TYPE_NVLIST: {
		nvlist_t *nnvl = EMBEDDED_NVL(nvp);
		nvlist_t *onvl = (nvlist_t *)data;

		if ((err = nvlist_copy_embedded(nvl, onvl, nnvl)) != 0) {
			nvp_buf_free(nvl, nvp);
			return (err);
		}
		break;
	}
	case DATA_TYPE_NVLIST_ARRAY: {
		nvlist_t **onvlp = (nvlist_t **)data;
		nvlist_t **nvlp = EMBEDDED_NVL_ARRAY(nvp);
		nvlist_t *embedded = (nvlist_t *)
		    ((uintptr_t)nvlp + nelem * sizeof (uint64_t));

		for (i = 0; i < nelem; i++) {
			if ((err = nvlist_copy_embedded(nvl,
			    onvlp[i], embedded)) != 0) {
				/*
				 * Free any successfully created lists
				 */
				nvpair_free(nvp);
				nvp_buf_free(nvl, nvp);
				return (err);
			}

			nvlp[i] = embedded++;
		}
		break;
	}
	default:
		bcopy(data, NVP_VALUE(nvp), value_sz);
	}

	/* if unique name, remove before add */
	if (nvl->nvl_nvflag & NV_UNIQUE_NAME)
		(void) nvlist_remove_all(nvl, name);
	else if (nvl->nvl_nvflag & NV_UNIQUE_NAME_TYPE)
		(void) nvlist_remove(nvl, name, type);

	nvp_buf_link(nvl, nvp);

	return (0);
}

int
nvlist_add_boolean(nvlist_t *nvl, const char *name)
{
	return (nvlist_add_common(nvl, name, DATA_TYPE_BOOLEAN, 0, NULL));
}

int
nvlist_add_boolean_value(nvlist_t *nvl, const char *name, boolean_t val)
{
	return (nvlist_add_common(nvl, name, DATA_TYPE_BOOLEAN_VALUE, 1, &val));
}

int
nvlist_add_byte(nvlist_t *nvl, const char *name, uchar_t val)
{
	return (nvlist_add_common(nvl, name, DATA_TYPE_BYTE, 1, &val));
}

int
nvlist_add_int8(nvlist_t *nvl, const char *name, int8_t val)
{
	return (nvlist_add_common(nvl, name, DATA_TYPE_INT8, 1, &val));
}

int
nvlist_add_uint8(nvlist_t *nvl, const char *name, uint8_t val)
{
	return (nvlist_add_common(nvl, name, DATA_TYPE_UINT8, 1, &val));
}

int
nvlist_add_int16(nvlist_t *nvl, const char *name, int16_t val)
{
	return (nvlist_add_common(nvl, name, DATA_TYPE_INT16, 1, &val));
}

int
nvlist_add_uint16(nvlist_t *nvl, const char *name, uint16_t val)
{
	return (nvlist_add_common(nvl, name, DATA_TYPE_UINT16, 1, &val));
}

int
nvlist_add_int32(nvlist_t *nvl, const char *name, int32_t val)
{
	return (nvlist_add_common(nvl, name, DATA_TYPE_INT32, 1, &val));
}

int
nvlist_add_uint32(nvlist_t *nvl, const char *name, uint32_t val)
{
	return (nvlist_add_common(nvl, name, DATA_TYPE_UINT32, 1, &val));
}

int
nvlist_add_int64(nvlist_t *nvl, const char *name, int64_t val)
{
	return (nvlist_add_common(nvl, name, DATA_TYPE_INT64, 1, &val));
}

int
nvlist_add_uint64(nvlist_t *nvl, const char *name, uint64_t val)
{
	return (nvlist_add_common(nvl, name, DATA_TYPE_UINT64, 1, &val));
}

#if !defined(_KERNEL)
int
nvlist_add_double(nvlist_t *nvl, const char *name, double val)
{
	return (nvlist_add_common(nvl, name, DATA_TYPE_DOUBLE, 1, &val));
}
#endif

int
nvlist_add_string(nvlist_t *nvl, const char *name, const char *val)
{
	return (nvlist_add_common(nvl, name, DATA_TYPE_STRING, 1, (void *)val));
}

int
nvlist_add_boolean_array(nvlist_t *nvl, const char *name,
    boolean_t *a, uint_t n)
{
	return (nvlist_add_common(nvl, name, DATA_TYPE_BOOLEAN_ARRAY, n, a));
}

int
nvlist_add_byte_array(nvlist_t *nvl, const char *name, uchar_t *a, uint_t n)
{
	return (nvlist_add_common(nvl, name, DATA_TYPE_BYTE_ARRAY, n, a));
}

int
nvlist_add_int8_array(nvlist_t *nvl, const char *name, int8_t *a, uint_t n)
{
	return (nvlist_add_common(nvl, name, DATA_TYPE_INT8_ARRAY, n, a));
}

int
nvlist_add_uint8_array(nvlist_t *nvl, const char *name, uint8_t *a, uint_t n)
{
	return (nvlist_add_common(nvl, name, DATA_TYPE_UINT8_ARRAY, n, a));
}

int
nvlist_add_int16_array(nvlist_t *nvl, const char *name, int16_t *a, uint_t n)
{
	return (nvlist_add_common(nvl, name, DATA_TYPE_INT16_ARRAY, n, a));
}

int
nvlist_add_uint16_array(nvlist_t *nvl, const char *name, uint16_t *a, uint_t n)
{
	return (nvlist_add_common(nvl, name, DATA_TYPE_UINT16_ARRAY, n, a));
}

int
nvlist_add_int32_array(nvlist_t *nvl, const char *name, int32_t *a, uint_t n)
{
	return (nvlist_add_common(nvl, name, DATA_TYPE_INT32_ARRAY, n, a));
}

int
nvlist_add_uint32_array(nvlist_t *nvl, const char *name, uint32_t *a, uint_t n)
{
	return (nvlist_add_common(nvl, name, DATA_TYPE_UINT32_ARRAY, n, a));
}

int
nvlist_add_int64_array(nvlist_t *nvl, const char *name, int64_t *a, uint_t n)
{
	return (nvlist_add_common(nvl, name, DATA_TYPE_INT64_ARRAY, n, a));
}

int
nvlist_add_uint64_array(nvlist_t *nvl, const char *name, uint64_t *a, uint_t n)
{
	return (nvlist_add_common(nvl, name, DATA_TYPE_UINT64_ARRAY, n, a));
}

int
nvlist_add_string_array(nvlist_t *nvl, const char *name,
    char *const *a, uint_t n)
{
	return (nvlist_add_common(nvl, name, DATA_TYPE_STRING_ARRAY, n, a));
}

int
nvlist_add_hrtime(nvlist_t *nvl, const char *name, hrtime_t val)
{
	return (nvlist_add_common(nvl, name, DATA_TYPE_HRTIME, 1, &val));
}

int
nvlist_add_nvlist(nvlist_t *nvl, const char *name, nvlist_t *val)
{
	return (nvlist_add_common(nvl, name, DATA_TYPE_NVLIST, 1, val));
}

int
nvlist_add_nvlist_array(nvlist_t *nvl, const char *name, nvlist_t **a, uint_t n)
{
	return (nvlist_add_common(nvl, name, DATA_TYPE_NVLIST_ARRAY, n, a));
}

/* reading name-value pairs */
nvpair_t *
nvlist_next_nvpair(nvlist_t *nvl, nvpair_t *nvp)
{
	nvpriv_t *priv;
	i_nvp_t *curr;

	if (nvl == NULL ||
	    (priv = (nvpriv_t *)(uintptr_t)nvl->nvl_priv) == NULL)
		return (NULL);

	curr = NVPAIR2I_NVP(nvp);

	/*
	 * Ensure that nvp is a valid nvpair on this nvlist.
	 * NB: nvp_curr is used only as a hint so that we don't always
	 * have to walk the list to determine if nvp is still on the list.
	 */
	if (nvp == NULL)
		curr = priv->nvp_list;
	else if (priv->nvp_curr == curr || nvlist_contains_nvp(nvl, nvp))
		curr = curr->nvi_next;
	else
		curr = NULL;

	priv->nvp_curr = curr;

	return (curr != NULL ? &curr->nvi_nvp : NULL);
}

nvpair_t *
nvlist_prev_nvpair(nvlist_t *nvl, nvpair_t *nvp)
{
	nvpriv_t *priv;
	i_nvp_t *curr;

	if (nvl == NULL ||
	    (priv = (nvpriv_t *)(uintptr_t)nvl->nvl_priv) == NULL)
		return (NULL);

	curr = NVPAIR2I_NVP(nvp);

	if (nvp == NULL)
		curr = priv->nvp_last;
	else if (priv->nvp_curr == curr || nvlist_contains_nvp(nvl, nvp))
		curr = curr->nvi_prev;
	else
		curr = NULL;

	priv->nvp_curr = curr;

	return (curr != NULL ? &curr->nvi_nvp : NULL);
}

boolean_t
nvlist_empty(nvlist_t *nvl)
{
	nvpriv_t *priv;

	if (nvl == NULL ||
	    (priv = (nvpriv_t *)(uintptr_t)nvl->nvl_priv) == NULL)
		return (B_TRUE);

	return (priv->nvp_list == NULL);
}

char *
nvpair_name(nvpair_t *nvp)
{
	return (NVP_NAME(nvp));
}

data_type_t
nvpair_type(nvpair_t *nvp)
{
	return (NVP_TYPE(nvp));
}

int
nvpair_type_is_array(nvpair_t *nvp)
{
	data_type_t type = NVP_TYPE(nvp);

	if ((type == DATA_TYPE_BYTE_ARRAY) ||
	    (type == DATA_TYPE_UINT8_ARRAY) ||
	    (type == DATA_TYPE_INT16_ARRAY) ||
	    (type == DATA_TYPE_UINT16_ARRAY) ||
	    (type == DATA_TYPE_INT32_ARRAY) ||
	    (type == DATA_TYPE_UINT32_ARRAY) ||
	    (type == DATA_TYPE_INT64_ARRAY) ||
	    (type == DATA_TYPE_UINT64_ARRAY) ||
	    (type == DATA_TYPE_BOOLEAN_ARRAY) ||
	    (type == DATA_TYPE_STRING_ARRAY) ||
	    (type == DATA_TYPE_NVLIST_ARRAY))
		return (1);
	return (0);

}

static int
nvpair_value_common(nvpair_t *nvp, data_type_t type, uint_t *nelem, void *data)
{
	if (nvp == NULL || nvpair_type(nvp) != type)
		return (EINVAL);

	/*
	 * For non-array types, we copy the data.
	 * For array types (including string), we set a pointer.
	 */
	switch (type) {
	case DATA_TYPE_BOOLEAN:
		if (nelem != NULL)
			*nelem = 0;
		break;

	case DATA_TYPE_BOOLEAN_VALUE:
	case DATA_TYPE_BYTE:
	case DATA_TYPE_INT8:
	case DATA_TYPE_UINT8:
	case DATA_TYPE_INT16:
	case DATA_TYPE_UINT16:
	case DATA_TYPE_INT32:
	case DATA_TYPE_UINT32:
	case DATA_TYPE_INT64:
	case DATA_TYPE_UINT64:
	case DATA_TYPE_HRTIME:
#if !defined(_KERNEL)
	case DATA_TYPE_DOUBLE:
#endif
		if (data == NULL)
			return (EINVAL);
		bcopy(NVP_VALUE(nvp), data,
		    (size_t)i_get_value_size(type, NULL, 1));
		if (nelem != NULL)
			*nelem = 1;
		break;

	case DATA_TYPE_NVLIST:
	case DATA_TYPE_STRING:
		if (data == NULL)
			return (EINVAL);
		*(void **)data = (void *)NVP_VALUE(nvp);
		if (nelem != NULL)
			*nelem = 1;
		break;

	case DATA_TYPE_BOOLEAN_ARRAY:
	case DATA_TYPE_BYTE_ARRAY:
	case DATA_TYPE_INT8_ARRAY:
	case DATA_TYPE_UINT8_ARRAY:
	case DATA_TYPE_INT16_ARRAY:
	case DATA_TYPE_UINT16_ARRAY:
	case DATA_TYPE_INT32_ARRAY:
	case DATA_TYPE_UINT32_ARRAY:
	case DATA_TYPE_INT64_ARRAY:
	case DATA_TYPE_UINT64_ARRAY:
	case DATA_TYPE_STRING_ARRAY:
	case DATA_TYPE_NVLIST_ARRAY:
		if (nelem == NULL || data == NULL)
			return (EINVAL);
		if ((*nelem = NVP_NELEM(nvp)) != 0)
			*(void **)data = (void *)NVP_VALUE(nvp);
		else
			*(void **)data = NULL;
		break;

	default:
		return (ENOTSUP);
	}

	return (0);
}

static int
nvlist_lookup_common(nvlist_t *nvl, const char *name, data_type_t type,
    uint_t *nelem, void *data)
{
	nvpriv_t *priv;
	nvpair_t *nvp;
	i_nvp_t *curr;

	if (name == NULL || nvl == NULL ||
	    (priv = (nvpriv_t *)(uintptr_t)nvl->nvl_priv) == NULL)
		return (EINVAL);

	if (!(nvl->nvl_nvflag & (NV_UNIQUE_NAME | NV_UNIQUE_NAME_TYPE)))
		return (ENOTSUP);

	for (curr = priv->nvp_list; curr != NULL; curr = curr->nvi_next) {
		nvp = &curr->nvi_nvp;

		if (strcmp(name, NVP_NAME(nvp)) == 0 && NVP_TYPE(nvp) == type)
			return (nvpair_value_common(nvp, type, nelem, data));
	}

	return (ENOENT);
}

int
nvlist_lookup_boolean(nvlist_t *nvl, const char *name)
{
	return (nvlist_lookup_common(nvl, name, DATA_TYPE_BOOLEAN, NULL, NULL));
}

int
nvlist_lookup_boolean_value(nvlist_t *nvl, const char *name, boolean_t *val)
{
	return (nvlist_lookup_common(nvl, name,
	    DATA_TYPE_BOOLEAN_VALUE, NULL, val));
}

int
nvlist_lookup_byte(nvlist_t *nvl, const char *name, uchar_t *val)
{
	return (nvlist_lookup_common(nvl, name, DATA_TYPE_BYTE, NULL, val));
}

int
nvlist_lookup_int8(nvlist_t *nvl, const char *name, int8_t *val)
{
	return (nvlist_lookup_common(nvl, name, DATA_TYPE_INT8, NULL, val));
}

int
nvlist_lookup_uint8(nvlist_t *nvl, const char *name, uint8_t *val)
{
	return (nvlist_lookup_common(nvl, name, DATA_TYPE_UINT8, NULL, val));
}

int
nvlist_lookup_int16(nvlist_t *nvl, const char *name, int16_t *val)
{
	return (nvlist_lookup_common(nvl, name, DATA_TYPE_INT16, NULL, val));
}

int
nvlist_lookup_uint16(nvlist_t *nvl, const char *name, uint16_t *val)
{
	return (nvlist_lookup_common(nvl, name, DATA_TYPE_UINT16, NULL, val));
}

int
nvlist_lookup_int32(nvlist_t *nvl, const char *name, int32_t *val)
{
	return (nvlist_lookup_common(nvl, name, DATA_TYPE_INT32, NULL, val));
}

int
nvlist_lookup_uint32(nvlist_t *nvl, const char *name, uint32_t *val)
{
	return (nvlist_lookup_common(nvl, name, DATA_TYPE_UINT32, NULL, val));
}

int
nvlist_lookup_int64(nvlist_t *nvl, const char *name, int64_t *val)
{
	return (nvlist_lookup_common(nvl, name, DATA_TYPE_INT64, NULL, val));
}

int
nvlist_lookup_uint64(nvlist_t *nvl, const char *name, uint64_t *val)
{
	return (nvlist_lookup_common(nvl, name, DATA_TYPE_UINT64, NULL, val));
}

#if !defined(_KERNEL)
int
nvlist_lookup_double(nvlist_t *nvl, const char *name, double *val)
{
	return (nvlist_lookup_common(nvl, name, DATA_TYPE_DOUBLE, NULL, val));
}
#endif

int
nvlist_lookup_string(nvlist_t *nvl, const char *name, char **val)
{
	return (nvlist_lookup_common(nvl, name, DATA_TYPE_STRING, NULL, val));
}

int
nvlist_lookup_nvlist(nvlist_t *nvl, const char *name, nvlist_t **val)
{
	return (nvlist_lookup_common(nvl, name, DATA_TYPE_NVLIST, NULL, val));
}

int
nvlist_lookup_boolean_array(nvlist_t *nvl, const char *name,
    boolean_t **a, uint_t *n)
{
	return (nvlist_lookup_common(nvl, name,
	    DATA_TYPE_BOOLEAN_ARRAY, n, a));
}

int
nvlist_lookup_byte_array(nvlist_t *nvl, const char *name,
    uchar_t **a, uint_t *n)
{
	return (nvlist_lookup_common(nvl, name, DATA_TYPE_BYTE_ARRAY, n, a));
}

int
nvlist_lookup_int8_array(nvlist_t *nvl, const char *name, int8_t **a, uint_t *n)
{
	return (nvlist_lookup_common(nvl, name, DATA_TYPE_INT8_ARRAY, n, a));
}

int
nvlist_lookup_uint8_array(nvlist_t *nvl, const char *name,
    uint8_t **a, uint_t *n)
{
	return (nvlist_lookup_common(nvl, name, DATA_TYPE_UINT8_ARRAY, n, a));
}

int
nvlist_lookup_int16_array(nvlist_t *nvl, const char *name,
    int16_t **a, uint_t *n)
{
	return (nvlist_lookup_common(nvl, name, DATA_TYPE_INT16_ARRAY, n, a));
}

int
nvlist_lookup_uint16_array(nvlist_t *nvl, const char *name,
    uint16_t **a, uint_t *n)
{
	return (nvlist_lookup_common(nvl, name, DATA_TYPE_UINT16_ARRAY, n, a));
}

int
nvlist_lookup_int32_array(nvlist_t *nvl, const char *name,
    int32_t **a, uint_t *n)
{
	return (nvlist_lookup_common(nvl, name, DATA_TYPE_INT32_ARRAY, n, a));
}

int
nvlist_lookup_uint32_array(nvlist_t *nvl, const char *name,
    uint32_t **a, uint_t *n)
{
	return (nvlist_lookup_common(nvl, name, DATA_TYPE_UINT32_ARRAY, n, a));
}

int
nvlist_lookup_int64_array(nvlist_t *nvl, const char *name,
    int64_t **a, uint_t *n)
{
	return (nvlist_lookup_common(nvl, name, DATA_TYPE_INT64_ARRAY, n, a));
}

int
nvlist_lookup_uint64_array(nvlist_t *nvl, const char *name,
    uint64_t **a, uint_t *n)
{
	return (nvlist_lookup_common(nvl, name, DATA_TYPE_UINT64_ARRAY, n, a));
}

int
nvlist_lookup_string_array(nvlist_t *nvl, const char *name,
    char ***a, uint_t *n)
{
	return (nvlist_lookup_common(nvl, name, DATA_TYPE_STRING_ARRAY, n, a));
}

int
nvlist_lookup_nvlist_array(nvlist_t *nvl, const char *name,
    nvlist_t ***a, uint_t *n)
{
	return (nvlist_lookup_common(nvl, name, DATA_TYPE_NVLIST_ARRAY, n, a));
}

int
nvlist_lookup_hrtime(nvlist_t *nvl, const char *name, hrtime_t *val)
{
	return (nvlist_lookup_common(nvl, name, DATA_TYPE_HRTIME, NULL, val));
}

int
nvlist_lookup_pairs(nvlist_t *nvl, int flag, ...)
{
	va_list ap;
	char *name;
	int noentok = (flag & NV_FLAG_NOENTOK ? 1 : 0);
	int ret = 0;

	va_start(ap, flag);
	while (ret == 0 && (name = va_arg(ap, char *)) != NULL) {
		data_type_t type;
		void *val;
		uint_t *nelem;

		switch (type = va_arg(ap, data_type_t)) {
		case DATA_TYPE_BOOLEAN:
			ret = nvlist_lookup_common(nvl, name, type, NULL, NULL);
			break;

		case DATA_TYPE_BOOLEAN_VALUE:
		case DATA_TYPE_BYTE:
		case DATA_TYPE_INT8:
		case DATA_TYPE_UINT8:
		case DATA_TYPE_INT16:
		case DATA_TYPE_UINT16:
		case DATA_TYPE_INT32:
		case DATA_TYPE_UINT32:
		case DATA_TYPE_INT64:
		case DATA_TYPE_UINT64:
		case DATA_TYPE_HRTIME:
		case DATA_TYPE_STRING:
		case DATA_TYPE_NVLIST:
#if !defined(_KERNEL)
		case DATA_TYPE_DOUBLE:
#endif
			val = va_arg(ap, void *);
			ret = nvlist_lookup_common(nvl, name, type, NULL, val);
			break;

		case DATA_TYPE_BYTE_ARRAY:
		case DATA_TYPE_BOOLEAN_ARRAY:
		case DATA_TYPE_INT8_ARRAY:
		case DATA_TYPE_UINT8_ARRAY:
		case DATA_TYPE_INT16_ARRAY:
		case DATA_TYPE_UINT16_ARRAY:
		case DATA_TYPE_INT32_ARRAY:
		case DATA_TYPE_UINT32_ARRAY:
		case DATA_TYPE_INT64_ARRAY:
		case DATA_TYPE_UINT64_ARRAY:
		case DATA_TYPE_STRING_ARRAY:
		case DATA_TYPE_NVLIST_ARRAY:
			val = va_arg(ap, void *);
			nelem = va_arg(ap, uint_t *);
			ret = nvlist_lookup_common(nvl, name, type, nelem, val);
			break;

		default:
			ret = EINVAL;
		}

		if (ret == ENOENT && noentok)
			ret = 0;
	}
	va_end(ap);

	return (ret);
}

/*
 * Find the 'name'ed nvpair in the nvlist 'nvl'. If 'name' found, the function
 * returns zero and a pointer to the matching nvpair is returned in '*ret'
 * (given 'ret' is non-NULL). If 'sep' is specified then 'name' will penitrate
 * multiple levels of embedded nvlists, with 'sep' as the separator. As an
 * example, if sep is '.', name might look like: "a" or "a.b" or "a.c[3]" or
 * "a.d[3].e[1]".  This matches the C syntax for array embed (for convience,
 * code also supports "a.d[3]e[1]" syntax).
 *
 * If 'ip' is non-NULL and the last name component is an array, return the
 * value of the "...[index]" array index in *ip. For an array reference that
 * is not indexed, *ip will be returned as -1. If there is a syntax error in
 * 'name', and 'ep' is non-NULL then *ep will be set to point to the location
 * inside the 'name' string where the syntax error was detected.
 */
static int
nvlist_lookup_nvpair_ei_sep(nvlist_t *nvl, const char *name, const char sep,
    nvpair_t **ret, int *ip, char **ep)
{
	nvpair_t	*nvp;
	const char	*np;
	char		*sepp=NULL;
	char		*idxp, *idxep;
	nvlist_t	**nva;
	long		idx = 0;
	int		n;

	if (ip)
		*ip = -1;			/* not indexed */
	if (ep)
		*ep = NULL;

	if ((nvl == NULL) || (name == NULL))
		return (EINVAL);

	/* step through components of name */
	for (np = name; np && *np; np = sepp) {
		/* ensure unique names */
		if (!(nvl->nvl_nvflag & NV_UNIQUE_NAME))
			return (ENOTSUP);

		/* skip white space */
		skip_whitespace(np);
		if (*np == 0)
			break;

		/* set 'sepp' to end of current component 'np' */
		if (sep)
			sepp = strchr(np, sep);
		else
			sepp = NULL;

		/* find start of next "[ index ]..." */
		idxp = strchr(np, '[');

		/* if sepp comes first, set idxp to NULL */
		if (sepp && idxp && (sepp < idxp))
			idxp = NULL;

		/*
		 * At this point 'idxp' is set if there is an index
		 * expected for the current component.
		 */
		if (idxp) {
			/* set 'n' to length of current 'np' name component */
			n = idxp++ - np;

			/* keep sepp up to date for *ep use as we advance */
			skip_whitespace(idxp);
			sepp = idxp;

			/* determine the index value */
#if defined(_KERNEL) && !defined(_BOOT)
			if (ddi_strtol(idxp, &idxep, 0, &idx))
				goto fail;
#else
			idx = strtol(idxp, &idxep, 0);
#endif
			if (idxep == idxp)
				goto fail;

			/* keep sepp up to date for *ep use as we advance */
			sepp = idxep;

			/* skip white space index value and check for ']' */
			skip_whitespace(sepp);
			if (*sepp++ != ']')
				goto fail;

			/* for embedded arrays, support C syntax: "a[1].b" */
			skip_whitespace(sepp);
			if (sep && (*sepp == sep))
				sepp++;
		} else if (sepp) {
			n = sepp++ - np;
		} else {
			n = strlen(np);
		}

		/* trim trailing whitespace by reducing length of 'np' */
		if (n == 0)
			goto fail;
		for (n--; (np[n] == ' ') || (np[n] == '\t'); n--)
			;
		n++;

		/* skip whitespace, and set sepp to NULL if complete */
		if (sepp) {
			skip_whitespace(sepp);
			if (*sepp == 0)
				sepp = NULL;
		}

		/*
		 * At this point:
		 * o  'n' is the length of current 'np' component.
		 * o  'idxp' is set if there was an index, and value 'idx'.
		 * o  'sepp' is set to the beginning of the next component,
		 *    and set to NULL if we have no more components.
		 *
		 * Search for nvpair with matching component name.
		 */
		for (nvp = nvlist_next_nvpair(nvl, NULL); nvp != NULL;
		    nvp = nvlist_next_nvpair(nvl, nvp)) {

			/* continue if no match on name */
			if (strncmp(np, nvpair_name(nvp), n) ||
			    (strlen(nvpair_name(nvp)) != n))
				continue;

			/* if indexed, verify type is array oriented */
			if (idxp && !nvpair_type_is_array(nvp))
				goto fail;

			/*
			 * Full match found, return nvp and idx if this
			 * was the last component.
			 */
			if (sepp == NULL) {
				if (ret)
					*ret = nvp;
				if (ip && idxp)
					*ip = (int)idx;	/* return index */
				return (0);		/* found */
			}

			/*
			 * More components: current match must be
			 * of DATA_TYPE_NVLIST or DATA_TYPE_NVLIST_ARRAY
			 * to support going deeper.
			 */
			if (nvpair_type(nvp) == DATA_TYPE_NVLIST) {
				nvl = EMBEDDED_NVL(nvp);
				break;
			} else if (nvpair_type(nvp) == DATA_TYPE_NVLIST_ARRAY) {
				(void) nvpair_value_nvlist_array(nvp,
				    &nva, (uint_t *)&n);
				if ((n < 0) || (idx >= n))
					goto fail;
				nvl = nva[idx];
				break;
			}

			/* type does not support more levels */
			goto fail;
		}
		if (nvp == NULL)
			goto fail;		/* 'name' not found */

		/* search for match of next component in embedded 'nvl' list */
	}

fail:	if (ep && sepp)
		*ep = sepp;
	return (EINVAL);
}

/*
 * Return pointer to nvpair with specified 'name'.
 */
int
nvlist_lookup_nvpair(nvlist_t *nvl, const char *name, nvpair_t **ret)
{
	return (nvlist_lookup_nvpair_ei_sep(nvl, name, 0, ret, NULL, NULL));
}

/*
 * Determine if named nvpair exists in nvlist (use embedded separator of '.'
 * and return array index).  See nvlist_lookup_nvpair_ei_sep for more detailed
 * description.
 */
int nvlist_lookup_nvpair_embedded_index(nvlist_t *nvl,
    const char *name, nvpair_t **ret, int *ip, char **ep)
{
	return (nvlist_lookup_nvpair_ei_sep(nvl, name, '.', ret, ip, ep));
}

boolean_t
nvlist_exists(nvlist_t *nvl, const char *name)
{
	nvpriv_t *priv;
	nvpair_t *nvp;
	i_nvp_t *curr;

	if (name == NULL || nvl == NULL ||
	    (priv = (nvpriv_t *)(uintptr_t)nvl->nvl_priv) == NULL)
		return (B_FALSE);

	for (curr = priv->nvp_list; curr != NULL; curr = curr->nvi_next) {
		nvp = &curr->nvi_nvp;

		if (strcmp(name, NVP_NAME(nvp)) == 0)
			return (B_TRUE);
	}

	return (B_FALSE);
}

int
nvpair_value_boolean_value(nvpair_t *nvp, boolean_t *val)
{
	return (nvpair_value_common(nvp, DATA_TYPE_BOOLEAN_VALUE, NULL, val));
}

int
nvpair_value_byte(nvpair_t *nvp, uchar_t *val)
{
	return (nvpair_value_common(nvp, DATA_TYPE_BYTE, NULL, val));
}

int
nvpair_value_int8(nvpair_t *nvp, int8_t *val)
{
	return (nvpair_value_common(nvp, DATA_TYPE_INT8, NULL, val));
}

int
nvpair_value_uint8(nvpair_t *nvp, uint8_t *val)
{
	return (nvpair_value_common(nvp, DATA_TYPE_UINT8, NULL, val));
}

int
nvpair_value_int16(nvpair_t *nvp, int16_t *val)
{
	return (nvpair_value_common(nvp, DATA_TYPE_INT16, NULL, val));
}

int
nvpair_value_uint16(nvpair_t *nvp, uint16_t *val)
{
	return (nvpair_value_common(nvp, DATA_TYPE_UINT16, NULL, val));
}

int
nvpair_value_int32(nvpair_t *nvp, int32_t *val)
{
	return (nvpair_value_common(nvp, DATA_TYPE_INT32, NULL, val));
}

int
nvpair_value_uint32(nvpair_t *nvp, uint32_t *val)
{
	return (nvpair_value_common(nvp, DATA_TYPE_UINT32, NULL, val));
}

int
nvpair_value_int64(nvpair_t *nvp, int64_t *val)
{
	return (nvpair_value_common(nvp, DATA_TYPE_INT64, NULL, val));
}

int
nvpair_value_uint64(nvpair_t *nvp, uint64_t *val)
{
	return (nvpair_value_common(nvp, DATA_TYPE_UINT64, NULL, val));
}

#if !defined(_KERNEL)
int
nvpair_value_double(nvpair_t *nvp, double *val)
{
	return (nvpair_value_common(nvp, DATA_TYPE_DOUBLE, NULL, val));
}
#endif

int
nvpair_value_string(nvpair_t *nvp, char **val)
{
	return (nvpair_value_common(nvp, DATA_TYPE_STRING, NULL, val));
}

int
nvpair_value_nvlist(nvpair_t *nvp, nvlist_t **val)
{
	return (nvpair_value_common(nvp, DATA_TYPE_NVLIST, NULL, val));
}

int
nvpair_value_boolean_array(nvpair_t *nvp, boolean_t **val, uint_t *nelem)
{
	return (nvpair_value_common(nvp, DATA_TYPE_BOOLEAN_ARRAY, nelem, val));
}

int
nvpair_value_byte_array(nvpair_t *nvp, uchar_t **val, uint_t *nelem)
{
	return (nvpair_value_common(nvp, DATA_TYPE_BYTE_ARRAY, nelem, val));
}

int
nvpair_value_int8_array(nvpair_t *nvp, int8_t **val, uint_t *nelem)
{
	return (nvpair_value_common(nvp, DATA_TYPE_INT8_ARRAY, nelem, val));
}

int
nvpair_value_uint8_array(nvpair_t *nvp, uint8_t **val, uint_t *nelem)
{
	return (nvpair_value_common(nvp, DATA_TYPE_UINT8_ARRAY, nelem, val));
}

int
nvpair_value_int16_array(nvpair_t *nvp, int16_t **val, uint_t *nelem)
{
	return (nvpair_value_common(nvp, DATA_TYPE_INT16_ARRAY, nelem, val));
}

int
nvpair_value_uint16_array(nvpair_t *nvp, uint16_t **val, uint_t *nelem)
{
	return (nvpair_value_common(nvp, DATA_TYPE_UINT16_ARRAY, nelem, val));
}

int
nvpair_value_int32_array(nvpair_t *nvp, int32_t **val, uint_t *nelem)
{
	return (nvpair_value_common(nvp, DATA_TYPE_INT32_ARRAY, nelem, val));
}

int
nvpair_value_uint32_array(nvpair_t *nvp, uint32_t **val, uint_t *nelem)
{
	return (nvpair_value_common(nvp, DATA_TYPE_UINT32_ARRAY, nelem, val));
}

int
nvpair_value_int64_array(nvpair_t *nvp, int64_t **val, uint_t *nelem)
{
	return (nvpair_value_common(nvp, DATA_TYPE_INT64_ARRAY, nelem, val));
}

int
nvpair_value_uint64_array(nvpair_t *nvp, uint64_t **val, uint_t *nelem)
{
	return (nvpair_value_common(nvp, DATA_TYPE_UINT64_ARRAY, nelem, val));
}

int
nvpair_value_string_array(nvpair_t *nvp, char ***val, uint_t *nelem)
{
	return (nvpair_value_common(nvp, DATA_TYPE_STRING_ARRAY, nelem, val));
}

int
nvpair_value_nvlist_array(nvpair_t *nvp, nvlist_t ***val, uint_t *nelem)
{
	return (nvpair_value_common(nvp, DATA_TYPE_NVLIST_ARRAY, nelem, val));
}

int
nvpair_value_hrtime(nvpair_t *nvp, hrtime_t *val)
{
	return (nvpair_value_common(nvp, DATA_TYPE_HRTIME, NULL, val));
}

/*
 * Add specified pair to the list.
 */
int
nvlist_add_nvpair(nvlist_t *nvl, nvpair_t *nvp)
{
	if (nvl == NULL || nvp == NULL)
		return (EINVAL);

	return (nvlist_add_common(nvl, NVP_NAME(nvp), NVP_TYPE(nvp),
	    NVP_NELEM(nvp), NVP_VALUE(nvp)));
}

/*
 * Merge the supplied nvlists and put the result in dst.
 * The merged list will contain all names specified in both lists,
 * the values are taken from nvl in the case of duplicates.
 * Return 0 on success.
 */
/*ARGSUSED*/
int
nvlist_merge(nvlist_t *dst, nvlist_t *nvl, int flag)
{
	if (nvl == NULL || dst == NULL)
		return (EINVAL);

	if (dst != nvl)
		return (nvlist_copy_pairs(nvl, dst));

	return (0);
}

/*
 * Encoding related routines
 */
#define	NVS_OP_ENCODE	0
#define	NVS_OP_DECODE	1
#define	NVS_OP_GETSIZE	2

typedef struct nvs_ops nvs_ops_t;

typedef struct {
	int		nvs_op;
	const nvs_ops_t	*nvs_ops;
	void		*nvs_private;
	nvpriv_t	*nvs_priv;
} nvstream_t;

/*
 * nvs operations are:
 *   - nvs_nvlist
 *     encoding / decoding of a nvlist header (nvlist_t)
 *     calculates the size used for header and end detection
 *
 *   - nvs_nvpair
 *     responsible for the first part of encoding / decoding of an nvpair
 *     calculates the decoded size of an nvpair
 *
 *   - nvs_nvp_op
 *     second part of encoding / decoding of an nvpair
 *
 *   - nvs_nvp_size
 *     calculates the encoding size of an nvpair
 *
 *   - nvs_nvl_fini
 *     encodes the end detection mark (zeros).
 */
struct nvs_ops {
	int (*nvs_nvlist)(nvstream_t *, nvlist_t *, size_t *);
	int (*nvs_nvpair)(nvstream_t *, nvpair_t *, size_t *);
	int (*nvs_nvp_op)(nvstream_t *, nvpair_t *);
	int (*nvs_nvp_size)(nvstream_t *, nvpair_t *, size_t *);
	int (*nvs_nvl_fini)(nvstream_t *);
};

typedef struct {
	char	nvh_encoding;	/* nvs encoding method */
	char	nvh_endian;	/* nvs endian */
	char	nvh_reserved1;	/* reserved for future use */
	char	nvh_reserved2;	/* reserved for future use */
} nvs_header_t;

static int
nvs_encode_pairs(nvstream_t *nvs, nvlist_t *nvl)
{
	nvpriv_t *priv = (nvpriv_t *)(uintptr_t)nvl->nvl_priv;
	i_nvp_t *curr;

	/*
	 * Walk nvpair in list and encode each nvpair
	 */
	for (curr = priv->nvp_list; curr != NULL; curr = curr->nvi_next)
		if (nvs->nvs_ops->nvs_nvpair(nvs, &curr->nvi_nvp, NULL) != 0)
			return (EFAULT);

	return (nvs->nvs_ops->nvs_nvl_fini(nvs));
}

static int
nvs_decode_pairs(nvstream_t *nvs, nvlist_t *nvl)
{
	nvpair_t *nvp;
	size_t nvsize;
	int err;

	/*
	 * Get decoded size of next pair in stream, alloc
	 * memory for nvpair_t, then decode the nvpair
	 */
	while ((err = nvs->nvs_ops->nvs_nvpair(nvs, NULL, &nvsize)) == 0) {
		if (nvsize == 0) /* end of list */
			break;

		/* make sure len makes sense */
		if (nvsize < NVP_SIZE_CALC(1, 0))
			return (EFAULT);

		if ((nvp = nvp_buf_alloc(nvl, nvsize)) == NULL)
			return (ENOMEM);

		if ((err = nvs->nvs_ops->nvs_nvp_op(nvs, nvp)) != 0) {
			nvp_buf_free(nvl, nvp);
			return (err);
		}

		if (i_validate_nvpair(nvp) != 0) {
			nvpair_free(nvp);
			nvp_buf_free(nvl, nvp);
			return (EFAULT);
		}

		nvp_buf_link(nvl, nvp);
	}
	return (err);
}

static int
nvs_getsize_pairs(nvstream_t *nvs, nvlist_t *nvl, size_t *buflen)
{
	nvpriv_t *priv = (nvpriv_t *)(uintptr_t)nvl->nvl_priv;
	i_nvp_t *curr;
	uint64_t nvsize = *buflen;
	size_t size;

	/*
	 * Get encoded size of nvpairs in nvlist
	 */
	for (curr = priv->nvp_list; curr != NULL; curr = curr->nvi_next) {
		if (nvs->nvs_ops->nvs_nvp_size(nvs, &curr->nvi_nvp, &size) != 0)
			return (EINVAL);

		if ((nvsize += size) > INT32_MAX)
			return (EINVAL);
	}

	*buflen = nvsize;
	return (0);
}

static int
nvs_operation(nvstream_t *nvs, nvlist_t *nvl, size_t *buflen)
{
	int err;

	if (nvl->nvl_priv == 0)
		return (EFAULT);

	/*
	 * Perform the operation, starting with header, then each nvpair
	 */
	if ((err = nvs->nvs_ops->nvs_nvlist(nvs, nvl, buflen)) != 0)
		return (err);

	switch (nvs->nvs_op) {
	case NVS_OP_ENCODE:
		err = nvs_encode_pairs(nvs, nvl);
		break;

	case NVS_OP_DECODE:
		err = nvs_decode_pairs(nvs, nvl);
		break;

	case NVS_OP_GETSIZE:
		err = nvs_getsize_pairs(nvs, nvl, buflen);
		break;

	default:
		err = EINVAL;
	}

	return (err);
}

static int
nvs_embedded(nvstream_t *nvs, nvlist_t *embedded)
{
	switch (nvs->nvs_op) {
	case NVS_OP_ENCODE:
		return (nvs_operation(nvs, embedded, NULL));

	case NVS_OP_DECODE: {
		nvpriv_t *priv;
		int err;

		if (embedded->nvl_version != NV_VERSION)
			return (ENOTSUP);

		if ((priv = nv_priv_alloc_embedded(nvs->nvs_priv)) == NULL)
			return (ENOMEM);

		nvlist_init(embedded, embedded->nvl_nvflag, priv);

		if ((err = nvs_operation(nvs, embedded, NULL)) != 0)
			nvlist_free(embedded);
		return (err);
	}
	default:
		break;
	}

	return (EINVAL);
}

static int
nvs_embedded_nvl_array(nvstream_t *nvs, nvpair_t *nvp, size_t *size)
{
	size_t nelem = NVP_NELEM(nvp);
	nvlist_t **nvlp = EMBEDDED_NVL_ARRAY(nvp);
	int i;

	switch (nvs->nvs_op) {
	case NVS_OP_ENCODE:
		for (i = 0; i < nelem; i++)
			if (nvs_embedded(nvs, nvlp[i]) != 0)
				return (EFAULT);
		break;

	case NVS_OP_DECODE: {
		size_t len = nelem * sizeof (uint64_t);
		nvlist_t *embedded = (nvlist_t *)((uintptr_t)nvlp + len);

		bzero(nvlp, len);	/* don't trust packed data */
		for (i = 0; i < nelem; i++) {
			if (nvs_embedded(nvs, embedded) != 0) {
				nvpair_free(nvp);
				return (EFAULT);
			}

			nvlp[i] = embedded++;
		}
		break;
	}
	case NVS_OP_GETSIZE: {
		uint64_t nvsize = 0;

		for (i = 0; i < nelem; i++) {
			size_t nvp_sz = 0;

			if (nvs_operation(nvs, nvlp[i], &nvp_sz) != 0)
				return (EINVAL);

			if ((nvsize += nvp_sz) > INT32_MAX)
				return (EINVAL);
		}

		*size = nvsize;
		break;
	}
	default:
		return (EINVAL);
	}

	return (0);
}

static int nvs_native(nvstream_t *, nvlist_t *, char *, size_t *);
static int nvs_xdr(nvstream_t *, nvlist_t *, char *, size_t *);

/*
 * Common routine for nvlist operations:
 * encode, decode, getsize (encoded size).
 */
static int
nvlist_common(nvlist_t *nvl, char *buf, size_t *buflen, int encoding,
    int nvs_op)
{
	int err = 0;
	nvstream_t nvs;
	int nvl_endian;
#ifdef	_LITTLE_ENDIAN
	int host_endian = 1;
#else
	int host_endian = 0;
#endif	/* _LITTLE_ENDIAN */
	nvs_header_t *nvh = (void *)buf;

	if (buflen == NULL || nvl == NULL ||
	    (nvs.nvs_priv = (nvpriv_t *)(uintptr_t)nvl->nvl_priv) == NULL)
		return (EINVAL);

	nvs.nvs_op = nvs_op;

	/*
	 * For NVS_OP_ENCODE and NVS_OP_DECODE make sure an nvlist and
	 * a buffer is allocated.  The first 4 bytes in the buffer are
	 * used for encoding method and host endian.
	 */
	switch (nvs_op) {
	case NVS_OP_ENCODE:
		if (buf == NULL || *buflen < sizeof (nvs_header_t))
			return (EINVAL);

		nvh->nvh_encoding = encoding;
		nvh->nvh_endian = nvl_endian = host_endian;
		nvh->nvh_reserved1 = 0;
		nvh->nvh_reserved2 = 0;
		break;

	case NVS_OP_DECODE:
		if (buf == NULL || *buflen < sizeof (nvs_header_t))
			return (EINVAL);

		/* get method of encoding from first byte */
		encoding = nvh->nvh_encoding;
		nvl_endian = nvh->nvh_endian;
		break;

	case NVS_OP_GETSIZE:
		nvl_endian = host_endian;

		/*
		 * add the size for encoding
		 */
		*buflen = sizeof (nvs_header_t);
		break;

	default:
		return (ENOTSUP);
	}

	/*
	 * Create an nvstream with proper encoding method
	 */
	switch (encoding) {
	case NV_ENCODE_NATIVE:
		/*
		 * check endianness, in case we are unpacking
		 * from a file
		 */
		if (nvl_endian != host_endian)
			return (ENOTSUP);
		err = nvs_native(&nvs, nvl, buf, buflen);
		break;
	case NV_ENCODE_XDR:
		err = nvs_xdr(&nvs, nvl, buf, buflen);
		break;
	default:
		err = ENOTSUP;
		break;
	}

	return (err);
}

int
nvlist_size(nvlist_t *nvl, size_t *size, int encoding)
{
	return (nvlist_common(nvl, NULL, size, encoding, NVS_OP_GETSIZE));
}

/*
 * Pack nvlist into contiguous memory
 */
/*ARGSUSED1*/
int
nvlist_pack(nvlist_t *nvl, char **bufp, size_t *buflen, int encoding,
    int kmflag)
{
#if defined(_KERNEL) && !defined(_BOOT)
	return (nvlist_xpack(nvl, bufp, buflen, encoding,
	    (kmflag == KM_SLEEP ? nv_alloc_sleep : nv_alloc_nosleep)));
#else
	return (nvlist_xpack(nvl, bufp, buflen, encoding, nv_alloc_nosleep));
#endif
}

int
nvlist_xpack(nvlist_t *nvl, char **bufp, size_t *buflen, int encoding,
    nv_alloc_t *nva)
{
	nvpriv_t nvpriv;
	size_t alloc_size;
	char *buf;
	int err;

	if (nva == NULL || nvl == NULL || bufp == NULL || buflen == NULL)
		return (EINVAL);

	if (*bufp != NULL)
		return (nvlist_common(nvl, *bufp, buflen, encoding,
		    NVS_OP_ENCODE));

	/*
	 * Here is a difficult situation:
	 * 1. The nvlist has fixed allocator properties.
	 *    All other nvlist routines (like nvlist_add_*, ...) use
	 *    these properties.
	 * 2. When using nvlist_pack() the user can specify his own
	 *    allocator properties (e.g. by using KM_NOSLEEP).
	 *
	 * We use the user specified properties (2). A clearer solution
	 * will be to remove the kmflag from nvlist_pack(), but we will
	 * not change the interface.
	 */
	nv_priv_init(&nvpriv, nva, 0);

	if ((err = nvlist_size(nvl, &alloc_size, encoding)))
		return (err);

	if ((buf = nv_mem_zalloc(&nvpriv, alloc_size)) == NULL)
		return (ENOMEM);

	if ((err = nvlist_common(nvl, buf, &alloc_size, encoding,
	    NVS_OP_ENCODE)) != 0) {
		nv_mem_free(&nvpriv, buf, alloc_size);
	} else {
		*buflen = alloc_size;
		*bufp = buf;
	}

	return (err);
}

/*
 * Unpack buf into an nvlist_t
 */
/*ARGSUSED1*/
int
nvlist_unpack(char *buf, size_t buflen, nvlist_t **nvlp, int kmflag)
{
#if defined(_KERNEL) && !defined(_BOOT)
	return (nvlist_xunpack(buf, buflen, nvlp,
	    (kmflag == KM_SLEEP ? nv_alloc_sleep : nv_alloc_nosleep)));
#else
	return (nvlist_xunpack(buf, buflen, nvlp, nv_alloc_nosleep));
#endif
}

int
nvlist_xunpack(char *buf, size_t buflen, nvlist_t **nvlp, nv_alloc_t *nva)
{
	nvlist_t *nvl;
	int err;

	if (nvlp == NULL)
		return (EINVAL);

	if ((err = nvlist_xalloc(&nvl, 0, nva)) != 0)
		return (err);

	if ((err = nvlist_common(nvl, buf, &buflen, 0, NVS_OP_DECODE)) != 0)
		nvlist_free(nvl);
	else
		*nvlp = nvl;

	return (err);
}

/*
 * Native encoding functions
 */
typedef struct {
	/*
	 * This structure is used when decoding a packed nvpair in
	 * the native format.  n_base points to a buffer containing the
	 * packed nvpair.  n_end is a pointer to the end of the buffer.
	 * (n_end actually points to the first byte past the end of the
	 * buffer.)  n_curr is a pointer that lies between n_base and n_end.
	 * It points to the current data that we are decoding.
	 * The amount of data left in the buffer is equal to n_end - n_curr.
	 * n_flag is used to recognize a packed embedded list.
	 */
	caddr_t n_base;
	caddr_t n_end;
	caddr_t n_curr;
	uint_t  n_flag;
} nvs_native_t;

static int
nvs_native_create(nvstream_t *nvs, nvs_native_t *native, char *buf,
    size_t buflen)
{
	switch (nvs->nvs_op) {
	case NVS_OP_ENCODE:
	case NVS_OP_DECODE:
		nvs->nvs_private = native;
		native->n_curr = native->n_base = buf;
		native->n_end = buf + buflen;
		native->n_flag = 0;
		return (0);

	case NVS_OP_GETSIZE:
		nvs->nvs_private = native;
		native->n_curr = native->n_base = native->n_end = NULL;
		native->n_flag = 0;
		return (0);
	default:
		return (EINVAL);
	}
}

/*ARGSUSED*/
static void
nvs_native_destroy(nvstream_t *nvs)
{
}

static int
native_cp(nvstream_t *nvs, void *buf, size_t size)
{
	nvs_native_t *native = (nvs_native_t *)nvs->nvs_private;

	if (native->n_curr + size > native->n_end)
		return (EFAULT);

	/*
	 * The bcopy() below eliminates alignment requirement
	 * on the buffer (stream) and is preferred over direct access.
	 */
	switch (nvs->nvs_op) {
	case NVS_OP_ENCODE:
		bcopy(buf, native->n_curr, size);
		break;
	case NVS_OP_DECODE:
		bcopy(native->n_curr, buf, size);
		break;
	default:
		return (EINVAL);
	}

	native->n_curr += size;
	return (0);
}

/*
 * operate on nvlist_t header
 */
static int
nvs_native_nvlist(nvstream_t *nvs, nvlist_t *nvl, size_t *size)
{
	nvs_native_t *native = nvs->nvs_private;

	switch (nvs->nvs_op) {
	case NVS_OP_ENCODE:
	case NVS_OP_DECODE:
		if (native->n_flag)
			return (0);	/* packed embedded list */

		native->n_flag = 1;

		/* copy version and nvflag of the nvlist_t */
		if (native_cp(nvs, &nvl->nvl_version, sizeof (int32_t)) != 0 ||
		    native_cp(nvs, &nvl->nvl_nvflag, sizeof (int32_t)) != 0)
			return (EFAULT);

		return (0);

	case NVS_OP_GETSIZE:
		/*
		 * if calculate for packed embedded list
		 * 	4 for end of the embedded list
		 * else
		 * 	2 * sizeof (int32_t) for nvl_version and nvl_nvflag
		 * 	and 4 for end of the entire list
		 */
		if (native->n_flag) {
			*size += 4;
		} else {
			native->n_flag = 1;
			*size += 2 * sizeof (int32_t) + 4;
		}

		return (0);

	default:
		return (EINVAL);
	}
}

static int
nvs_native_nvl_fini(nvstream_t *nvs)
{
	if (nvs->nvs_op == NVS_OP_ENCODE) {
		nvs_native_t *native = (nvs_native_t *)nvs->nvs_private;
		/*
		 * Add 4 zero bytes at end of nvlist. They are used
		 * for end detection by the decode routine.
		 */
		if (native->n_curr + sizeof (int) > native->n_end)
			return (EFAULT);

		bzero(native->n_curr, sizeof (int));
		native->n_curr += sizeof (int);
	}

	return (0);
}

static int
nvpair_native_embedded(nvstream_t *nvs, nvpair_t *nvp)
{
	if (nvs->nvs_op == NVS_OP_ENCODE) {
		nvs_native_t *native = (nvs_native_t *)nvs->nvs_private;
		nvlist_t *packed = (void *)
		    (native->n_curr - nvp->nvp_size + NVP_VALOFF(nvp));
		/*
		 * Null out the pointer that is meaningless in the packed
		 * structure. The address may not be aligned, so we have
		 * to use bzero.
		 */
		bzero(&packed->nvl_priv, sizeof (packed->nvl_priv));
	}

	return (nvs_embedded(nvs, EMBEDDED_NVL(nvp)));
}

static int
nvpair_native_embedded_array(nvstream_t *nvs, nvpair_t *nvp)
{
	if (nvs->nvs_op == NVS_OP_ENCODE) {
		nvs_native_t *native = (nvs_native_t *)nvs->nvs_private;
		char *value = native->n_curr - nvp->nvp_size + NVP_VALOFF(nvp);
		size_t len = NVP_NELEM(nvp) * sizeof (uint64_t);
		nvlist_t *packed = (nvlist_t *)((uintptr_t)value + len);
		int i;
		/*
		 * Null out pointers that are meaningless in the packed
		 * structure. The addresses may not be aligned, so we have
		 * to use bzero.
		 */
		bzero(value, len);

		for (i = 0; i < NVP_NELEM(nvp); i++, packed++)
			/*
			 * Null out the pointer that is meaningless in the
			 * packed structure. The address may not be aligned,
			 * so we have to use bzero.
			 */
			bzero(&packed->nvl_priv, sizeof (packed->nvl_priv));
	}

	return (nvs_embedded_nvl_array(nvs, nvp, NULL));
}

static void
nvpair_native_string_array(nvstream_t *nvs, nvpair_t *nvp)
{
	switch (nvs->nvs_op) {
	case NVS_OP_ENCODE: {
		nvs_native_t *native = (nvs_native_t *)nvs->nvs_private;
		uint64_t *strp = (void *)
		    (native->n_curr - nvp->nvp_size + NVP_VALOFF(nvp));
		/*
		 * Null out pointers that are meaningless in the packed
		 * structure. The addresses may not be aligned, so we have
		 * to use bzero.
		 */
		bzero(strp, NVP_NELEM(nvp) * sizeof (uint64_t));
		break;
	}
	case NVS_OP_DECODE: {
		char **strp = (void *)NVP_VALUE(nvp);
		char *buf = ((char *)strp + NVP_NELEM(nvp) * sizeof (uint64_t));
		int i;

		for (i = 0; i < NVP_NELEM(nvp); i++) {
			strp[i] = buf;
			buf += strlen(buf) + 1;
		}
		break;
	}
	}
}

static int
nvs_native_nvp_op(nvstream_t *nvs, nvpair_t *nvp)
{
	data_type_t type;
	int value_sz;
	int ret = 0;

	/*
	 * We do the initial bcopy of the data before we look at
	 * the nvpair type, because when we're decoding, we won't
	 * have the correct values for the pair until we do the bcopy.
	 */
	switch (nvs->nvs_op) {
	case NVS_OP_ENCODE:
	case NVS_OP_DECODE:
		if (native_cp(nvs, nvp, nvp->nvp_size) != 0)
			return (EFAULT);
		break;
	default:
		return (EINVAL);
	}

	/* verify nvp_name_sz, check the name string length */
	if (i_validate_nvpair_name(nvp) != 0)
		return (EFAULT);

	type = NVP_TYPE(nvp);

	/*
	 * Verify type and nelem and get the value size.
	 * In case of data types DATA_TYPE_STRING and DATA_TYPE_STRING_ARRAY
	 * is the size of the string(s) excluded.
	 */
	if ((value_sz = i_get_value_size(type, NULL, NVP_NELEM(nvp))) < 0)
		return (EFAULT);

	if (NVP_SIZE_CALC(nvp->nvp_name_sz, value_sz) > nvp->nvp_size)
		return (EFAULT);

	switch (type) {
	case DATA_TYPE_NVLIST:
		ret = nvpair_native_embedded(nvs, nvp);
		break;
	case DATA_TYPE_NVLIST_ARRAY:
		ret = nvpair_native_embedded_array(nvs, nvp);
		break;
	case DATA_TYPE_STRING_ARRAY:
		nvpair_native_string_array(nvs, nvp);
		break;
	default:
		break;
	}

	return (ret);
}

static int
nvs_native_nvp_size(nvstream_t *nvs, nvpair_t *nvp, size_t *size)
{
	uint64_t nvp_sz = nvp->nvp_size;

	switch (NVP_TYPE(nvp)) {
	case DATA_TYPE_NVLIST: {
		size_t nvsize = 0;

		if (nvs_operation(nvs, EMBEDDED_NVL(nvp), &nvsize) != 0)
			return (EINVAL);

		nvp_sz += nvsize;
		break;
	}
	case DATA_TYPE_NVLIST_ARRAY: {
		size_t nvsize;

		if (nvs_embedded_nvl_array(nvs, nvp, &nvsize) != 0)
			return (EINVAL);

		nvp_sz += nvsize;
		break;
	}
	default:
		break;
	}

	if (nvp_sz > INT32_MAX)
		return (EINVAL);

	*size = nvp_sz;

	return (0);
}

static int
nvs_native_nvpair(nvstream_t *nvs, nvpair_t *nvp, size_t *size)
{
	switch (nvs->nvs_op) {
	case NVS_OP_ENCODE:
		return (nvs_native_nvp_op(nvs, nvp));

	case NVS_OP_DECODE: {
		nvs_native_t *native = (nvs_native_t *)nvs->nvs_private;
		int32_t decode_len;

		/* try to read the size value from the stream */
		if (native->n_curr + sizeof (int32_t) > native->n_end)
			return (EFAULT);
		bcopy(native->n_curr, &decode_len, sizeof (int32_t));

		/* sanity check the size value */
		if (decode_len < 0 ||
		    decode_len > native->n_end - native->n_curr)
			return (EFAULT);

		*size = decode_len;

		/*
		 * If at the end of the stream then move the cursor
		 * forward, otherwise nvpair_native_op() will read
		 * the entire nvpair at the same cursor position.
		 */
		if (*size == 0)
			native->n_curr += sizeof (int32_t);
		break;
	}

	default:
		return (EINVAL);
	}

	return (0);
}

static const nvs_ops_t nvs_native_ops = {
	nvs_native_nvlist,
	nvs_native_nvpair,
	nvs_native_nvp_op,
	nvs_native_nvp_size,
	nvs_native_nvl_fini
};

static int
nvs_native(nvstream_t *nvs, nvlist_t *nvl, char *buf, size_t *buflen)
{
	nvs_native_t native;
	int err;

	nvs->nvs_ops = &nvs_native_ops;

	if ((err = nvs_native_create(nvs, &native, buf + sizeof (nvs_header_t),
	    *buflen - sizeof (nvs_header_t))) != 0)
		return (err);

	err = nvs_operation(nvs, nvl, buflen);

	nvs_native_destroy(nvs);

	return (err);
}

/*
 * XDR encoding functions
 *
 * An xdr packed nvlist is encoded as:
 *
 *  - encoding methode and host endian (4 bytes)
 *  - nvl_version (4 bytes)
 *  - nvl_nvflag (4 bytes)
 *
 *  - encoded nvpairs, the format of one xdr encoded nvpair is:
 *	- encoded size of the nvpair (4 bytes)
 *	- decoded size of the nvpair (4 bytes)
 *	- name string, (4 + sizeof(NV_ALIGN4(string))
 *	  a string is coded as size (4 bytes) and data
 *	- data type (4 bytes)
 *	- number of elements in the nvpair (4 bytes)
 *	- data
 *
 *  - 2 zero's for end of the entire list (8 bytes)
 */
static int
nvs_xdr_create(nvstream_t *nvs, XDR *xdr, char *buf, size_t buflen)
{
	/* xdr data must be 4 byte aligned */
	if ((ulong_t)buf % 4 != 0)
		return (EFAULT);

	switch (nvs->nvs_op) {
	case NVS_OP_ENCODE:
		xdrmem_create(xdr, buf, (uint_t)buflen, XDR_ENCODE);
		nvs->nvs_private = xdr;
		return (0);
	case NVS_OP_DECODE:
		xdrmem_create(xdr, buf, (uint_t)buflen, XDR_DECODE);
		nvs->nvs_private = xdr;
		return (0);
	case NVS_OP_GETSIZE:
		nvs->nvs_private = NULL;
		return (0);
	default:
		return (EINVAL);
	}
}

static void
nvs_xdr_destroy(nvstream_t *nvs)
{
	switch (nvs->nvs_op) {
	case NVS_OP_ENCODE:
	case NVS_OP_DECODE:
		xdr_destroy((XDR *)nvs->nvs_private);
		break;
	default:
		break;
	}
}

static int
nvs_xdr_nvlist(nvstream_t *nvs, nvlist_t *nvl, size_t *size)
{
	switch (nvs->nvs_op) {
	case NVS_OP_ENCODE:
	case NVS_OP_DECODE: {
		XDR 	*xdr = nvs->nvs_private;

		if (!xdr_int(xdr, &nvl->nvl_version) ||
		    !xdr_u_int(xdr, &nvl->nvl_nvflag))
			return (EFAULT);
		break;
	}
	case NVS_OP_GETSIZE: {
		/*
		 * 2 * 4 for nvl_version + nvl_nvflag
		 * and 8 for end of the entire list
		 */
		*size += 2 * 4 + 8;
		break;
	}
	default:
		return (EINVAL);
	}
	return (0);
}

static int
nvs_xdr_nvl_fini(nvstream_t *nvs)
{
	if (nvs->nvs_op == NVS_OP_ENCODE) {
		XDR *xdr = nvs->nvs_private;
		int zero = 0;

		if (!xdr_int(xdr, &zero) || !xdr_int(xdr, &zero))
			return (EFAULT);
	}

	return (0);
}

/*
 * The format of xdr encoded nvpair is:
 * encode_size, decode_size, name string, data type, nelem, data
 */
static int
nvs_xdr_nvp_op(nvstream_t *nvs, nvpair_t *nvp)
{
	data_type_t type;
	char	*buf;
	char	*buf_end = (char *)nvp + nvp->nvp_size;
	int	value_sz;
	uint_t	nelem, buflen;
	bool_t	ret = FALSE;
	XDR	*xdr = nvs->nvs_private;

	ASSERT(xdr != NULL && nvp != NULL);

	/* name string */
	if ((buf = NVP_NAME(nvp)) >= buf_end)
		return (EFAULT);
	buflen = buf_end - buf;

	if (!xdr_string(xdr, &buf, buflen - 1))
		return (EFAULT);
	nvp->nvp_name_sz = strlen(buf) + 1;

	/* type and nelem */
	if (!xdr_int(xdr, (int *)&nvp->nvp_type) ||
	    !xdr_int(xdr, &nvp->nvp_value_elem))
		return (EFAULT);

	type = NVP_TYPE(nvp);
	nelem = nvp->nvp_value_elem;

	/*
	 * Verify type and nelem and get the value size.
	 * In case of data types DATA_TYPE_STRING and DATA_TYPE_STRING_ARRAY
	 * is the size of the string(s) excluded.
	 */
	if ((value_sz = i_get_value_size(type, NULL, nelem)) < 0)
		return (EFAULT);

	/* if there is no data to extract then return */
	if (nelem == 0)
		return (0);

	/* value */
	if ((buf = NVP_VALUE(nvp)) >= buf_end)
		return (EFAULT);
	buflen = buf_end - buf;

	if (buflen < value_sz)
		return (EFAULT);

	switch (type) {
	case DATA_TYPE_NVLIST:
		if (nvs_embedded(nvs, (void *)buf) == 0)
			return (0);
		break;

	case DATA_TYPE_NVLIST_ARRAY:
		if (nvs_embedded_nvl_array(nvs, nvp, NULL) == 0)
			return (0);
		break;

	case DATA_TYPE_BOOLEAN:
		ret = TRUE;
		break;

	case DATA_TYPE_BYTE:
	case DATA_TYPE_INT8:
	case DATA_TYPE_UINT8:
		ret = xdr_char(xdr, buf);
		break;

	case DATA_TYPE_INT16:
		ret = xdr_short(xdr, (void *)buf);
		break;

	case DATA_TYPE_UINT16:
		ret = xdr_u_short(xdr, (void *)buf);
		break;

	case DATA_TYPE_BOOLEAN_VALUE:
	case DATA_TYPE_INT32:
		ret = xdr_int(xdr, (void *)buf);
		break;

	case DATA_TYPE_UINT32:
		ret = xdr_u_int(xdr, (void *)buf);
		break;

	case DATA_TYPE_INT64:
		ret = xdr_longlong_t(xdr, (void *)buf);
		break;

	case DATA_TYPE_UINT64:
		ret = xdr_u_longlong_t(xdr, (void *)buf);
		break;

	case DATA_TYPE_HRTIME:
		/*
		 * NOTE: must expose the definition of hrtime_t here
		 */
		ret = xdr_longlong_t(xdr, (void *)buf);
		break;
#if !defined(_KERNEL)
	case DATA_TYPE_DOUBLE:
		ret = xdr_double(xdr, (void *)buf);
		break;
#endif
	case DATA_TYPE_STRING:
		ret = xdr_string(xdr, &buf, buflen - 1);
		break;

	case DATA_TYPE_BYTE_ARRAY:
		ret = xdr_opaque(xdr, buf, nelem);
		break;

	case DATA_TYPE_INT8_ARRAY:
	case DATA_TYPE_UINT8_ARRAY:
		ret = xdr_array(xdr, &buf, &nelem, buflen, sizeof (int8_t),
		    (xdrproc_t)xdr_char);
		break;

	case DATA_TYPE_INT16_ARRAY:
		ret = xdr_array(xdr, &buf, &nelem, buflen / sizeof (int16_t),
		    sizeof (int16_t), (xdrproc_t)xdr_short);
		break;

	case DATA_TYPE_UINT16_ARRAY:
		ret = xdr_array(xdr, &buf, &nelem, buflen / sizeof (uint16_t),
		    sizeof (uint16_t), (xdrproc_t)xdr_u_short);
		break;

	case DATA_TYPE_BOOLEAN_ARRAY:
	case DATA_TYPE_INT32_ARRAY:
		ret = xdr_array(xdr, &buf, &nelem, buflen / sizeof (int32_t),
		    sizeof (int32_t), (xdrproc_t)xdr_int);
		break;

	case DATA_TYPE_UINT32_ARRAY:
		ret = xdr_array(xdr, &buf, &nelem, buflen / sizeof (uint32_t),
		    sizeof (uint32_t), (xdrproc_t)xdr_u_int);
		break;

	case DATA_TYPE_INT64_ARRAY:
		ret = xdr_array(xdr, &buf, &nelem, buflen / sizeof (int64_t),
		    sizeof (int64_t), (xdrproc_t)xdr_longlong_t);
		break;

	case DATA_TYPE_UINT64_ARRAY:
		ret = xdr_array(xdr, &buf, &nelem, buflen / sizeof (uint64_t),
		    sizeof (uint64_t), (xdrproc_t)xdr_u_longlong_t);
		break;

	case DATA_TYPE_STRING_ARRAY: {
		size_t len = nelem * sizeof (uint64_t);
		char **strp = (void *)buf;
		int i;

		if (nvs->nvs_op == NVS_OP_DECODE)
			bzero(buf, len);	/* don't trust packed data */

		for (i = 0; i < nelem; i++) {
			if (buflen <= len)
				return (EFAULT);

			buf += len;
			buflen -= len;

			if (xdr_string(xdr, &buf, buflen - 1) != TRUE)
				return (EFAULT);

			if (nvs->nvs_op == NVS_OP_DECODE)
				strp[i] = buf;
			len = strlen(buf) + 1;
		}
		ret = TRUE;
		break;
	}
	default:
		break;
	}

	return (ret == TRUE ? 0 : EFAULT);
}

static int
nvs_xdr_nvp_size(nvstream_t *nvs, nvpair_t *nvp, size_t *size)
{
	data_type_t type = NVP_TYPE(nvp);
	/*
	 * encode_size + decode_size + name string size + data type + nelem
	 * where name string size = 4 + NV_ALIGN4(strlen(NVP_NAME(nvp)))
	 */
	uint64_t nvp_sz = 4 + 4 + 4 + NV_ALIGN4(strlen(NVP_NAME(nvp))) + 4 + 4;

	switch (type) {
	case DATA_TYPE_BOOLEAN:
		break;

	case DATA_TYPE_BOOLEAN_VALUE:
	case DATA_TYPE_BYTE:
	case DATA_TYPE_INT8:
	case DATA_TYPE_UINT8:
	case DATA_TYPE_INT16:
	case DATA_TYPE_UINT16:
	case DATA_TYPE_INT32:
	case DATA_TYPE_UINT32:
		nvp_sz += 4;	/* 4 is the minimum xdr unit */
		break;

	case DATA_TYPE_INT64:
	case DATA_TYPE_UINT64:
	case DATA_TYPE_HRTIME:
#if !defined(_KERNEL)
	case DATA_TYPE_DOUBLE:
#endif
		nvp_sz += 8;
		break;

	case DATA_TYPE_STRING:
		nvp_sz += 4 + NV_ALIGN4(strlen((char *)NVP_VALUE(nvp)));
		break;

	case DATA_TYPE_BYTE_ARRAY:
		nvp_sz += NV_ALIGN4(NVP_NELEM(nvp));
		break;

	case DATA_TYPE_BOOLEAN_ARRAY:
	case DATA_TYPE_INT8_ARRAY:
	case DATA_TYPE_UINT8_ARRAY:
	case DATA_TYPE_INT16_ARRAY:
	case DATA_TYPE_UINT16_ARRAY:
	case DATA_TYPE_INT32_ARRAY:
	case DATA_TYPE_UINT32_ARRAY:
		nvp_sz += 4 + 4 * (uint64_t)NVP_NELEM(nvp);
		break;

	case DATA_TYPE_INT64_ARRAY:
	case DATA_TYPE_UINT64_ARRAY:
		nvp_sz += 4 + 8 * (uint64_t)NVP_NELEM(nvp);
		break;

	case DATA_TYPE_STRING_ARRAY: {
		int i;
		char **strs = (void *)NVP_VALUE(nvp);

		for (i = 0; i < NVP_NELEM(nvp); i++)
			nvp_sz += 4 + NV_ALIGN4(strlen(strs[i]));

		break;
	}

	case DATA_TYPE_NVLIST:
	case DATA_TYPE_NVLIST_ARRAY: {
		size_t nvsize = 0;
		int old_nvs_op = nvs->nvs_op;
		int err;

		nvs->nvs_op = NVS_OP_GETSIZE;
		if (type == DATA_TYPE_NVLIST)
			err = nvs_operation(nvs, EMBEDDED_NVL(nvp), &nvsize);
		else
			err = nvs_embedded_nvl_array(nvs, nvp, &nvsize);
		nvs->nvs_op = old_nvs_op;

		if (err != 0)
			return (EINVAL);

		nvp_sz += nvsize;
		break;
	}

	default:
		return (EINVAL);
	}

	if (nvp_sz > INT32_MAX)
		return (EINVAL);

	*size = nvp_sz;

	return (0);
}


/*
 * The NVS_XDR_MAX_LEN macro takes a packed xdr buffer of size x and estimates
 * the largest nvpair that could be encoded in the buffer.
 *
 * See comments above nvpair_xdr_op() for the format of xdr encoding.
 * The size of a xdr packed nvpair without any data is 5 words.
 *
 * Using the size of the data directly as an estimate would be ok
 * in all cases except one.  If the data type is of DATA_TYPE_STRING_ARRAY
 * then the actual nvpair has space for an array of pointers to index
 * the strings.  These pointers are not encoded into the packed xdr buffer.
 *
 * If the data is of type DATA_TYPE_STRING_ARRAY and all the strings are
 * of length 0, then each string is endcoded in xdr format as a single word.
 * Therefore when expanded to an nvpair there will be 2.25 word used for
 * each string.  (a int64_t allocated for pointer usage, and a single char
 * for the null termination.)
 *
 * This is the calculation performed by the NVS_XDR_MAX_LEN macro.
 */
#define	NVS_XDR_HDR_LEN		((size_t)(5 * 4))
#define	NVS_XDR_DATA_LEN(y)	(((size_t)(y) <= NVS_XDR_HDR_LEN) ? \
					0 : ((size_t)(y) - NVS_XDR_HDR_LEN))
#define	NVS_XDR_MAX_LEN(x)	(NVP_SIZE_CALC(1, 0) + \
					(NVS_XDR_DATA_LEN(x) * 2) + \
					NV_ALIGN4((NVS_XDR_DATA_LEN(x) / 4)))

static int
nvs_xdr_nvpair(nvstream_t *nvs, nvpair_t *nvp, size_t *size)
{
	XDR 	*xdr = nvs->nvs_private;
	int32_t	encode_len, decode_len;

	switch (nvs->nvs_op) {
	case NVS_OP_ENCODE: {
		size_t nvsize;

		if (nvs_xdr_nvp_size(nvs, nvp, &nvsize) != 0)
			return (EFAULT);

		decode_len = nvp->nvp_size;
		encode_len = nvsize;
		if (!xdr_int(xdr, &encode_len) || !xdr_int(xdr, &decode_len))
			return (EFAULT);

		return (nvs_xdr_nvp_op(nvs, nvp));
	}
	case NVS_OP_DECODE: {
		struct xdr_bytesrec bytesrec;

		/* get the encode and decode size */
		if (!xdr_int(xdr, &encode_len) || !xdr_int(xdr, &decode_len))
			return (EFAULT);
		*size = decode_len;

		/* are we at the end of the stream? */
		if (*size == 0)
			return (0);

		/* sanity check the size parameter */
		if (!xdr_control(xdr, XDR_GET_BYTES_AVAIL, &bytesrec))
			return (EFAULT);

		if (*size > NVS_XDR_MAX_LEN(bytesrec.xc_num_avail))
			return (EFAULT);
		break;
	}

	default:
		return (EINVAL);
	}
	return (0);
}

static const struct nvs_ops nvs_xdr_ops = {
	nvs_xdr_nvlist,
	nvs_xdr_nvpair,
	nvs_xdr_nvp_op,
	nvs_xdr_nvp_size,
	nvs_xdr_nvl_fini
};

static int
nvs_xdr(nvstream_t *nvs, nvlist_t *nvl, char *buf, size_t *buflen)
{
	XDR xdr;
	int err;

	nvs->nvs_ops = &nvs_xdr_ops;

	if ((err = nvs_xdr_create(nvs, &xdr, buf + sizeof (nvs_header_t),
	    *buflen - sizeof (nvs_header_t))) != 0)
		return (err);

	err = nvs_operation(nvs, nvl, buflen);

	nvs_xdr_destroy(nvs);

	return (err);
}<|MERGE_RESOLUTION|>--- conflicted
+++ resolved
@@ -24,11 +24,6 @@
  * Use is subject to license terms.
  */
 
-<<<<<<< HEAD
-
-
-=======
->>>>>>> 957b7b41
 #include <sys/stropts.h>
 #include <sys/debug.h>
 #include <sys/isa_defs.h>
