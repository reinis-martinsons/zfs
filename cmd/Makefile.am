<<<<<<< HEAD
SUBDIRS = zfs zpool zdb zdump zinject ztest zpios
=======
SUBDIRS = zfs zpool zdb zinject ztest
>>>>>>> f4c3301b
<|MERGE_RESOLUTION|>--- conflicted
+++ resolved
@@ -1,5 +1 @@
-<<<<<<< HEAD
-SUBDIRS = zfs zpool zdb zdump zinject ztest zpios
-=======
-SUBDIRS = zfs zpool zdb zinject ztest
->>>>>>> f4c3301b
+SUBDIRS = zfs zpool zdb zinject ztest zpios