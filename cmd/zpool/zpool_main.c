--- conflicted
+++ resolved
@@ -4109,13 +4109,8 @@
 				continue;
 			(void) snprintf(internalstr,
 			    sizeof (internalstr),
-<<<<<<< HEAD
 			    "[internal %s txg:%llu] %s",
-			    hist_event_table[ievent], (u_longlong_t)txg,
-=======
-			    "[internal %s txg:%lld] %s",
-			    zfs_history_event_names[ievent], txg,
->>>>>>> 428870ff
+			    zfs_history_event_names[ievent], (u_longlong_t)txg,
 			    pathstr);
 			cmdstr = internalstr;
 		}
