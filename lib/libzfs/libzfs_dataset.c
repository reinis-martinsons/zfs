--- conflicted
+++ resolved
@@ -3318,12 +3318,7 @@
 
 	/* check for failure */
 	if (ret != 0) {
-<<<<<<< HEAD
 		char buf[64];
-=======
-		char parent[ZFS_MAXNAMELEN];
-		(void) parent_name(path, parent, sizeof (parent));
->>>>>>> eea93094
 
 		switch (errno) {
 		case ENOENT:
